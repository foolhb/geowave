--- conflicted
+++ resolved
@@ -52,26 +52,16 @@
 		namespace = args[4];
 		instance = args[1];
 		try {
-<<<<<<< HEAD
 			final AccumuloOperations bao = si.getAccumuloOperationsInstance(
+					args[0],
 					args[1],
 					args[2],
 					args[3],
 					args[4],
-					args[5],
 					options);
 			geowaveDataStore = si.getAccumuloGeowaveDataStore(
 					bao,
 					options);
-=======
-			final BasicAccumuloOperations bao = si.getAccumuloOperationsInstance(
-					args[0],
-					args[1],
-					args[2],
-					args[3],
-					args[4]);
-			geowaveDataStore = si.getAccumuloGeowaveDataStore(bao);
->>>>>>> c6386d90
 		}
 		catch (final Exception e) {
 			log.error(
