package mil.nga.giat.geowave.test.mapreduce;

import java.io.File;
import java.io.FileFilter;
import java.io.FilenameFilter;
import java.io.IOException;
import java.net.URL;
import java.nio.ByteBuffer;
import java.util.ArrayList;
import java.util.HashMap;
import java.util.HashSet;
import java.util.List;
import java.util.Map;
import java.util.Set;

import edu.umd.cs.findbugs.annotations.SuppressFBWarnings;
import mil.nga.giat.geowave.accumulo.AccumuloDataStore;
import mil.nga.giat.geowave.accumulo.mapreduce.GeoWaveConfiguratorBase;
import mil.nga.giat.geowave.accumulo.mapreduce.GeoWaveWritableInputMapper;
import mil.nga.giat.geowave.accumulo.mapreduce.dedupe.GeoWaveDedupeJobRunner;
import mil.nga.giat.geowave.accumulo.mapreduce.input.GeoWaveInputFormat;
import mil.nga.giat.geowave.accumulo.mapreduce.input.GeoWaveInputKey;
import mil.nga.giat.geowave.accumulo.metadata.AccumuloAdapterStore;
import mil.nga.giat.geowave.accumulo.metadata.AccumuloDataStatisticsStore;
import mil.nga.giat.geowave.accumulo.metadata.AccumuloIndexStore;
import mil.nga.giat.geowave.index.ByteArrayId;
import mil.nga.giat.geowave.index.ByteArrayUtils;
import mil.nga.giat.geowave.store.adapter.DataAdapter;
import mil.nga.giat.geowave.store.adapter.WritableDataAdapter;
import mil.nga.giat.geowave.store.index.Index;
import mil.nga.giat.geowave.store.index.IndexType;
import mil.nga.giat.geowave.store.query.DistributableQuery;
import mil.nga.giat.geowave.test.GeoWaveTestEnvironment;
import mil.nga.giat.geowave.types.gpx.GpxIngestPlugin;

import org.apache.accumulo.core.client.AccumuloException;
import org.apache.accumulo.core.client.AccumuloSecurityException;
import org.apache.accumulo.core.client.TableNotFoundException;
import org.apache.commons.io.FilenameUtils;
import org.apache.hadoop.conf.Configuration;
import org.apache.hadoop.io.NullWritable;
import org.apache.hadoop.io.ObjectWritable;
import org.apache.hadoop.mapreduce.Counter;
import org.apache.hadoop.mapreduce.Counters;
import org.apache.hadoop.mapreduce.Job;
import org.apache.hadoop.mapreduce.Mapper;
import org.apache.hadoop.mapreduce.lib.input.FileInputFormat;
import org.apache.hadoop.mapreduce.lib.input.SequenceFileInputFormat;
import org.apache.hadoop.mapreduce.lib.output.NullOutputFormat;
import org.apache.hadoop.util.ToolRunner;
import org.apache.log4j.Logger;
import org.geotools.data.DataStoreFinder;
import org.junit.Assert;
import org.junit.BeforeClass;
import org.junit.Test;
import org.opengis.feature.simple.SimpleFeature;

import com.vividsolutions.jts.geom.Geometry;

public class BasicMapReduceIT extends
		MapReduceTestBase
{
	private final static Logger LOGGER = Logger.getLogger(BasicMapReduceIT.class);

	public static enum ResultCounterType {
		EXPECTED,
		UNEXPECTED,
		ERROR
	}

	@BeforeClass
	public static void extractTestFiles() {
		GeoWaveTestEnvironment.unZipFile(
				MapReduceTestEnvironment.class.getClassLoader().getResourceAsStream(
						TEST_DATA_ZIP_RESOURCE_PATH),
				TEST_CASE_BASE);
	}

	@Test
	public void testIngestAndQueryGeneralGpx()
			throws Exception {
<<<<<<< HEAD
		accumuloOperations.deleteAll();
		testMapReduceIngest(
=======
		try {
			accumuloOperations.deleteAll();
		}
		catch (TableNotFoundException | AccumuloSecurityException | AccumuloException ex) {
			LOGGER.error("Unable to clear accumulo namespace", ex);
			Assert.fail("Index not deleted successfully");
		}
		testIngest(
>>>>>>> b830f3f9
				IndexType.SPATIAL_VECTOR,
				GENERAL_GPX_INPUT_GPX_DIR);
		final File gpxInputDir = new File(
				GENERAL_GPX_INPUT_GPX_DIR);
		final File expectedResultsDir = new File(
				GENERAL_GPX_EXPECTED_RESULTS_DIR);
		final List<URL> expectedResultsResources = new ArrayList<URL>();
		final Map<String, URL> baseNameToExpectedResultURL = new HashMap<String, URL>();

		for (final File file : expectedResultsDir.listFiles(new FileFilter() {

			@Override
			public boolean accept(
					final File pathname ) {
				final Map<String, Object> map = new HashMap<String, Object>();
				try {
					map.put(
							"url",
							pathname.toURI().toURL());
					return DataStoreFinder.getDataStore(map) != null;
				}
				catch (final IOException e) {
					LOGGER.warn(
							"Cannot read file as GeoTools data store",
							e);
				}
				return false;
			}

		})) {
			baseNameToExpectedResultURL.put(
					FilenameUtils.getBaseName(
							file.getName()).replaceAll(
							"_filtered",
							""),
					file.toURI().toURL());
		}
		for (final String filename : gpxInputDir.list(new FilenameFilter() {
			@Override
			public boolean accept(
					final File dir,
					final String name ) {
				return FilenameUtils.isExtension(
						name,
						new GpxIngestPlugin().getFileExtensionFilters());
			}
		})) {
			final URL url = baseNameToExpectedResultURL.get(FilenameUtils.getBaseName(filename));
			Assert.assertNotNull(url);
			expectedResultsResources.add(url);
		}
		final ExpectedResults expectedResults = getExpectedResults(expectedResultsResources.toArray(new URL[expectedResultsResources.size()]));
		runTestJob(
				expectedResults,
				resourceToQuery(new File(
						GENERAL_GPX_FILTER_FILE).toURI().toURL()),
				null,
				null);
	}

	@Test
	public void testIngestOsmGpxMultipleIndices()
			throws Exception {
		try {
			accumuloOperations.deleteAll();
		}
		catch (TableNotFoundException | AccumuloSecurityException | AccumuloException ex) {
			LOGGER.error("Unable to clear accumulo namespace", ex);
			Assert.fail("Index not deleted successfully");
		}
		// ingest the data set into multiple indices and then try several query
		// methods, by adapter and by index
		testMapReduceIngest(
				IndexType.SPATIAL_VECTOR,
				OSM_GPX_INPUT_DIR);
		testMapReduceIngest(
				IndexType.SPATIAL_TEMPORAL_VECTOR,
				OSM_GPX_INPUT_DIR);
		final WritableDataAdapter<SimpleFeature>[] adapters = new GpxIngestPlugin().getDataAdapters(null);

		final mil.nga.giat.geowave.store.DataStore geowaveStore = new AccumuloDataStore(
				new AccumuloIndexStore(
						accumuloOperations),
				new AccumuloAdapterStore(
						accumuloOperations),
				new AccumuloDataStatisticsStore(
						accumuloOperations),
				accumuloOperations);
		final Map<ByteArrayId, ExpectedResults> adapterIdToResultsMap = new HashMap<ByteArrayId, GeoWaveTestEnvironment.ExpectedResults>();
		for (final WritableDataAdapter<SimpleFeature> adapter : adapters) {
			adapterIdToResultsMap.put(
					adapter.getAdapterId(),
					getExpectedResults(geowaveStore.query(
							adapter,
							null)));
		}

		final List<ByteArrayId> firstTwoAdapters = new ArrayList<ByteArrayId>();
		firstTwoAdapters.add(adapters[0].getAdapterId());
		firstTwoAdapters.add(adapters[1].getAdapterId());
		final ExpectedResults firstTwoAdaptersResults = getExpectedResults(geowaveStore.query(
				firstTwoAdapters,
				null));
		final ExpectedResults fullDataSetResults = getExpectedResults(geowaveStore.query(null));
		// just for sanity verify its greater than 0 (ie. that data was actually
		// ingested in the first place)
		Assert.assertTrue(
				"There is no data ingested from OSM GPX test files",
				fullDataSetResults.count > 0);
		// first try each adapter individually
		for (final WritableDataAdapter<SimpleFeature> adapter : adapters) {
			runTestJob(
					adapterIdToResultsMap.get(adapter.getAdapterId()),
					null,
					new DataAdapter[] {
						adapter
					},
					null);
		}
		// then try the first 2 adapters, and may as well try with both indices
		// set (should be the default behavior anyways)
		runTestJob(
				firstTwoAdaptersResults,
				null,
				new DataAdapter[] {
					adapters[0],
					adapters[1]
				},
				new Index[] {
					IndexType.SPATIAL_VECTOR.createDefaultIndex(),
					IndexType.SPATIAL_TEMPORAL_VECTOR.createDefaultIndex()
				});

		// now try all adapters and the spatial temporal index, the result
		// should be the full data set
		runTestJob(
				fullDataSetResults,
				null,
				adapters,
				new Index[] {
					IndexType.SPATIAL_TEMPORAL_VECTOR.createDefaultIndex()
				});

		// and finally run with nothing set, should be the full data set
		runTestJob(
				fullDataSetResults,
				null,
				null,
				null);
	}

	@SuppressFBWarnings(value="DM_GC", justification = "Memory usage kept low for travis-ci")
	private void runTestJob(
			final ExpectedResults expectedResults,
			final DistributableQuery query,
			final DataAdapter<?>[] adapters,
			final Index[] indices )
			throws Exception {
		final TestJobRunner jobRunner = new TestJobRunner(
				expectedResults);
		jobRunner.setMinInputSplits(MIN_INPUT_SPLITS);
		jobRunner.setMaxInputSplits(MAX_INPUT_SPLITS);
		if (query != null) {
			jobRunner.setQuery(query);
		}
		if ((adapters != null) && (adapters.length > 0)) {
			for (final DataAdapter<?> adapter : adapters) {
				jobRunner.addDataAdapter(adapter);
			}
		}
		if ((indices != null) && (indices.length > 0)) {
			for (final Index index : indices) {
				jobRunner.addIndex(index);
			}
		}
		final Configuration conf = getConfiguration();
		MapReduceTestEnvironment.filterConfiguration(conf);
		final int res = ToolRunner.run(
				conf,
				jobRunner,
				new String[] {
					zookeeper,
					accumuloInstance,
					accumuloUser,
					accumuloPassword,
					TEST_NAMESPACE
				});
		Assert.assertEquals(
				0,
				res);
		// for travis-ci to run, we want to limit the memory consumption
		System.gc();
	}

	private static class TestJobRunner extends
			GeoWaveDedupeJobRunner
	{
		private final ExpectedResults expectedResults;

		public TestJobRunner(
				final ExpectedResults expectedResults ) {
			this.expectedResults = expectedResults;
		}

		@Override
		protected String getHdfsOutputBase() {
			return hdfsBaseDirectory;
		}

		@Override
		public int runJob()
				throws Exception {
			final boolean job1Success = (super.runJob() == 0);
			Assert.assertTrue(job1Success);
			// after the first job there should be a sequence file with the
			// filtered results which should match the expected results
			// resources
			final Configuration conf = super.getConf();
			MapReduceTestEnvironment.filterConfiguration(conf);
			final ByteBuffer buf = ByteBuffer.allocate((8 * expectedResults.hashedCentroids.size()) + 4);
			buf.putInt(expectedResults.hashedCentroids.size());
			for (final Long hashedCentroid : expectedResults.hashedCentroids) {
				buf.putLong(hashedCentroid);
			}
			conf.set(
					EXPECTED_RESULTS_KEY,
					ByteArrayUtils.byteArrayToString(buf.array()));
			final Job job = Job.getInstance(conf);
			job.setJarByClass(this.getClass());

			job.setJobName("GeoWave Test (" + namespace + ")");
			job.setInputFormatClass(SequenceFileInputFormat.class);
			job.setMapperClass(VerifyExpectedResultsMapper.class);
			job.setMapOutputKeyClass(NullWritable.class);
			job.setMapOutputValueClass(NullWritable.class);
			job.setOutputFormatClass(NullOutputFormat.class);
			job.setNumReduceTasks(0);
			job.setSpeculativeExecution(false);

			GeoWaveInputFormat.setAccumuloOperationsInfo(
					job.getConfiguration(),
					zookeeper,
					instance,
					user,
					password,
					namespace);
			FileInputFormat.setInputPaths(
					job,
					getHdfsOutputPath());

			final boolean job2success = job.waitForCompletion(true);
			final Counters jobCounters = job.getCounters();
			final Counter expectedCnt = jobCounters.findCounter(ResultCounterType.EXPECTED);
			Assert.assertNotNull(expectedCnt);
			Assert.assertEquals(
					expectedResults.count,
					expectedCnt.getValue());
			final Counter errorCnt = jobCounters.findCounter(ResultCounterType.ERROR);
			if (errorCnt != null) {
				Assert.assertEquals(
						0L,
						errorCnt.getValue());
			}
			final Counter unexpectedCnt = jobCounters.findCounter(ResultCounterType.UNEXPECTED);
			if (unexpectedCnt != null) {
				Assert.assertEquals(
						0L,
						unexpectedCnt.getValue());
			}
			return job2success ? 0 : 1;
		}
	}

	private static class VerifyExpectedResultsMapper extends
			GeoWaveWritableInputMapper<NullWritable, NullWritable>
	{
		private Set<Long> expectedHashedCentroids = new HashSet<Long>();

		@Override
		protected void mapNativeValue(
				final GeoWaveInputKey key,
				final Object value,
				final Mapper<GeoWaveInputKey, ObjectWritable, NullWritable, NullWritable>.Context context )
				throws IOException,
				InterruptedException {
			ResultCounterType resultType = ResultCounterType.ERROR;
			if (value instanceof SimpleFeature) {
				final SimpleFeature result = (SimpleFeature) value;
				final Geometry geometry = (Geometry) result.getDefaultGeometry();
				if (!geometry.isEmpty()) {
					resultType = expectedHashedCentroids.contains(hashCentroid(geometry)) ? ResultCounterType.EXPECTED : ResultCounterType.UNEXPECTED;
				}
			}
			context.getCounter(
					resultType).increment(
					1);
		}

		@Override
		protected void setup(
				final Mapper<GeoWaveInputKey, ObjectWritable, NullWritable, NullWritable>.Context context )
				throws IOException,
				InterruptedException {
			super.setup(context);
			final Configuration config = GeoWaveConfiguratorBase.getConfiguration(context);
			final String expectedResults = config.get(EXPECTED_RESULTS_KEY);
			if (expectedResults != null) {
				expectedHashedCentroids = new HashSet<Long>();
				final byte[] expectedResultsBinary = ByteArrayUtils.byteArrayFromString(expectedResults);
				final ByteBuffer buf = ByteBuffer.wrap(expectedResultsBinary);
				final int count = buf.getInt();
				for (int i = 0; i < count; i++) {
					expectedHashedCentroids.add(buf.getLong());
				}
			}
		}
	}
}<|MERGE_RESOLUTION|>--- conflicted
+++ resolved
@@ -4,6 +4,7 @@
 import java.io.FileFilter;
 import java.io.FilenameFilter;
 import java.io.IOException;
+import java.net.URISyntaxException;
 import java.net.URL;
 import java.nio.ByteBuffer;
 import java.util.ArrayList;
@@ -13,7 +14,6 @@
 import java.util.Map;
 import java.util.Set;
 
-import edu.umd.cs.findbugs.annotations.SuppressFBWarnings;
 import mil.nga.giat.geowave.accumulo.AccumuloDataStore;
 import mil.nga.giat.geowave.accumulo.mapreduce.GeoWaveConfiguratorBase;
 import mil.nga.giat.geowave.accumulo.mapreduce.GeoWaveWritableInputMapper;
@@ -57,6 +57,8 @@
 
 import com.vividsolutions.jts.geom.Geometry;
 
+import edu.umd.cs.findbugs.annotations.SuppressFBWarnings;
+
 public class BasicMapReduceIT extends
 		MapReduceTestBase
 {
@@ -69,29 +71,28 @@
 	}
 
 	@BeforeClass
-	public static void extractTestFiles() {
+	public static void extractTestFiles()
+			throws URISyntaxException {
 		GeoWaveTestEnvironment.unZipFile(
-				MapReduceTestEnvironment.class.getClassLoader().getResourceAsStream(
-						TEST_DATA_ZIP_RESOURCE_PATH),
+				new File(
+						MapReduceTestEnvironment.class.getClassLoader().getResource(
+								TEST_DATA_ZIP_RESOURCE_PATH).toURI()),
 				TEST_CASE_BASE);
 	}
 
 	@Test
 	public void testIngestAndQueryGeneralGpx()
 			throws Exception {
-<<<<<<< HEAD
-		accumuloOperations.deleteAll();
-		testMapReduceIngest(
-=======
 		try {
 			accumuloOperations.deleteAll();
 		}
 		catch (TableNotFoundException | AccumuloSecurityException | AccumuloException ex) {
-			LOGGER.error("Unable to clear accumulo namespace", ex);
+			LOGGER.error(
+					"Unable to clear accumulo namespace",
+					ex);
 			Assert.fail("Index not deleted successfully");
 		}
-		testIngest(
->>>>>>> b830f3f9
+		testMapReduceIngest(
 				IndexType.SPATIAL_VECTOR,
 				GENERAL_GPX_INPUT_GPX_DIR);
 		final File gpxInputDir = new File(
@@ -159,7 +160,9 @@
 			accumuloOperations.deleteAll();
 		}
 		catch (TableNotFoundException | AccumuloSecurityException | AccumuloException ex) {
-			LOGGER.error("Unable to clear accumulo namespace", ex);
+			LOGGER.error(
+					"Unable to clear accumulo namespace",
+					ex);
 			Assert.fail("Index not deleted successfully");
 		}
 		// ingest the data set into multiple indices and then try several query
@@ -243,7 +246,7 @@
 				null);
 	}
 
-	@SuppressFBWarnings(value="DM_GC", justification = "Memory usage kept low for travis-ci")
+	@SuppressFBWarnings(value = "DM_GC", justification = "Memory usage kept low for travis-ci")
 	private void runTestJob(
 			final ExpectedResults expectedResults,
 			final DistributableQuery query,
