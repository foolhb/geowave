package mil.nga.giat.geowave.test.service;

import static org.junit.Assert.assertTrue;

import java.io.File;
import java.io.IOException;

import mil.nga.giat.geowave.services.clients.GeoserverServiceClient;
import mil.nga.giat.geowave.services.clients.InfoServiceClient;
import mil.nga.giat.geowave.services.clients.IngestServiceClient;
import mil.nga.giat.geowave.store.index.IndexType;
import mil.nga.giat.geowave.types.gpx.GpxUtils;
import net.sf.json.JSONArray;
import net.sf.json.JSONObject;

import org.apache.accumulo.core.client.AccumuloException;
import org.apache.accumulo.core.client.AccumuloSecurityException;
import org.apache.accumulo.core.client.TableNotFoundException;
import org.apache.commons.io.IOUtils;
import org.geotools.feature.SchemaException;
<<<<<<< HEAD
=======
import org.junit.Assert;
>>>>>>> b830f3f9
import org.junit.Test;
import org.slf4j.Logger;
import org.slf4j.LoggerFactory;

public class GeoWaveServicesIT extends
ServicesTestEnvironment
{
	private static final Logger LOGGER = LoggerFactory.getLogger(GeoWaveServicesIT.class);

	protected static final String TEST_CASE_GENERAL_GPX_BASE = TEST_CASE_BASE + "general_gpx_test_case/";
	protected static final String GENERAL_GPX_INPUT_GPX_DIR = TEST_CASE_GENERAL_GPX_BASE + "input_gpx/";
	private static final String ASHLAND_GPX_FILE = GENERAL_GPX_INPUT_GPX_DIR + "ashland.gpx";
	private static final String ASHLAND_INGEST_TYPE = "gpx";
	private static final String TEST_STYLE_NAME = "DecimatePoints";
	private static final String TEST_STYLE_PATH = "../geowave-examples/example-slds/";
	private static final String TEST_SLD_FILE = TEST_STYLE_PATH + TEST_STYLE_NAME + ".sld";

	private static InfoServiceClient infoServiceClient;
	private static GeoserverServiceClient geoserverServiceClient;
	private static IngestServiceClient ingestServiceClient;

	@Test
	public void testServices()
			throws IOException,
			SchemaException {
		// initialize the service clients
		geoserverServiceClient = new GeoserverServiceClient(
				GEOWAVE_BASE_URL);
		infoServiceClient = new InfoServiceClient(
				GEOWAVE_BASE_URL);
		ingestServiceClient = new IngestServiceClient(
				GEOWAVE_BASE_URL);

		// *****************************************************
		// Ingest Service Client Test
		// *****************************************************

		boolean success = false;

		// ingest data using the local ingest service
		LOGGER.info("Ingesting data using the local ingest service.");
		success = ingestServiceClient.localIngest(
				new File[] {
						new File(
								ASHLAND_GPX_FILE)
				},
				TEST_NAMESPACE,
				null,
				ASHLAND_INGEST_TYPE,
				null,
				false);
		assertTrue(success);
		success = false;

		// verify that the namespace was created
		LOGGER.info("Verify that the namespace was created via localIngest.");
		JSONArray namespaces = infoServiceClient.getNamespaces().getJSONArray(
				"namespaces");
		for (int i = 0; i < namespaces.size(); i++) {
			if (namespaces.getJSONObject(
					i).getString(
							"name").equals(
									TEST_NAMESPACE)) {
				success = true;
				break;
			}
		}
		assertTrue(success);
		success = false;

		try {
			accumuloOperations.deleteAll();
		}
		catch (TableNotFoundException | AccumuloSecurityException | AccumuloException ex) {
			LOGGER.error("Unable to clear accumulo namespace", ex);
			Assert.fail("Index not deleted successfully");
		}

		// ingest data using the local ingest service
		LOGGER.info("Ingesting data using the hdfs ingest service.");
		success = ingestServiceClient.hdfsIngest(
				new File[] {
						new File(
								ASHLAND_GPX_FILE)
				},
				TEST_NAMESPACE,
				null,
				ASHLAND_INGEST_TYPE,
				null,
				false);
		assertTrue(success);
		success = false;

		// verify that the namespace was created
		LOGGER.info("Verify that the namespace was created via localIngest.");
		namespaces = infoServiceClient.getNamespaces().getJSONArray(
				"namespaces");
		for (int i = 0; i < namespaces.size(); i++) {
			if (namespaces.getJSONObject(
					i).getString(
							"name").equals(
									TEST_NAMESPACE)) {
				success = true;
				break;
			}
		}
		assertTrue(success);
		success = false;

		// verify the adapter type
		LOGGER.info("Verify the adapter type.");
		final JSONArray adapters = infoServiceClient.getAdapters(
				TEST_NAMESPACE).getJSONArray(
						"adapters");
		for (int i = 0; i < adapters.size(); i++) {
			if (adapters.getJSONObject(
					i).getString(
							"name").equals(
									GpxUtils.GPX_WAYPOINT_FEATURE)) {
				success = true;
				break;
			}
		}
		assertTrue(success);
		success = false;

		// verify the index type
		LOGGER.info("Verify the index type.");
		final JSONArray indices = infoServiceClient.getIndices(
				TEST_NAMESPACE).getJSONArray(
						"indices");
		for (int i = 0; i < indices.size(); i++) {
			if (indices.getJSONObject(
					i).getString(
							"name").equals(
									IndexType.SPATIAL_VECTOR.getDefaultId())) {
				success = true;
				break;
			}
		}
		assertTrue(success);
		success = false;

		// *****************************************************
		// Geowave Service Client Test
		// *****************************************************

		// create the workspace
		LOGGER.info("Create the test workspace.");
		assertTrue(geoserverServiceClient.createWorkspace(TEST_WORKSPACE));

		// verify that the workspace was created
		LOGGER.info("Verify that the workspace was created.");
		final JSONArray workspaces = geoserverServiceClient.getWorkspaces().getJSONArray(
				"workspaces");
		for (int i = 0; i < workspaces.size(); i++) {
			if (workspaces.getJSONObject(
					i).getString(
							"name").equals(
									TEST_WORKSPACE)) {
				success = true;
				break;
			}
		}
		assertTrue(success);
		success = false;

		// upload the default style
		LOGGER.info("Upload the default style.");
		assertTrue(geoserverServiceClient.publishStyle(new File[] {
				new File(
						TEST_SLD_FILE)
		}));

		// verify that the style was uploaded
		LOGGER.info("Verify that the style was uploaded.");
		final JSONArray styles = geoserverServiceClient.getStyles().getJSONArray(
				"styles");
		for (int i = 0; i < styles.size(); i++) {
			if (styles.getJSONObject(
					i).getString(
							"name").equals(
									TEST_STYLE_NAME)) {
				success = true;
				break;
			}
		}
		assertTrue(success);
		success = false;

		// verify that we can recall the stored style
		LOGGER.info("Verify that we can recall the stored style.");
		final String style = IOUtils.toString(geoserverServiceClient.getStyle(TEST_STYLE_NAME));
		assertTrue((style != null) && !style.isEmpty());

		// verify that we can publish a datastore
		LOGGER.info("Verify that we can publish a datastore.");
		assertTrue(geoserverServiceClient.publishDatastore(
				zookeeper,
				accumuloUser,
				accumuloPassword,
				accumuloInstance,
				TEST_NAMESPACE,
				null,
				null,
				null,
				TEST_WORKSPACE));

		// verify that the datastore was published
		LOGGER.info("Verify that the datastore was published.");
		final JSONArray datastores = geoserverServiceClient.getDatastores(
				TEST_WORKSPACE).getJSONArray(
						"dataStores");

		JSONObject dsInfo = null;
		for (int i = 0; i < datastores.size(); i++) {
			if (datastores.getJSONObject(
					i).getString(
							"name").equals(
									TEST_NAMESPACE)) {
				dsInfo = datastores.getJSONObject(i);
				success = true;
				break;
			}
		}
		assertTrue(success);
		success = false;

		if (dsInfo != null) {

			assertTrue(dsInfo.getString(
					"Namespace").equals(
							TEST_NAMESPACE));

			assertTrue(dsInfo.getString(
					"ZookeeperServers").equals(
							zookeeper));

			assertTrue(dsInfo.getString(
					"InstanceName").equals(
							accumuloInstance));
		}

		// verify that we can recall the datastore
		LOGGER.info("Verify that we can recall the datastore.");
		final JSONObject datastore = geoserverServiceClient.getDatastore(
				TEST_NAMESPACE,
				TEST_WORKSPACE);
		assertTrue(datastore.getJSONObject(
				"dataStore").getString(
						"name").equals(
								TEST_NAMESPACE));

		// verify that we can publish a layer
		LOGGER.info("Verify that we can publish a layer.");
		assertTrue(geoserverServiceClient.publishLayer(
				TEST_NAMESPACE,
				TEST_STYLE_NAME,
				GpxUtils.GPX_WAYPOINT_FEATURE,
				TEST_WORKSPACE));

		// verify that the layer was published
		LOGGER.info("Verify that the layer was published.");
		final JSONArray layers = geoserverServiceClient.getLayers().getJSONArray(
				"layers").getJSONObject(
						0).getJSONArray(
								"layers");
		for (int i = 0; i < layers.size(); i++) {
			if (layers.getJSONObject(
					i).getString(
							"name").equals(
									GpxUtils.GPX_WAYPOINT_FEATURE)) {
				success = true;
				break;
			}
		}
		assertTrue(success);
		success = false;

		// verify that we can recall the layer
		LOGGER.info("Verify that we can recall the layer.");
		final JSONObject layer = geoserverServiceClient.getLayer(GpxUtils.GPX_WAYPOINT_FEATURE);
		assertTrue(layer.getJSONObject(
				"layer").getString(
						"name").equals(
								GpxUtils.GPX_WAYPOINT_FEATURE));

		// verify that we are able to delete
		LOGGER.info("Verify that we are able to clean up.");
		assertTrue(geoserverServiceClient.deleteLayer(GpxUtils.GPX_WAYPOINT_FEATURE));
		assertTrue(geoserverServiceClient.deleteDatastore(
				TEST_NAMESPACE,
				TEST_WORKSPACE));
		assertTrue(geoserverServiceClient.deleteStyle(TEST_STYLE_NAME));
		assertTrue(geoserverServiceClient.deleteWorkspace(TEST_WORKSPACE));
	}
}<|MERGE_RESOLUTION|>--- conflicted
+++ resolved
@@ -18,16 +18,13 @@
 import org.apache.accumulo.core.client.TableNotFoundException;
 import org.apache.commons.io.IOUtils;
 import org.geotools.feature.SchemaException;
-<<<<<<< HEAD
-=======
 import org.junit.Assert;
->>>>>>> b830f3f9
 import org.junit.Test;
 import org.slf4j.Logger;
 import org.slf4j.LoggerFactory;
 
 public class GeoWaveServicesIT extends
-ServicesTestEnvironment
+		ServicesTestEnvironment
 {
 	private static final Logger LOGGER = LoggerFactory.getLogger(GeoWaveServicesIT.class);
 
@@ -65,8 +62,8 @@
 		LOGGER.info("Ingesting data using the local ingest service.");
 		success = ingestServiceClient.localIngest(
 				new File[] {
-						new File(
-								ASHLAND_GPX_FILE)
+					new File(
+							ASHLAND_GPX_FILE)
 				},
 				TEST_NAMESPACE,
 				null,
@@ -83,8 +80,8 @@
 		for (int i = 0; i < namespaces.size(); i++) {
 			if (namespaces.getJSONObject(
 					i).getString(
-							"name").equals(
-									TEST_NAMESPACE)) {
+					"name").equals(
+					TEST_NAMESPACE)) {
 				success = true;
 				break;
 			}
@@ -96,7 +93,9 @@
 			accumuloOperations.deleteAll();
 		}
 		catch (TableNotFoundException | AccumuloSecurityException | AccumuloException ex) {
-			LOGGER.error("Unable to clear accumulo namespace", ex);
+			LOGGER.error(
+					"Unable to clear accumulo namespace",
+					ex);
 			Assert.fail("Index not deleted successfully");
 		}
 
@@ -104,8 +103,8 @@
 		LOGGER.info("Ingesting data using the hdfs ingest service.");
 		success = ingestServiceClient.hdfsIngest(
 				new File[] {
-						new File(
-								ASHLAND_GPX_FILE)
+					new File(
+							ASHLAND_GPX_FILE)
 				},
 				TEST_NAMESPACE,
 				null,
@@ -122,8 +121,8 @@
 		for (int i = 0; i < namespaces.size(); i++) {
 			if (namespaces.getJSONObject(
 					i).getString(
-							"name").equals(
-									TEST_NAMESPACE)) {
+					"name").equals(
+					TEST_NAMESPACE)) {
 				success = true;
 				break;
 			}
@@ -135,12 +134,12 @@
 		LOGGER.info("Verify the adapter type.");
 		final JSONArray adapters = infoServiceClient.getAdapters(
 				TEST_NAMESPACE).getJSONArray(
-						"adapters");
+				"adapters");
 		for (int i = 0; i < adapters.size(); i++) {
 			if (adapters.getJSONObject(
 					i).getString(
-							"name").equals(
-									GpxUtils.GPX_WAYPOINT_FEATURE)) {
+					"name").equals(
+					GpxUtils.GPX_WAYPOINT_FEATURE)) {
 				success = true;
 				break;
 			}
@@ -152,12 +151,12 @@
 		LOGGER.info("Verify the index type.");
 		final JSONArray indices = infoServiceClient.getIndices(
 				TEST_NAMESPACE).getJSONArray(
-						"indices");
+				"indices");
 		for (int i = 0; i < indices.size(); i++) {
 			if (indices.getJSONObject(
 					i).getString(
-							"name").equals(
-									IndexType.SPATIAL_VECTOR.getDefaultId())) {
+					"name").equals(
+					IndexType.SPATIAL_VECTOR.getDefaultId())) {
 				success = true;
 				break;
 			}
@@ -180,8 +179,8 @@
 		for (int i = 0; i < workspaces.size(); i++) {
 			if (workspaces.getJSONObject(
 					i).getString(
-							"name").equals(
-									TEST_WORKSPACE)) {
+					"name").equals(
+					TEST_WORKSPACE)) {
 				success = true;
 				break;
 			}
@@ -192,8 +191,8 @@
 		// upload the default style
 		LOGGER.info("Upload the default style.");
 		assertTrue(geoserverServiceClient.publishStyle(new File[] {
-				new File(
-						TEST_SLD_FILE)
+			new File(
+					TEST_SLD_FILE)
 		}));
 
 		// verify that the style was uploaded
@@ -203,8 +202,8 @@
 		for (int i = 0; i < styles.size(); i++) {
 			if (styles.getJSONObject(
 					i).getString(
-							"name").equals(
-									TEST_STYLE_NAME)) {
+					"name").equals(
+					TEST_STYLE_NAME)) {
 				success = true;
 				break;
 			}
@@ -234,14 +233,14 @@
 		LOGGER.info("Verify that the datastore was published.");
 		final JSONArray datastores = geoserverServiceClient.getDatastores(
 				TEST_WORKSPACE).getJSONArray(
-						"dataStores");
+				"dataStores");
 
 		JSONObject dsInfo = null;
 		for (int i = 0; i < datastores.size(); i++) {
 			if (datastores.getJSONObject(
 					i).getString(
-							"name").equals(
-									TEST_NAMESPACE)) {
+					"name").equals(
+					TEST_NAMESPACE)) {
 				dsInfo = datastores.getJSONObject(i);
 				success = true;
 				break;
@@ -254,15 +253,15 @@
 
 			assertTrue(dsInfo.getString(
 					"Namespace").equals(
-							TEST_NAMESPACE));
+					TEST_NAMESPACE));
 
 			assertTrue(dsInfo.getString(
 					"ZookeeperServers").equals(
-							zookeeper));
+					zookeeper));
 
 			assertTrue(dsInfo.getString(
 					"InstanceName").equals(
-							accumuloInstance));
+					accumuloInstance));
 		}
 
 		// verify that we can recall the datastore
@@ -272,8 +271,8 @@
 				TEST_WORKSPACE);
 		assertTrue(datastore.getJSONObject(
 				"dataStore").getString(
-						"name").equals(
-								TEST_NAMESPACE));
+				"name").equals(
+				TEST_NAMESPACE));
 
 		// verify that we can publish a layer
 		LOGGER.info("Verify that we can publish a layer.");
@@ -287,13 +286,13 @@
 		LOGGER.info("Verify that the layer was published.");
 		final JSONArray layers = geoserverServiceClient.getLayers().getJSONArray(
 				"layers").getJSONObject(
-						0).getJSONArray(
-								"layers");
+				0).getJSONArray(
+				"layers");
 		for (int i = 0; i < layers.size(); i++) {
 			if (layers.getJSONObject(
 					i).getString(
-							"name").equals(
-									GpxUtils.GPX_WAYPOINT_FEATURE)) {
+					"name").equals(
+					GpxUtils.GPX_WAYPOINT_FEATURE)) {
 				success = true;
 				break;
 			}
@@ -306,8 +305,8 @@
 		final JSONObject layer = geoserverServiceClient.getLayer(GpxUtils.GPX_WAYPOINT_FEATURE);
 		assertTrue(layer.getJSONObject(
 				"layer").getString(
-						"name").equals(
-								GpxUtils.GPX_WAYPOINT_FEATURE));
+				"name").equals(
+				GpxUtils.GPX_WAYPOINT_FEATURE));
 
 		// verify that we are able to delete
 		LOGGER.info("Verify that we are able to clean up.");
