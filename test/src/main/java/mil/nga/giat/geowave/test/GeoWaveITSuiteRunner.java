--- conflicted
+++ resolved
@@ -41,11 +41,7 @@
 		return super.withAfterClasses(statement);
 	}
 
-<<<<<<< HEAD
-	private GeoWaveIT itRunner;
-=======
 	private GeoWaveITRunner itRunner;
->>>>>>> 1c42d67f
 
 	protected void tearDown()
 			throws Exception {
@@ -58,17 +54,12 @@
 	protected void runChild(
 			Runner runner,
 			RunNotifier notifier ) {
-<<<<<<< HEAD
-		if (runner instanceof GeoWaveIT) {
-			itRunner = (GeoWaveIT) runner;
-=======
 		// this is kinda a hack but the intent is to ensure that each individual
 		// test is able to tear down the environment *after* the
 		// suite.tearDown() method is called, in general the child runner
 		// methods are always called before the parent runner
 		if (runner instanceof GeoWaveITRunner) {
 			itRunner = (GeoWaveITRunner) runner;
->>>>>>> 1c42d67f
 		}
 		super.runChild(
 				runner,
