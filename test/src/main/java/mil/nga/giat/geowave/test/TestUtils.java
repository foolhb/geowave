--- conflicted
+++ resolved
@@ -739,7 +739,6 @@
 		}
 	}
 
-<<<<<<< HEAD
 	public static double getTileValue(
 			final int x,
 			final int y,
@@ -960,7 +959,8 @@
 			final int r,
 			final int tileSize ) {
 		return (((x + (y * tileSize)) * .1) / (b + 1)) + r;
-=======
+	}
+
 	@Deprecated
 	public static void assert200(
 			String msg,
@@ -1012,6 +1012,5 @@
 				"REST call",
 				expectedCode,
 				response);
->>>>>>> 43afef7b
 	}
 }