<<<<<<< HEAD
=======
/*******************************************************************************
 * Copyright (c) 2013-2017 Contributors to the Eclipse Foundation
 * 
 * See the NOTICE file distributed with this work for additional
 * information regarding copyright ownership.
 * All rights reserved. This program and the accompanying materials
 * are made available under the terms of the Apache License,
 * Version 2.0 which accompanies this distribution and is available at
 * http://www.apache.org/licenses/LICENSE-2.0.txt
 ******************************************************************************/
//                            BasicAccumuloOperations ops = new BasicAccumuloOperations(zookeeper, accumuloInstance, accumuloUser, accumuloPassword, "");
//                            ops.insureAuthorization(accumuloUser, "a","b","c");

>>>>>>> c6386d90
package mil.nga.giat.geowave.test.basic;

import java.io.IOException;
import java.util.Arrays;

import org.apache.log4j.Logger;
import org.geotools.feature.AttributeTypeBuilder;
import org.geotools.feature.simple.SimpleFeatureBuilder;
import org.geotools.feature.simple.SimpleFeatureTypeBuilder;
import org.junit.AfterClass;
import org.junit.Assert;
import org.junit.BeforeClass;
import org.junit.Test;
import org.junit.runner.RunWith;
import org.opengis.feature.simple.SimpleFeature;
import org.opengis.feature.simple.SimpleFeatureType;

import com.vividsolutions.jts.geom.Coordinate;
import com.vividsolutions.jts.geom.Envelope;
import com.vividsolutions.jts.geom.GeometryFactory;
import com.vividsolutions.jts.geom.Point;

import mil.nga.giat.geowave.adapter.vector.FeatureDataAdapter;
import mil.nga.giat.geowave.core.geotime.store.dimension.GeometryAdapter;
import mil.nga.giat.geowave.core.geotime.store.query.SpatialQuery;
import mil.nga.giat.geowave.core.index.ByteArrayId;
import mil.nga.giat.geowave.core.store.CloseableIterator;
import mil.nga.giat.geowave.core.store.DataStore;
import mil.nga.giat.geowave.core.store.IndexWriter;
import mil.nga.giat.geowave.core.store.adapter.exceptions.MismatchedIndexToAdapterMapping;
import mil.nga.giat.geowave.core.store.cli.remote.options.DataStorePluginOptions;
import mil.nga.giat.geowave.core.store.data.VisibilityWriter;
import mil.nga.giat.geowave.core.store.data.field.FieldVisibilityHandler;
import mil.nga.giat.geowave.core.store.data.visibility.DifferingFieldVisibilityEntryCount;
import mil.nga.giat.geowave.core.store.query.QueryOptions;
import mil.nga.giat.geowave.core.store.query.aggregate.CountAggregation;
import mil.nga.giat.geowave.core.store.query.aggregate.CountResult;
import mil.nga.giat.geowave.test.GeoWaveITRunner;
import mil.nga.giat.geowave.test.TestUtils;
import mil.nga.giat.geowave.test.annotation.GeoWaveTestStore;
import mil.nga.giat.geowave.test.annotation.GeoWaveTestStore.GeoWaveStoreType;

@RunWith(GeoWaveITRunner.class)
public class GeoWaveVisibilityIT extends
		AbstractGeoWaveIT
{
	@GeoWaveTestStore({
		GeoWaveStoreType.ACCUMULO,
		GeoWaveStoreType.HBASE
	})
	protected DataStorePluginOptions dataStore;

	private static final Logger LOGGER = Logger.getLogger(AbstractGeoWaveIT.class);
	private static long startMillis;

	private static final int TOTAL_FEATURES = 800;

	protected DataStorePluginOptions getDataStorePluginOptions() {
		return dataStore;
	}

	@BeforeClass
	public static void startTimer() {
		startMillis = System.currentTimeMillis();
		LOGGER.warn("-----------------------------------------");
		LOGGER.warn("*                                       *");
		LOGGER.warn("*         RUNNING GeoWaveVisibilityIT        *");
		LOGGER.warn("*                                       *");
		LOGGER.warn("-----------------------------------------");
	}

	@AfterClass
	public static void reportTest() {
		LOGGER.warn("-----------------------------------------");
		LOGGER.warn("*                                       *");
		LOGGER.warn("*      FINISHED GeoWaveVisibilityIT          *");
		LOGGER
				.warn("*         " + ((System.currentTimeMillis() - startMillis) / 1000)
						+ "s elapsed.                 *");
		LOGGER.warn("*                                       *");
		LOGGER.warn("-----------------------------------------");
	}

	@Test
	public void testIngestAndQueryMixedVisibilityFields()
			throws MismatchedIndexToAdapterMapping,
			IOException {
		final SimpleFeatureBuilder bldr = new SimpleFeatureBuilder(
				getType());
		final FeatureDataAdapter adapter = new FeatureDataAdapter(
				getType());
		final DataStore store = dataStore.createDataStore();
		try (IndexWriter writer = store.createWriter(
				adapter,
				TestUtils.DEFAULT_SPATIAL_INDEX)) {
			for (int i = 0; i < TOTAL_FEATURES; i++) {
				bldr.set(
						"a",
						Integer.toString(i));
				bldr.set(
						"b",
						Integer.toString(i));
				bldr.set(
						"c",
						Integer.toString(i));
				bldr.set(
						"geometry",
						new GeometryFactory().createPoint(new Coordinate(
								0,
								0)));
				writer.write(
						bldr.buildFeature(Integer.toString(i)),
						getVisWriter());
			}
		}
		final DifferingFieldVisibilityEntryCount differingVisibilities = (DifferingFieldVisibilityEntryCount) dataStore
				.createDataStatisticsStore()
				.getDataStatistics(
						adapter.getAdapterId(),
						DifferingFieldVisibilityEntryCount.composeId(TestUtils.DEFAULT_SPATIAL_INDEX.getId()));
		Assert.assertEquals(
				"Exactly half the entries should have differing visibility",
				TOTAL_FEATURES / 2,
				differingVisibilities.getEntriesWithDifferingFieldVisibilities());
		testQueryMixed(
				store,
				false);
		testQueryMixed(
				store,
				true);
	}

	private VisibilityWriter<SimpleFeature> getVisWriter() {
		return new VisibilityWriter<SimpleFeature>() {
			@Override
			public FieldVisibilityHandler<SimpleFeature, Object> getFieldVisibilityHandler(
					final ByteArrayId fieldId ) {
				return new FieldVisibilityHandler<SimpleFeature, Object>() {

					@Override
					public byte[] getVisibility(
							final SimpleFeature rowValue,
							final ByteArrayId fieldId,
							final Object fieldValue ) {

						final boolean isGeom = fieldId.equals(GeometryAdapter.DEFAULT_GEOMETRY_FIELD_ID);
						final int fieldValueInt;
						if (isGeom) {
							fieldValueInt = Integer.parseInt(rowValue.getID());
						}
						else {
							fieldValueInt = Integer.parseInt(fieldValue.toString());
						}
						// just make half of them varied and
						// half of them the same
						if ((fieldValueInt % 2) == 0) {
							if (isGeom) {
								return new byte[] {};
							}
							return fieldId.getBytes();
						}
						else {
							// of the ones that are the same,
							// make some no bytes, some a, some
							// b, and some c
							final int switchValue = (fieldValueInt / 2) % 4;
							switch (switchValue) {
								case 0:
									return new ByteArrayId(
											"a").getBytes();

								case 1:
									return new ByteArrayId(
											"b").getBytes();

								case 2:
									return new ByteArrayId(
											"c").getBytes();

								case 3:
								default:
									return new byte[] {};
							}
						}
					}
				};
			}
		};
	}

	private static void testQueryMixed(
			final DataStore store,
			boolean spatial )
			throws IOException {

		// you have to at least be able to see the geometry field which is wide
		// open for exactly (5 * total_Features / 8)
		// for other fields there is exactly
		testQuery(
				store,
				new String[] {},
				spatial,
				(5 * TOTAL_FEATURES) / 8,
				((TOTAL_FEATURES / 8) * 4) + (TOTAL_FEATURES / 2));

		for (String auth : new String[] {
			"a",
			"b",
			"c"
		}) {
			testQuery(
					store,
					new String[] {
						auth
					},
					spatial,
					(6 * TOTAL_FEATURES) / 8,
					((2 * TOTAL_FEATURES / 8) * 4) + (2 * TOTAL_FEATURES / 2));
		}

		// order shouldn't matter, but let's make sure here
		for (String[] auths : new String[][] {
			new String[] {
				"a",
				"b"
			},
			new String[] {
				"b",
				"a"
			},
			new String[] {
				"a",
				"c"
			},
			new String[] {
				"c",
				"a"
			},
			new String[] {
				"b",
				"c"
			},
			new String[] {
				"c",
				"b"
			}
		}) {
			testQuery(
					store,
					auths,
					spatial,
					(7 * TOTAL_FEATURES) / 8,
					((3 * TOTAL_FEATURES / 8) * 4) + (3 * TOTAL_FEATURES / 2));
		}

		testQuery(
				store,
				new String[] {
					"a",
					"b",
					"c"
				},
				spatial,
				TOTAL_FEATURES,
				TOTAL_FEATURES * 4);
	}

	private static void testQuery(
			final DataStore store,
			final String[] auths,
			final boolean spatial,
			final int expectedResultCount,
			final int expectedNonNullFieldCount )
			throws IOException {
		final QueryOptions queryOpts = new QueryOptions();
		queryOpts.setAuthorizations(auths);
		try (CloseableIterator<SimpleFeature> it = (CloseableIterator) store.query(
				queryOpts,
				spatial ? new SpatialQuery(
						new GeometryFactory().toGeometry(new Envelope(
								-1,
								1,
								-1,
								1))) : null)) {
			int resultCount = 0;
			int nonNullFieldsCount = 0;
			while (it.hasNext()) {
				final SimpleFeature feature = it.next();
				for (int a = 0; a < feature.getAttributeCount(); a++) {
					if (feature.getAttribute(a) != null) {
						nonNullFieldsCount++;
					}
				}
				resultCount++;
			}
			Assert.assertEquals(
					"Unexpected result count for " + (spatial ? "spatial query" : "full table scan") + " with auths "
							+ Arrays.toString(auths),
					expectedResultCount,
					resultCount);

			Assert.assertEquals(
					"Unexpected non-null field count for " + (spatial ? "spatial query" : "full table scan")
							+ " with auths " + Arrays.toString(auths),
					expectedNonNullFieldCount,
					nonNullFieldsCount);
		}

		queryOpts.setAggregation(
				new CountAggregation(),
				new FeatureDataAdapter(
						getType()));
		try (CloseableIterator<CountResult> it = (CloseableIterator) store.query(
				queryOpts,
				spatial ? new SpatialQuery(
						new GeometryFactory().toGeometry(new Envelope(
								-1,
								1,
								-1,
								1))) : null)) {
			CountResult result = it.next();
			long count = 0;
			if (result != null) {
				count = result.getCount();
			}
			Assert.assertEquals(
					"Unexpected aggregation result count for " + (spatial ? "spatial query" : "full table scan")
							+ " with auths " + Arrays.toString(auths),
					expectedResultCount,
					count);
		}
	}

	private static SimpleFeatureType getType() {
		final SimpleFeatureTypeBuilder bldr = new SimpleFeatureTypeBuilder();
		bldr.setName("testvis");
		final AttributeTypeBuilder attributeTypeBuilder = new AttributeTypeBuilder();
		bldr.add(attributeTypeBuilder.binding(
				String.class).buildDescriptor(
				"a"));
		bldr.add(attributeTypeBuilder.binding(
				String.class).buildDescriptor(
				"b"));
		bldr.add(attributeTypeBuilder.binding(
				String.class).buildDescriptor(
				"c"));
		bldr.add(attributeTypeBuilder.binding(
				Point.class).nillable(
				false).buildDescriptor(
				"geometry"));
		return bldr.buildFeatureType();
	}
}<|MERGE_RESOLUTION|>--- conflicted
+++ resolved
@@ -1,5 +1,3 @@
-<<<<<<< HEAD
-=======
 /*******************************************************************************
  * Copyright (c) 2013-2017 Contributors to the Eclipse Foundation
  * 
@@ -10,10 +8,7 @@
  * Version 2.0 which accompanies this distribution and is available at
  * http://www.apache.org/licenses/LICENSE-2.0.txt
  ******************************************************************************/
-//                            BasicAccumuloOperations ops = new BasicAccumuloOperations(zookeeper, accumuloInstance, accumuloUser, accumuloPassword, "");
-//                            ops.insureAuthorization(accumuloUser, "a","b","c");
-
->>>>>>> c6386d90
+
 package mil.nga.giat.geowave.test.basic;
 
 import java.io.IOException;
