package mil.nga.giat.geowave.test.mapreduce;

import java.io.File;
import java.io.IOException;
import java.util.List;

import org.apache.hadoop.conf.Configuration;
import org.geotools.feature.simple.SimpleFeatureBuilder;
import org.geotools.feature.simple.SimpleFeatureTypeBuilder;
import org.geotools.referencing.CRS;
import org.junit.Assert;
import org.junit.Test;
import org.junit.runner.RunWith;
import org.opengis.feature.simple.SimpleFeature;
import org.opengis.referencing.FactoryException;

import com.vividsolutions.jts.geom.Coordinate;
import com.vividsolutions.jts.geom.Geometry;
import com.vividsolutions.jts.geom.Point;

import mil.nga.giat.geowave.analytic.AnalyticItemWrapper;
import mil.nga.giat.geowave.analytic.GeometryDataSetGenerator;
import mil.nga.giat.geowave.analytic.PropertyManagement;
import mil.nga.giat.geowave.analytic.ShapefileTool;
import mil.nga.giat.geowave.analytic.SimpleFeatureItemWrapperFactory;
import mil.nga.giat.geowave.analytic.clustering.CentroidManager;
import mil.nga.giat.geowave.analytic.clustering.CentroidManagerGeoWave;
import mil.nga.giat.geowave.analytic.clustering.ClusteringUtils;
import mil.nga.giat.geowave.analytic.distance.FeatureCentroidOrthodromicDistanceFn;
import mil.nga.giat.geowave.analytic.mapreduce.GeoWaveInputFormatConfiguration;
import mil.nga.giat.geowave.analytic.mapreduce.dbscan.DBScanIterationsJobRunner;
import mil.nga.giat.geowave.analytic.param.ClusteringParameters;
import mil.nga.giat.geowave.analytic.param.ExtractParameters;
import mil.nga.giat.geowave.analytic.param.GlobalParameters;
import mil.nga.giat.geowave.analytic.param.InputParameters;
import mil.nga.giat.geowave.analytic.param.MapReduceParameters;
import mil.nga.giat.geowave.analytic.param.OutputParameters;
import mil.nga.giat.geowave.analytic.param.OutputStoreParameterHelper;
import mil.nga.giat.geowave.analytic.param.ParameterEnum;
import mil.nga.giat.geowave.analytic.param.PartitionParameters;
import mil.nga.giat.geowave.analytic.param.StoreParameters.StoreParam;
import mil.nga.giat.geowave.analytic.partitioner.OrthodromicDistancePartitioner;
import mil.nga.giat.geowave.analytic.store.PersistableStore;
import mil.nga.giat.geowave.core.geotime.ingest.SpatialDimensionalityTypeProvider;
import mil.nga.giat.geowave.core.geotime.store.query.SpatialQuery;
import mil.nga.giat.geowave.core.store.DataStore;
import mil.nga.giat.geowave.core.store.config.ConfigUtils;
import mil.nga.giat.geowave.core.store.operations.remote.options.DataStorePluginOptions;
import mil.nga.giat.geowave.core.store.query.DistributableQuery;
import mil.nga.giat.geowave.core.store.query.QueryOptions;
import mil.nga.giat.geowave.mapreduce.output.GeoWaveOutputFormat;
import mil.nga.giat.geowave.test.GeoWaveITRunner;
import mil.nga.giat.geowave.test.TestUtils;
import mil.nga.giat.geowave.test.annotation.Environments;
import mil.nga.giat.geowave.test.annotation.GeoWaveTestStore;
import mil.nga.giat.geowave.test.annotation.Environments.Environment;
import mil.nga.giat.geowave.test.annotation.GeoWaveTestStore.GeoWaveStoreType;

@RunWith(GeoWaveITRunner.class)
@Environments({
	Environment.MAP_REDUCE
})
public class DBScanIT
{
<<<<<<< HEAD
	@GeoWaveTestStore({
		GeoWaveStoreType.ACCUMULO
	})
	protected DataStorePluginOptions dataStorePluginOptions;
=======

	public static final String DBSCAN_TEST_NAMESPACE = TEST_NAMESPACE + "_dbscanit";
>>>>>>> dfe997d4

	private SimpleFeatureBuilder getBuilder() {
		final SimpleFeatureTypeBuilder typeBuilder = new SimpleFeatureTypeBuilder();
		typeBuilder.setName("test");
		typeBuilder.setSRS(ClusteringUtils.CLUSTERING_CRS);
		try {
			typeBuilder.setCRS(CRS.decode(
					ClusteringUtils.CLUSTERING_CRS,
					true));
		}
		catch (final FactoryException e) {
			e.printStackTrace();
			return null;
		}
		// add attributes in order
		typeBuilder.add(
				"geom",
				Point.class);
		typeBuilder.add(
				"name",
				String.class);
		typeBuilder.add(
				"count",
				Long.class);

		// build the type
		return new SimpleFeatureBuilder(
				typeBuilder.buildFeatureType());
	}

	final GeometryDataSetGenerator dataGenerator = new GeometryDataSetGenerator(
			new FeatureCentroidOrthodromicDistanceFn(),
			getBuilder());

	@Test
	public void testDBScan()
			throws Exception {
		TestUtils.deleteAll(dataStorePluginOptions);
		dataGenerator.setIncludePolygons(false);
		ingest(dataStorePluginOptions.createDataStore());
		runScan(new SpatialQuery(
				dataGenerator.getBoundingRegion()));
	}

	private void runScan(
			final DistributableQuery query )
			throws Exception {

		final DBScanIterationsJobRunner jobRunner = new DBScanIterationsJobRunner();
		// TODO should use
		Configuration conf = MapReduceTestUtils.getConfiguration();
		GeoWaveOutputFormat.setDataStoreName(
				conf,
				dataStorePluginOptions.getFactoryFamily().getDataStoreFactory().getName());
		GeoWaveOutputFormat.setStoreConfigOptions(
				conf,
				ConfigUtils.populateListFromOptions(dataStorePluginOptions.getFactoryOptions()));
		final int res = jobRunner.run(
				conf,
				new PropertyManagement(
						new ParameterEnum[] {
							ExtractParameters.Extract.QUERY,
							ExtractParameters.Extract.QUERY_OPTIONS,
							ExtractParameters.Extract.MIN_INPUT_SPLIT,
							ExtractParameters.Extract.MAX_INPUT_SPLIT,
							PartitionParameters.Partition.MAX_DISTANCE,
							PartitionParameters.Partition.PARTITIONER_CLASS,
							ClusteringParameters.Clustering.MINIMUM_SIZE,
							StoreParam.INPUT_STORE,
							MapReduceParameters.MRConfig.HDFS_BASE_DIR,
							OutputParameters.Output.REDUCER_COUNT,
							InputParameters.Input.INPUT_FORMAT,
							GlobalParameters.Global.BATCH_ID,
							PartitionParameters.Partition.PARTITION_DECREASE_RATE,
							PartitionParameters.Partition.PARTITION_PRECISION
						},
						new Object[] {
							query,
							new QueryOptions(),
							Integer.toString(MapReduceTestUtils.MIN_INPUT_SPLITS),
							Integer.toString(MapReduceTestUtils.MAX_INPUT_SPLITS),
							10000.0,
							OrthodromicDistancePartitioner.class,
							10,
							new PersistableStore(
									dataStorePluginOptions),
							TestUtils.TEMP_DIR + File.separator + MapReduceTestEnvironment.HDFS_BASE_DIRECTORY + "/t1",
							2,
							GeoWaveInputFormatConfiguration.class,
							"bx5",
							0.15,
							0.95
						}));

		Assert.assertEquals(
				0,
				res);

		Assert.assertTrue(readHulls() > 2);
		// for travis-ci to run, we want to limit the memory consumption
		System.gc();
	}

	private int readHulls()
			throws Exception {
		final CentroidManager<SimpleFeature> centroidManager = new CentroidManagerGeoWave<SimpleFeature>(
				dataStorePluginOptions.createDataStore(),
				dataStorePluginOptions.createIndexStore(),
				dataStorePluginOptions.createAdapterStore(),
				new SimpleFeatureItemWrapperFactory(),
				"concave_hull",
				new SpatialDimensionalityTypeProvider().createPrimaryIndex().getId().getString(),
				"bx5",
				0);

		int count = 0;
		for (final String grp : centroidManager.getAllCentroidGroups()) {
			for (final AnalyticItemWrapper<SimpleFeature> feature : centroidManager.getCentroidsForGroup(grp)) {
				ShapefileTool.writeShape(
						feature.getName(),
						new File(
								"./target/test_final_" + feature.getName()),
						new Geometry[] {
							feature.getGeometry()
						});
				count++;

			}
		}
		return count;
	}

	private void ingest(
			final DataStore dataStore )
			throws IOException {
		final List<SimpleFeature> features = dataGenerator.generatePointSet(
				0.05,
				0.5,
				4,
				800,
				new double[] {
					-86,
					-30
				},
				new double[] {
					-90,
					-34
				});

		features.addAll(dataGenerator.generatePointSet(
				dataGenerator.getFactory().createLineString(
						new Coordinate[] {
							new Coordinate(
									-87,
									-32),
							new Coordinate(
									-87.5,
									-32.3),
							new Coordinate(
									-87.2,
									-32.7)
						}),
				0.2,
				500));

		ShapefileTool.writeShape(
				new File(
						"./target/test_in"),
				features);
		dataGenerator.writeToGeoWave(
				dataStore,
				features);
	}
}<|MERGE_RESOLUTION|>--- conflicted
+++ resolved
@@ -62,15 +62,10 @@
 })
 public class DBScanIT
 {
-<<<<<<< HEAD
 	@GeoWaveTestStore({
 		GeoWaveStoreType.ACCUMULO
 	})
 	protected DataStorePluginOptions dataStorePluginOptions;
-=======
-
-	public static final String DBSCAN_TEST_NAMESPACE = TEST_NAMESPACE + "_dbscanit";
->>>>>>> dfe997d4
 
 	private SimpleFeatureBuilder getBuilder() {
 		final SimpleFeatureTypeBuilder typeBuilder = new SimpleFeatureTypeBuilder();
