/*******************************************************************************
 * Copyright (c) 2013-2017 Contributors to the Eclipse Foundation
 * 
 * See the NOTICE file distributed with this work for additional
 * information regarding copyright ownership.
 * All rights reserved. This program and the accompanying materials
 * are made available under the terms of the Apache License,
 * Version 2.0 which accompanies this distribution and is available at
 * http://www.apache.org/licenses/LICENSE-2.0.txt
 ******************************************************************************/
package mil.nga.giat.geowave.test.basic;

import java.io.File;
import java.io.IOException;
import java.net.URISyntaxException;
import java.net.URL;
import java.util.ArrayList;
import java.util.Collection;
import java.util.HashMap;
import java.util.List;
import java.util.Map;

import org.apache.commons.math.util.MathUtils;
<<<<<<< HEAD
import org.apache.log4j.Logger;
=======

import org.slf4j.Logger;
import org.slf4j.LoggerFactory;

>>>>>>> c6386d90
import org.junit.Assert;
import org.junit.BeforeClass;
import org.opengis.feature.simple.SimpleFeature;
import org.opengis.filter.Filter;

import com.vividsolutions.jts.geom.Geometry;

import mil.nga.giat.geowave.adapter.raster.util.ZipUtils;
import mil.nga.giat.geowave.adapter.vector.FeatureDataAdapter;
import mil.nga.giat.geowave.adapter.vector.GeotoolsFeatureDataAdapter;
import mil.nga.giat.geowave.adapter.vector.query.cql.CQLQuery;
import mil.nga.giat.geowave.adapter.vector.stats.FeatureBoundingBoxStatistics;
import mil.nga.giat.geowave.adapter.vector.stats.FeatureNumericRangeStatistics;
import mil.nga.giat.geowave.core.geotime.store.statistics.BoundingBoxDataStatistics;
import mil.nga.giat.geowave.core.index.ByteArrayId;
import mil.nga.giat.geowave.core.ingest.GeoWaveData;
import mil.nga.giat.geowave.core.ingest.local.LocalFileIngestPlugin;
import mil.nga.giat.geowave.core.store.CloseableIterator;
import mil.nga.giat.geowave.core.store.adapter.AdapterStore;
import mil.nga.giat.geowave.core.store.adapter.DataAdapter;
import mil.nga.giat.geowave.core.store.adapter.WritableDataAdapter;
import mil.nga.giat.geowave.core.store.adapter.statistics.CountDataStatistics;
import mil.nga.giat.geowave.core.store.adapter.statistics.DataStatistics;
import mil.nga.giat.geowave.core.store.adapter.statistics.DataStatisticsStore;
import mil.nga.giat.geowave.core.store.adapter.statistics.DuplicateEntryCount;
import mil.nga.giat.geowave.core.store.adapter.statistics.RowRangeHistogramStatistics;
import mil.nga.giat.geowave.core.store.adapter.statistics.StatisticsProvider;
import mil.nga.giat.geowave.core.store.callback.IngestCallback;
import mil.nga.giat.geowave.core.store.data.visibility.DifferingFieldVisibilityEntryCount;
import mil.nga.giat.geowave.core.store.entities.GeoWaveRow;
import mil.nga.giat.geowave.core.store.index.IndexMetaDataSet;
import mil.nga.giat.geowave.core.store.index.PrimaryIndex;
import mil.nga.giat.geowave.core.store.memory.MemoryAdapterStore;
import mil.nga.giat.geowave.core.store.query.DataIdQuery;
import mil.nga.giat.geowave.core.store.query.DistributableQuery;
import mil.nga.giat.geowave.core.store.query.Query;
import mil.nga.giat.geowave.core.store.query.QueryOptions;
import mil.nga.giat.geowave.core.store.query.aggregate.CountAggregation;
import mil.nga.giat.geowave.core.store.query.aggregate.CountResult;
import mil.nga.giat.geowave.format.geotools.vector.GeoToolsVectorDataStoreIngestPlugin;
import mil.nga.giat.geowave.test.TestUtils;
import mil.nga.giat.geowave.test.TestUtils.ExpectedResults;

abstract public class AbstractGeoWaveBasicVectorIT extends
		AbstractGeoWaveIT
{
	private final static Logger LOGGER = LoggerFactory.getLogger(AbstractGeoWaveBasicVectorIT.class);
	protected static final String TEST_DATA_ZIP_RESOURCE_PATH = TestUtils.TEST_RESOURCE_PACKAGE + "basic-testdata.zip";
	protected static final String TEST_FILTER_PACKAGE = TestUtils.TEST_CASE_BASE + "filter/";
	protected static final String HAIL_TEST_CASE_PACKAGE = TestUtils.TEST_CASE_BASE + "hail_test_case/";
	protected static final String HAIL_SHAPEFILE_FILE = HAIL_TEST_CASE_PACKAGE + "hail.shp";
	protected static final String TORNADO_TRACKS_TEST_CASE_PACKAGE = TestUtils.TEST_CASE_BASE
			+ "tornado_tracks_test_case/";
	protected static final String TORNADO_TRACKS_SHAPEFILE_FILE = TORNADO_TRACKS_TEST_CASE_PACKAGE
			+ "tornado_tracks.shp";

	@BeforeClass
	public static void extractTestFiles()
			throws URISyntaxException {
		ZipUtils.unZipFile(
				new File(
						GeoWaveBasicSpatialVectorIT.class.getClassLoader().getResource(
								TEST_DATA_ZIP_RESOURCE_PATH).toURI()),
				TestUtils.TEST_CASE_BASE);
	}

	protected void testQuery(
			final URL savedFilterResource,
			final URL[] expectedResultsResources,
			final String queryDescription )
			throws Exception {
		// test the query with an unspecified index
		testQuery(
				savedFilterResource,
				expectedResultsResources,
				null,
				queryDescription);
	}

	protected void testQuery(
			final URL savedFilterResource,
			final URL[] expectedResultsResources,
			final PrimaryIndex index,
			final String queryDescription )
			throws Exception {
		LOGGER.info("querying " + queryDescription);
		System.out.println("querying " + queryDescription);
		final mil.nga.giat.geowave.core.store.DataStore geowaveStore = getDataStorePluginOptions().createDataStore();
		// this file is the filtered dataset (using the previous file as a
		// filter) so use it to ensure the query worked
		final DistributableQuery query = TestUtils.resourceToQuery(savedFilterResource);
		try (final CloseableIterator<?> actualResults = (index == null) ? geowaveStore.query(
				new QueryOptions(),
				query) : geowaveStore.query(
				new QueryOptions(
						index),
				query)) {
			final ExpectedResults expectedResults = TestUtils.getExpectedResults(expectedResultsResources);
			int totalResults = 0;
			final List<Long> actualCentroids = new ArrayList<Long>();
			while (actualResults.hasNext()) {
				final Object obj = actualResults.next();
				if (obj instanceof SimpleFeature) {
					final SimpleFeature result = (SimpleFeature) obj;
					final long actualHashCentroid = TestUtils.hashCentroid((Geometry) result.getDefaultGeometry());
					Assert.assertTrue(
							"Actual result '" + result.toString() + "' not found in expected result set",
							expectedResults.hashedCentroids.contains(actualHashCentroid));
					actualCentroids.add(actualHashCentroid);
					totalResults++;
				}
				else {
					TestUtils.deleteAll(getDataStorePluginOptions());
					Assert.fail("Actual result '" + obj.toString() + "' is not of type Simple Feature.");
				}
			}
			for (long l : actualCentroids) {
				expectedResults.hashedCentroids.remove(l);
			}
			for (long l : expectedResults.hashedCentroids) {
				LOGGER.error("Missing expected hashed centroid: " + l);
			}
			if (expectedResults.count != totalResults) {
				TestUtils.deleteAll(getDataStorePluginOptions());
			}
			Assert.assertEquals(
					expectedResults.count,
					totalResults);

			final AdapterStore adapterStore = getDataStorePluginOptions().createAdapterStore();
			long statisticsResult = 0;
			try (CloseableIterator<DataAdapter<?>> adapterIt = adapterStore.getAdapters()) {
				while (adapterIt.hasNext()) {
					final QueryOptions queryOptions = (index == null) ? new QueryOptions() : new QueryOptions(
							index);
					final DataAdapter<?> adapter = adapterIt.next();
					queryOptions.setAggregation(
							new CountAggregation(),
							adapter);
					queryOptions.setAdapter(adapter);
					try (final CloseableIterator<?> countResult = geowaveStore.query(
							queryOptions,
							query)) {
						// results should already be aggregated, there should be
						// exactly one value in this iterator
						Assert.assertTrue(countResult.hasNext());
						final Object result = countResult.next();
						Assert.assertTrue(result instanceof CountResult);
						statisticsResult += ((CountResult) result).getCount();
						Assert.assertFalse(countResult.hasNext());
					}
				}
			}

			Assert.assertEquals(
					expectedResults.count,
					statisticsResult);
		}
	}

	protected void testDeleteDataId(
			final URL savedFilterResource,
			final PrimaryIndex index )
			throws Exception {
<<<<<<< HEAD
		LOGGER.info("deleting from " + index.getId().getString() + " index");
		System.out.println("deleting from " + index.getId().getString() + " index");
=======
		LOGGER.warn("deleting by data ID from " + index.getId() + " index");

>>>>>>> c6386d90
		boolean success = false;
		final mil.nga.giat.geowave.core.store.DataStore geowaveStore = getDataStorePluginOptions().createDataStore();
		final DistributableQuery query = TestUtils.resourceToQuery(savedFilterResource);
		final CloseableIterator<?> actualResults;

		// Run the spatial query
		actualResults = geowaveStore.query(
				new QueryOptions(
						index),
				query);

		// Grab the first one
		SimpleFeature testFeature = null;
		if (actualResults.hasNext()) {
			final Object obj = actualResults.next();
			if ((testFeature == null) && (obj instanceof SimpleFeature)) {
				testFeature = (SimpleFeature) obj;
			}
		}
		actualResults.close();

		// Delete it by data ID
		if (testFeature != null) {
			final ByteArrayId dataId = new ByteArrayId(
					testFeature.getID());
			final ByteArrayId adapterId = new ByteArrayId(
					testFeature.getFeatureType().getTypeName());

			if (geowaveStore.delete(
					new QueryOptions(
							adapterId,
							index.getId()),
					new DataIdQuery(
							dataId))) {

				success = !hasAtLeastOne(geowaveStore.query(
						new QueryOptions(
								adapterId,
								index.getId()),
						new DataIdQuery(
								dataId)));
			}
		}
		Assert.assertTrue(
				"Unable to delete entry by data ID and adapter ID",
				success);
	}

	protected void testDeleteSpatial(
			final URL savedFilterResource,
			final PrimaryIndex index )
			throws Exception {
		LOGGER.warn("bulk deleting via spatial query from " + index.getId() + " index");

		final mil.nga.giat.geowave.core.store.DataStore geowaveStore = getDataStorePluginOptions().createDataStore();

		// Run the query for this delete to get the expected count
		final DistributableQuery query = TestUtils.resourceToQuery(savedFilterResource);

		deleteInternal(
				geowaveStore,
				index,
				query);
	}

	protected void testDeleteCQL(
			final String cqlStr,
			final PrimaryIndex index )
			throws Exception {
		LOGGER.warn("bulk deleting from " + index.getId() + " index using CQL: '" + cqlStr + "'");

		final mil.nga.giat.geowave.core.store.DataStore geowaveStore = getDataStorePluginOptions().createDataStore();

		// Retrieve the feature adapter for the CQL query generator
		AdapterStore adapterStore = getDataStorePluginOptions().createAdapterStore();

		final CloseableIterator<DataAdapter<?>> it = adapterStore.getAdapters();
		GeotoolsFeatureDataAdapter adapter = (GeotoolsFeatureDataAdapter) it.next();
		it.close();

		// Create the CQL query
		Query query = CQLQuery.createOptimalQuery(
				cqlStr,
				adapter,
				null,
				null);

		deleteInternal(
				geowaveStore,
				index,
				query);
	}

	protected void deleteInternal(
			final mil.nga.giat.geowave.core.store.DataStore geowaveStore,
			final PrimaryIndex index,
			final Query query )
			throws IOException {
		// Query everything
		CloseableIterator<?> queryResults = geowaveStore.query(
				new QueryOptions(
						index),
				null);

		int allFeatures = 0;
		while (queryResults.hasNext()) {
			final Object obj = queryResults.next();
			if (obj instanceof SimpleFeature) {
				allFeatures++;
			}
		}
		queryResults.close();

		LOGGER.warn("Total count in table before delete: " + allFeatures);

		// Run the query for this delete to get the expected count
		queryResults = geowaveStore.query(
				new QueryOptions(
						index),
				query);

		int expectedFeaturesToDelete = 0;
		while (queryResults.hasNext()) {
			final Object obj = queryResults.next();
			if (obj instanceof SimpleFeature) {
				expectedFeaturesToDelete++;
			}
		}
		queryResults.close();

		LOGGER.warn(expectedFeaturesToDelete + " features to delete...");

		// Do the delete
		boolean deleteResults = geowaveStore.delete(
				new QueryOptions(
						index),
				query);

		LOGGER.warn("Bulk delete results: " + (deleteResults ? "Success" : "Failure"));

		// Query again - should be zero remaining
		queryResults = geowaveStore.query(
				new QueryOptions(
						index),
				query);

		int initialQueryFeatures = expectedFeaturesToDelete;
		int remainingFeatures = 0;
		while (queryResults.hasNext()) {
			final Object obj = queryResults.next();
			if (obj instanceof SimpleFeature) {
				remainingFeatures++;
			}
		}
		queryResults.close();

		int deletedFeatures = initialQueryFeatures - remainingFeatures;

		LOGGER.warn(deletedFeatures + " features bulk deleted.");
		LOGGER.warn(remainingFeatures + " features not deleted.");

		// Now for the final check, query everything again
		queryResults = geowaveStore.query(
				new QueryOptions(
						index),
				null);

		int finalFeatures = 0;
		while (queryResults.hasNext()) {
			final Object obj = queryResults.next();
			if (obj instanceof SimpleFeature) {
				finalFeatures++;
			}
		}
		queryResults.close();

		LOGGER.warn("Total count in table after delete: " + finalFeatures);
		LOGGER.warn("<before> - <after> = " + (allFeatures - finalFeatures));

		Assert.assertTrue(
				"Unable to delete all features in bulk delete",
				(allFeatures - finalFeatures) == deletedFeatures);
	}

	private static boolean hasAtLeastOne(
			final CloseableIterator<?> it ) {
		try {
			return it.hasNext();
		}
		finally {
			try {
				it.close();
			}
			catch (final IOException e) {
				e.printStackTrace();
			}
		}
	}

	protected void testStats(
			final File[] inputFiles,
			final PrimaryIndex index,
			final boolean multithreaded ) {
		// In the multithreaded case, only test min/max and count. Stats will be
		// ingested/ in a different order and will not match.
		final LocalFileIngestPlugin<SimpleFeature> localFileIngest = new GeoToolsVectorDataStoreIngestPlugin(
				Filter.INCLUDE);
		final Map<ByteArrayId, StatisticsCache> statsCache = new HashMap<ByteArrayId, StatisticsCache>();
		final Collection<ByteArrayId> indexIds = new ArrayList<ByteArrayId>();
		indexIds.add(index.getId());
		for (final File inputFile : inputFiles) {
			LOGGER.warn("Calculating stats from file '" + inputFile.getName() + "' - this may take several minutes...");
			try (final CloseableIterator<GeoWaveData<SimpleFeature>> dataIterator = localFileIngest.toGeoWaveData(
					inputFile,
					indexIds,
					null)) {
				final AdapterStore adapterCache = new MemoryAdapterStore(
						localFileIngest.getDataAdapters(null));
				while (dataIterator.hasNext()) {
					final GeoWaveData<SimpleFeature> data = dataIterator.next();
					final WritableDataAdapter<SimpleFeature> adapter = data.getAdapter(adapterCache);
					// it should be a statistical data adapter
					if (adapter instanceof StatisticsProvider) {
						StatisticsCache cachedValues = statsCache.get(adapter.getAdapterId());
						if (cachedValues == null) {
							cachedValues = new StatisticsCache(
									(StatisticsProvider<SimpleFeature>) adapter);
							statsCache.put(
									adapter.getAdapterId(),
									cachedValues);
						}
						cachedValues.entryIngested(data.getValue());
					}
				}
			}
			catch (final IOException e) {
				e.printStackTrace();
				TestUtils.deleteAll(getDataStorePluginOptions());
				Assert.fail("Error occurred while reading data from file '" + inputFile.getAbsolutePath() + "': '"
						+ e.getLocalizedMessage() + "'");
			}
		}
		final DataStatisticsStore statsStore = getDataStorePluginOptions().createDataStatisticsStore();
		final AdapterStore adapterStore = getDataStorePluginOptions().createAdapterStore();
		try (CloseableIterator<DataAdapter<?>> adapterIterator = adapterStore.getAdapters()) {
			while (adapterIterator.hasNext()) {
				final FeatureDataAdapter adapter = (FeatureDataAdapter) adapterIterator.next();
				final StatisticsCache cachedValue = statsCache.get(adapter.getAdapterId());
				Assert.assertNotNull(cachedValue);
				final Collection<DataStatistics<SimpleFeature>> expectedStats = cachedValue.statsCache.values();
				try (CloseableIterator<DataStatistics<?>> statsIterator = statsStore.getDataStatistics(adapter
						.getAdapterId())) {
					int statsCount = 0;
					while (statsIterator.hasNext()) {
						final DataStatistics<?> nextStats = statsIterator.next();
						if ((nextStats instanceof RowRangeHistogramStatistics)
								|| (nextStats instanceof IndexMetaDataSet)
								|| (nextStats instanceof DifferingFieldVisibilityEntryCount)
								|| (nextStats instanceof DuplicateEntryCount)) {
							continue;
						}
						statsCount++;
					}
					Assert.assertEquals(
							"The number of stats for data adapter '" + adapter.getAdapterId().getString()
									+ "' do not match count expected",
							expectedStats.size(),
							statsCount);
				}

				for (final DataStatistics<SimpleFeature> expectedStat : expectedStats) {
					final DataStatistics<?> actualStats = statsStore.getDataStatistics(
							expectedStat.getDataAdapterId(),
							expectedStat.getStatisticsId());

					// Only test RANGE and COUNT in the multithreaded case. None
					// of the other statistics will match!
					if (multithreaded) {
						if (!(expectedStat.getStatisticsId().getString().startsWith(
								FeatureNumericRangeStatistics.STATS_TYPE + "#") || expectedStat
								.getStatisticsId()
								.equals(
										CountDataStatistics.STATS_TYPE))) {
							continue;
						}
					}

					Assert.assertNotNull(actualStats);
					// if the stats are the same, their binary serialization
					// should be the same
					Assert.assertArrayEquals(
							actualStats.toString() + " = " + expectedStat.toString(),
							expectedStat.toBinary(),
							actualStats.toBinary());
				}
				// finally check the one stat that is more manually calculated -
				// the bounding box
				final BoundingBoxDataStatistics<?> bboxStat = (BoundingBoxDataStatistics<SimpleFeature>) statsStore
						.getDataStatistics(
								adapter.getAdapterId(),
								FeatureBoundingBoxStatistics.composeId(adapter
										.getFeatureType()
										.getGeometryDescriptor()
										.getLocalName()));

				Assert.assertNotNull(bboxStat);
				Assert.assertEquals(
						"The min X of the bounding box stat does not match the expected value",
						cachedValue.minX,
						bboxStat.getMinX(),
						MathUtils.EPSILON);
				Assert.assertEquals(
						"The min Y of the bounding box stat does not match the expected value",
						cachedValue.minY,
						bboxStat.getMinY(),
						MathUtils.EPSILON);
				Assert.assertEquals(
						"The max X of the bounding box stat does not match the expected value",
						cachedValue.maxX,
						bboxStat.getMaxX(),
						MathUtils.EPSILON);
				Assert.assertEquals(
						"The max Y of the bounding box stat does not match the expected value",
						cachedValue.maxY,
						bboxStat.getMaxY(),
						MathUtils.EPSILON);
			}
		}
		catch (final IOException e) {
			e.printStackTrace();

			TestUtils.deleteAll(getDataStorePluginOptions());
			Assert.fail("Error occurred while retrieving adapters or statistics from metadata table: '"
					+ e.getLocalizedMessage() + "'");
		}
	}

	protected static class StatisticsCache implements
			IngestCallback<SimpleFeature>
	{
		// assume a bounding box statistic exists and calculate the value
		// separately to ensure calculation works
		private double minX = Double.MAX_VALUE;
		private double minY = Double.MAX_VALUE;;
		private double maxX = -Double.MAX_VALUE;;
		private double maxY = -Double.MAX_VALUE;;
		protected final Map<ByteArrayId, DataStatistics<SimpleFeature>> statsCache = new HashMap<ByteArrayId, DataStatistics<SimpleFeature>>();

		// otherwise use the statistics interface to calculate every statistic
		// and compare results to what is available in the statistics data store
		private StatisticsCache(
				final StatisticsProvider<SimpleFeature> dataAdapter ) {
			final ByteArrayId[] statsIds = dataAdapter.getSupportedStatisticsTypes();
			for (final ByteArrayId statsId : statsIds) {
				final DataStatistics<SimpleFeature> stats = dataAdapter.createDataStatistics(statsId);
				statsCache.put(
						statsId,
						stats);
			}
		}

		@Override
		public void entryIngested(
				final SimpleFeature entry,
				final GeoWaveRow... geowaveRows ) {
			for (final DataStatistics<SimpleFeature> stats : statsCache.values()) {
				stats.entryIngested(
						entry,
						geowaveRows);
			}
			final Geometry geometry = ((Geometry) entry.getDefaultGeometry());
			if ((geometry != null) && !geometry.isEmpty()) {
				minX = Math.min(
						minX,
						geometry.getEnvelopeInternal().getMinX());
				minY = Math.min(
						minY,
						geometry.getEnvelopeInternal().getMinY());
				maxX = Math.max(
						maxX,
						geometry.getEnvelopeInternal().getMaxX());
				maxY = Math.max(
						maxY,
						geometry.getEnvelopeInternal().getMaxY());
			}
		}
	}
}<|MERGE_RESOLUTION|>--- conflicted
+++ resolved
@@ -21,14 +21,10 @@
 import java.util.Map;
 
 import org.apache.commons.math.util.MathUtils;
-<<<<<<< HEAD
-import org.apache.log4j.Logger;
-=======
 
 import org.slf4j.Logger;
 import org.slf4j.LoggerFactory;
 
->>>>>>> c6386d90
 import org.junit.Assert;
 import org.junit.BeforeClass;
 import org.opengis.feature.simple.SimpleFeature;
@@ -193,13 +189,8 @@
 			final URL savedFilterResource,
 			final PrimaryIndex index )
 			throws Exception {
-<<<<<<< HEAD
-		LOGGER.info("deleting from " + index.getId().getString() + " index");
-		System.out.println("deleting from " + index.getId().getString() + " index");
-=======
-		LOGGER.warn("deleting by data ID from " + index.getId() + " index");
-
->>>>>>> c6386d90
+		LOGGER.warn("deleting by data ID from " + index.getId().getString() + " index");
+
 		boolean success = false;
 		final mil.nga.giat.geowave.core.store.DataStore geowaveStore = getDataStorePluginOptions().createDataStore();
 		final DistributableQuery query = TestUtils.resourceToQuery(savedFilterResource);
