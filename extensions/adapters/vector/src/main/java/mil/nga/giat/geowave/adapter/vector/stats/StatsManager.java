--- conflicted
+++ resolved
@@ -42,20 +42,12 @@
 public class StatsManager
 {
 
-<<<<<<< HEAD
-	private final static Logger LOGGER = Logger.getLogger(StatsManager.class);
+	private final static Logger LOGGER = LoggerFactory.getLogger(StatsManager.class);
+
+	/**
+	 * Visibility that can be used within GeoWave as a CommonIndexValue
+	 */
 	private final static EntryVisibilityHandler<SimpleFeature> DEFAULT_VISIBILITY_HANDLER = new DefaultFieldStatisticVisibility<SimpleFeature>();
-
-	private final List<DataStatistics<SimpleFeature>> statsList = new ArrayList<DataStatistics<SimpleFeature>>();
-	private final Map<ByteArrayId, ByteArrayId> statisticsIdToFieldIdMap = new HashMap<ByteArrayId, ByteArrayId>();
-=======
-	private final static Logger LOGGER = LoggerFactory.getLogger(StatsManager.class);
-
-	/**
-	 * Visibility that can be used within GeoWave as a CommonIndexValue
-	 */
-	private final static EntryVisibilityHandler<SimpleFeature> GEOMETRY_VISIBILITY_HANDLER = new FieldTypeStatisticVisibility<SimpleFeature>(
-			GeometryWrapper.class);
 
 	/**
 	 * List of stats objects supported by this manager for the adapter
@@ -67,27 +59,11 @@
 	 * objects
 	 */
 
-	private final Map<ByteArrayId, EntryVisibilityHandler<SimpleFeature>> visibilityHandlers = new HashMap<ByteArrayId, EntryVisibilityHandler<SimpleFeature>>();
->>>>>>> c6386d90
-
-	// -----------------------------------------------------------------------------------
-	// -----------------------------------------------------------------------------------
-
-<<<<<<< HEAD
-	public EntryVisibilityHandler<SimpleFeature> getVisibilityHandler(
-			CommonIndexModel indexModel,
-			DataAdapter<SimpleFeature> adapter,
-			final ByteArrayId statisticsId ) {
-		if (statisticsId.equals(CountDataStatistics.STATS_ID) || !statisticsIdToFieldIdMap.containsKey(statisticsId)) {
-			return DEFAULT_VISIBILITY_HANDLER;
-		}
-		ByteArrayId fieldId = statisticsIdToFieldIdMap.get(statisticsId);
-		return new FieldIdStatisticVisibility<>(
-				fieldId,
-				indexModel,
-				adapter);
-	}
-=======
+	private final Map<ByteArrayId, ByteArrayId> statisticsIdToFieldIdMap = new HashMap<ByteArrayId, ByteArrayId>();
+
+	// -----------------------------------------------------------------------------------
+	// -----------------------------------------------------------------------------------
+
 	/**
 	 * Constructor - Creates a StatsManager that supports the specified adapter
 	 * with a persisted SimpleFeatureType
@@ -97,7 +73,6 @@
 	 * @param persistedType
 	 *            - the feature type to be associated with the given adapter
 	 */
->>>>>>> c6386d90
 
 	public StatsManager(
 			final DataAdapter<SimpleFeature> dataAdapter,
@@ -141,43 +116,25 @@
 
 		for (final AttributeDescriptor descriptor : persistedType.getAttributeDescriptors()) {
 
-			String fieldName = descriptor.getLocalName();
-			FieldIdStatisticVisibility vis = new FieldIdStatisticVisibility(
-					new ByteArrayId(
-							fieldName));
-			ByteArrayId adapterID = dataAdapter.getAdapterId();
 
 			// ---------------------------------------------------------------------
 			// For temporal and geometry because there is a dependency on these
 			// stats for optimizations within the GeoServer adapter.
 
 			if (TimeUtils.isTemporal(descriptor.getType().getBinding())) {
-				FeatureTimeRangeStatistics statObj = new FeatureTimeRangeStatistics(
-						adapterID,
-						fieldName);
 
 				addStats(
-<<<<<<< HEAD
 						new FeatureTimeRangeStatistics(
 								dataAdapter.getAdapterId(),
+								descriptor.getLocalName()));
 								descriptor.getLocalName()),
 						new ByteArrayId(
 								descriptor.getLocalName()));
-=======
-						statObj,
-						vis);
->>>>>>> c6386d90
 			}
 
 			else if (Geometry.class.isAssignableFrom(descriptor.getType().getBinding())) {
-				FeatureBoundingBoxStatistics statObj = new FeatureBoundingBoxStatistics(
-						adapterID,
-						fieldName,
-						persistedType,
-						reprojectedType,
-						transform);
+
 				addStats(
-<<<<<<< HEAD
 						new FeatureBoundingBoxStatistics(
 								dataAdapter.getAdapterId(),
 								descriptor.getLocalName(),
@@ -186,10 +143,6 @@
 								transform),
 						new ByteArrayId(
 								descriptor.getLocalName()));
-=======
-						statObj,
-						vis);
->>>>>>> c6386d90
 			}
 
 			// ---------------------------------------------------------------------
@@ -209,16 +162,10 @@
 				for (StatsConfig<SimpleFeature> statConfig : featureConfigs) {
 					addStats(
 							statConfig.create(
-<<<<<<< HEAD
 									dataAdapter.getAdapterId(),
 									descriptor.getLocalName()),
 							new ByteArrayId(
 									descriptor.getLocalName()));
-=======
-									adapterID,
-									fieldName),
-							vis);
->>>>>>> c6386d90
 				}
 
 			}
@@ -229,7 +176,6 @@
 			else if (Number.class.isAssignableFrom(descriptor.getType().getBinding())) {
 				addStats(
 						new FeatureNumericRangeStatistics(
-<<<<<<< HEAD
 								dataAdapter.getAdapterId(),
 								descriptor.getLocalName()),
 						new ByteArrayId(
@@ -241,15 +187,6 @@
 								descriptor.getLocalName()),
 						new ByteArrayId(
 								descriptor.getLocalName()));
-=======
-								adapterID,
-								fieldName),
-						vis);
-				addStats(
-						new FeatureFixedBinNumericStatistics(
-								adapterID,
-								fieldName),
-						vis);
 			}
 		}
 	}
@@ -267,7 +204,6 @@
 	 * 
 	 * @return new statistics object of specified type
 	 */
->>>>>>> c6386d90
 
 	public DataStatistics<SimpleFeature> createDataStatistics(
 			final DataAdapter<SimpleFeature> dataAdapter,
@@ -338,13 +274,8 @@
 	 */
 
 	public void addStats(
-<<<<<<< HEAD
-			DataStatistics<SimpleFeature> stats,
+			DataStatistics<SimpleFeature> statsObj,
 			ByteArrayId fieldId ) {
-=======
-			DataStatistics<SimpleFeature> statsObj,
-			EntryVisibilityHandler<SimpleFeature> visibilityHandler ) {
->>>>>>> c6386d90
 		int replaceStat = 0;
 
 		// Go through stats list managed by this manager and look for a match
@@ -358,19 +289,11 @@
 			}
 			replaceStat++; // Not found, check next stat object
 		}
-<<<<<<< HEAD
-		if (replaceStat < statsList.size()) this.statsList.remove(replaceStat);
-		this.statsList.add(stats);
+
+		this.statsObjList.add(statsObj);
 		this.statisticsIdToFieldIdMap.put(
-				stats.getStatisticsId(),
+				statsObj.getStatisticsId(),
 				fieldId);
-=======
-
-		this.statsObjList.add(statsObj);
-		this.visibilityHandlers.put(
-				statsObj.getStatisticsId(),
-				visibilityHandler);
->>>>>>> c6386d90
 	}
 
 	// -----------------------------------------------------------------------------------
