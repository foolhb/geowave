/*******************************************************************************
 * Copyright (c) 2013-2017 Contributors to the Eclipse Foundation
 * 
 * See the NOTICE file distributed with this work for additional
 * information regarding copyright ownership.
 * All rights reserved. This program and the accompanying materials
 * are made available under the terms of the Apache License,
 * Version 2.0 which accompanies this distribution and is available at
 * http://www.apache.org/licenses/LICENSE-2.0.txt
 ******************************************************************************/
package mil.nga.giat.geowave.adapter.vector.utils;

import java.awt.geom.Point2D;
import java.util.ArrayList;
import java.util.Arrays;
import java.util.BitSet;
import java.util.Collections;
import java.util.LinkedList;
import java.util.List;

import javax.measure.unit.SI;
import javax.measure.unit.Unit;

<<<<<<< HEAD
import mil.nga.giat.geowave.adapter.vector.plugin.GeoWaveGTDataStore;
import mil.nga.giat.geowave.adapter.vector.stats.FeatureBoundingBoxStatistics;
import mil.nga.giat.geowave.adapter.vector.stats.FeatureTimeRangeStatistics;
import mil.nga.giat.geowave.core.geotime.store.query.TemporalRange;
import mil.nga.giat.geowave.core.index.ByteArrayId;
import mil.nga.giat.geowave.core.store.CloseableIterator;
import mil.nga.giat.geowave.core.store.adapter.statistics.DataStatistics;
import mil.nga.giat.geowave.core.store.adapter.statistics.DataStatisticsStore;
import mil.nga.giat.geowave.core.store.operations.remote.options.DataStorePluginOptions;

=======
>>>>>>> f4a5e6ee
import org.apache.commons.lang3.tuple.Pair;
import org.geotools.ows.bindings.UnitBinding;
import org.geotools.referencing.GeodeticCalculator;
import org.opengis.referencing.crs.CoordinateReferenceSystem;
import org.opengis.referencing.cs.CoordinateSystem;
import org.opengis.referencing.cs.CoordinateSystemAxis;
import org.opengis.referencing.operation.TransformException;
import org.slf4j.Logger;
import org.slf4j.LoggerFactory;

import com.google.uzaygezen.core.BitSetMath;
import com.vividsolutions.jts.geom.Coordinate;
import com.vividsolutions.jts.geom.Envelope;
import com.vividsolutions.jts.geom.Geometry;
import com.vividsolutions.jts.geom.GeometryCollection;
import com.vividsolutions.jts.geom.GeometryFactory;
import com.vividsolutions.jts.geom.MultiPolygon;
import com.vividsolutions.jts.geom.Point;
import com.vividsolutions.jts.geom.Polygon;

import mil.nga.giat.geowave.adapter.vector.plugin.GeoWaveGTDataStore;
import mil.nga.giat.geowave.adapter.vector.stats.FeatureBoundingBoxStatistics;
import mil.nga.giat.geowave.core.index.ByteArrayId;
import mil.nga.giat.geowave.core.store.adapter.statistics.DataStatistics;
import mil.nga.giat.geowave.core.store.adapter.statistics.DataStatisticsStore;
import mil.nga.giat.geowave.core.store.operations.remote.options.DataStorePluginOptions;

public class GeometryUtils
{

	private static Logger LOGGER = LoggerFactory.getLogger(GeometryUtils.class);

	/**
	 * Build a buffer around a geometry
	 * 
	 * @param crs
	 * @param geometry
	 * @param distanceUnits
	 * @param distance
	 * @return
	 * @throws TransformException
	 */
	public static final Pair<Geometry, Double> buffer(
			final CoordinateReferenceSystem crs,
			final Geometry geometry,
			final String distanceUnits,
			final double distance )
			throws TransformException {
		Unit<?> unit;
		try {
			unit = (Unit<?>) new UnitBinding().parse(
					null,
					distanceUnits);
		}
		catch (final Exception e) {
			unit = SI.METER;
			LOGGER.warn(
					"Cannot lookup unit of measure " + distanceUnits,
					e);
		}
		final double meterDistance = unit.getConverterTo(
				SI.METER).convert(
				distance);
		final double degrees = distanceToDegrees(
				crs,
				geometry,
				meterDistance);
		// buffer does not respect the CRS; it uses simple cartesian math.
		// nor does buffer handle dateline boundaries
		return Pair.of(
				adjustGeo(
						crs,
						geometry.buffer(degrees)),
				degrees);

	}

	/**
	 * Consume a geometry that may be over the ranges of the CRS (e.g date-line
	 * crossing). Adjust for crossings with a multi-polygon instance where each
	 * contained polygon represents a portion of the provided geometry longitude
	 * value. Clip hemisphere crossings (fix TBD).
	 * 
	 * @param crs
	 * @param geometry
	 * @return
	 */
	public static Geometry adjustGeo(
			final CoordinateReferenceSystem crs,
			final Geometry geometry ) {
		final List<Polygon> polygons = fixRangeOfCoordinates(
				crs,
				geometry);
		if (polygons.size() == 1) {
			return polygons.get(0);
		}
		return geometry.getFactory().createMultiPolygon(
				polygons.toArray(new Polygon[polygons.size()]));
	}

	/**
	 * Adjust geometry so that coordinates fit into long/lat bounds.
	 * 
	 * Split date-line crossing polygons.
	 * 
	 * For now, clip hemisphere crossing portions of the polygon.
	 * 
	 * @param geometry
	 * @return list valid polygons
	 */
	public static List<Polygon> fixRangeOfCoordinates(
			final CoordinateReferenceSystem crs,
			final Geometry geometry ) {

		final List<Polygon> replacements = new ArrayList<Polygon>();
		if (geometry instanceof MultiPolygon) {
			final MultiPolygon multi = (MultiPolygon) geometry;
			for (int i = 0; i < multi.getNumGeometries(); i++) {
				final Geometry geo = multi.getGeometryN(i);
				replacements.addAll(fixRangeOfCoordinates(
						crs,
						geo));
			}
			return replacements;
		} // collection is more general than multi-polygon
		else if (geometry instanceof GeometryCollection) {
			final GeometryCollection multi = (GeometryCollection) geometry;
			for (int i = 0; i < multi.getNumGeometries(); i++) {
				final Geometry geo = multi.getGeometryN(i);
				replacements.addAll(fixRangeOfCoordinates(
						crs,
						geo));
			}
			return replacements;
		}

		final Coordinate[] geoCoords = geometry.getCoordinates();
		final Coordinate modifier = findModifier(
				crs,
				geoCoords);
		replacements.addAll(constructGeometriesOverMapRegions(
				modifier,
				geometry));
		return replacements;
	}

	/**
	 * Produce a set of polygons for each region of the map corrected for date
	 * line and hemisphere crossings. Due to the complexity of going around the
	 * hemisphere, clip the range.
	 * 
	 * Consider a polygon that cross both the hemisphere in the north and the
	 * date line in the west (-182 92, -182 88, -178 88, -178 92, -182 92). The
	 * result is two polygons: (-180 90, -180 88, -178 88, -178 90, -180 90)
	 * (180 90, 180 88, 178 88, 178 90, 180 90)
	 * 
	 * @param modifier
	 * @param geometry
	 *            - a geometry that may cross date line and/or hemispheres.
	 * @return
	 */
	public static List<Polygon> constructGeometriesOverMapRegions(
			final Coordinate modifier,
			final Geometry geometry ) {
		final Coordinate[] geoCoords = geometry.getCoordinates();
		final List<Polygon> polygons = new LinkedList<Polygon>();
		final Geometry world = GeometryUtils.world(
				geometry.getFactory(),
				GeoWaveGTDataStore.DEFAULT_CRS);

		// First do the polygon unchanged world
		final Geometry worldIntersections = world.intersection(geometry);
		for (int i = 0; i < worldIntersections.getNumGeometries(); i++) {
			final Polygon polyToAdd = (Polygon) worldIntersections.getGeometryN(i);
			if (!polygons.contains(polyToAdd)) {
				polygons.add(polyToAdd);
			}
		}
		// now use the modifier...but just the x axis for longitude
		// optimization...do not modify if 0
		if (Math.abs(modifier.x) > 0.0000000001) {
			final Coordinate[] newCoords = new Coordinate[geoCoords.length];
			int c = 0;
			for (final Coordinate geoCoord : geoCoords) {
				newCoords[c++] = new Coordinate(
						geoCoord.x + modifier.x,
						geoCoord.y,
						geoCoord.z);
			}
			final Polygon transposedPoly = geometry.getFactory().createPolygon(
					newCoords);

			final Geometry adjustedPolyWorldIntersections = world.intersection(transposedPoly);
			for (int i = 0; i < adjustedPolyWorldIntersections.getNumGeometries(); i++) {
				final Polygon polyToAdd = (Polygon) adjustedPolyWorldIntersections.getGeometryN(i);
				if (!polygons.contains(polyToAdd)) {
					polygons.add(polyToAdd);
				}
			}
		}

		return polygons;

	}

	/**
	 * Make sure the coordinate falls in the range of provided coordinate
	 * reference systems's coordinate system. 'x' coordinate is wrapped around
	 * date line. 'y' and 'z' coordinate are clipped. At some point, this
	 * function will be adjusted to project 'y' appropriately.
	 * 
	 * @param crs
	 * @param coord
	 * @return
	 */
	public static Coordinate adjustCoordinateToFitInRange(
			final CoordinateReferenceSystem crs,
			final Coordinate coord ) {
		return new Coordinate(
				adjustCoordinateDimensionToRange(
						coord.x,
						crs,
						0),
				clipRange(
						coord.y,
						crs,
						1),
				clipRange(
						coord.z,
						crs,
						2));
	}

	/**
	 * 
	 * @param coord1
	 * @param coord2
	 *            subtracted from coord1
	 * @return a coordinate the supplies the difference of values for each axis
	 *         between coord1 and coord2
	 */
	private static Coordinate diff(
			final Coordinate coord1,
			final Coordinate coord2 ) {
		return new Coordinate(
				coord1.x - coord2.x,
				coord1.y - coord2.y,
				coord1.z - coord2.z);
	}

	/**
	 * 
	 * update modifier for each axis of the coordinate where the modifier's axis
	 * is less extreme than the provides coordinate
	 * 
	 * @param modifier
	 * @param cood
	 */
	private static void updateModifier(
			final Coordinate coord,
			final Coordinate modifier ) {
		for (int i = 0; i < 3; i++) {
			if (Math.abs(modifier.getOrdinate(i)) < Math.abs(coord.getOrdinate(i))) {
				modifier.setOrdinate(
						i,
						coord.getOrdinate(i));
			}
		}
	}

	/**
	 * Build a modifier that, when added to the coordinates of a polygon, moves
	 * invalid sections of the polygon to a valid portion of the map.
	 * 
	 * @param crs
	 * @param coords
	 * @return
	 */
	private static Coordinate findModifier(
			final CoordinateReferenceSystem crs,
			final Coordinate[] coords ) {
		final Coordinate maxModifier = new Coordinate(
				0,
				0,
				0);
		for (final Coordinate coord : coords) {
			final Coordinate modifier = diff(
					adjustCoordinateToFitInRange(
							crs,
							coord),
					coord);
			updateModifier(
					modifier,
					maxModifier);
		}
		return maxModifier;
	}

	/**
	 * 
	 * @param val
	 *            the value
	 * @param crs
	 * @param axis
	 *            the coordinate axis
	 * @return
	 */
	private static double clipRange(
			final double val,
			final CoordinateReferenceSystem crs,
			final int axis ) {
		final CoordinateSystem coordinateSystem = crs.getCoordinateSystem();
		if (coordinateSystem.getDimension() > axis) {
			final CoordinateSystemAxis coordinateAxis = coordinateSystem.getAxis(axis);
			if (val < coordinateAxis.getMinimumValue())
				return coordinateAxis.getMinimumValue();
			else if (val > coordinateAxis.getMaximumValue()) return coordinateAxis.getMaximumValue();
		}
		return val;
	}

	/**
	 * This is perhaps a brain dead approach to do this, but it does handle wrap
	 * around cases. Also supports cases where the wrap around occurs many
	 * times.
	 * 
	 * @param val
	 *            the value
	 * @param crs
	 * @param axis
	 *            the coordinate axis
	 * @return
	 */
	public static double adjustCoordinateDimensionToRange(
			final double val,
			final CoordinateReferenceSystem crs,
			final int axis ) {
		final CoordinateSystem coordinateSystem = crs.getCoordinateSystem();
		if (coordinateSystem.getDimension() > axis) {
			final double lowerBound = coordinateSystem.getAxis(
					axis).getMinimumValue();
			final double bound = coordinateSystem.getAxis(
					axis).getMaximumValue() - lowerBound;
			final double sign = sign(val);
			// re-scale to 0 to n, then determine how many times to 'loop
			// around'
			final double mult = Math.floor(Math.abs((val + (sign * (-1.0 * lowerBound))) / bound));
			return val + (mult * bound * sign * (-1.0));
		}
		return val;
	}

	/**
	 * Convert meters to decimal degrees based on widest point
	 * 
	 * @throws TransformException
	 */
	private static double distanceToDegrees(
			final CoordinateReferenceSystem crs,
			final Geometry geometry,
			final double meters )
			throws TransformException {
		final GeometryFactory factory = geometry.getFactory();
		return (geometry instanceof Point) ? geometry.distance(farthestPoint(
				crs,
				(Point) geometry,
				meters)) : distanceToDegrees(
				crs,
				geometry.getEnvelopeInternal(),
				factory == null ? new GeometryFactory() : factory,
				meters);
	}

	private static double distanceToDegrees(
			final CoordinateReferenceSystem crs,
			final Envelope env,
			final GeometryFactory factory,
			final double meters )
			throws TransformException {
		return Collections.max(Arrays.asList(
				distanceToDegrees(
						crs,
						factory.createPoint(new Coordinate(
								env.getMaxX(),
								env.getMaxY())),
						meters),
				distanceToDegrees(
						crs,
						factory.createPoint(new Coordinate(
								env.getMaxX(),
								env.getMinY())),
						meters),
				distanceToDegrees(
						crs,
						factory.createPoint(new Coordinate(
								env.getMinX(),
								env.getMinY())),
						meters),
				distanceToDegrees(
						crs,
						factory.createPoint(new Coordinate(
								env.getMinX(),
								env.getMaxY())),
						meters)));
	}

	/** farther point in longitudinal axis given a latitude */

	private static Point farthestPoint(
			final CoordinateReferenceSystem crs,
			final Point point,
			final double meters ) {
		final GeodeticCalculator calc = new GeodeticCalculator(
				crs);
		calc.setStartingGeographicPoint(
				point.getX(),
				point.getY());
		calc.setDirection(
				90,
				meters);
		Point2D dest2D = calc.getDestinationGeographicPoint();
		// if this flips over the date line then try the other direction
		if (dest2D.getX() < point.getX()) {
			calc.setDirection(
					-90,
					meters);
			dest2D = calc.getDestinationGeographicPoint();
		}
		return point.getFactory().createPoint(
				new Coordinate(
						dest2D.getX(),
						dest2D.getY()));
	}

	private static double sign(
			final double val ) {
		return val < 0 ? -1 : 1;
	}

	/**
	 * Return a multi-polygon representing the bounded map regions split by the
	 * axis
	 * 
	 * @param factory
	 * @param crs
	 * @return
	 */
	public static Geometry world(
			final GeometryFactory factory,
			final CoordinateReferenceSystem crs ) {
		return factory.createPolygon(toPolygonCoordinates(crs.getCoordinateSystem()));
	}

	public static Envelope getGeoBounds(
			final DataStorePluginOptions dataStorePlugin,
<<<<<<< HEAD
			final ByteArrayId adapterId ) {
		final DataStatisticsStore statisticsStore = dataStorePlugin.createDataStatisticsStore();
		final CloseableIterator<DataStatistics<?>> statsIt = statisticsStore.getDataStatistics(adapterId);

		while (statsIt.hasNext()) {
			final DataStatistics stats = statsIt.next();
			if (stats instanceof FeatureBoundingBoxStatistics) {
				final FeatureBoundingBoxStatistics bbStats = (FeatureBoundingBoxStatistics) stats;
=======
			final ByteArrayId adapterId,
			final String geomField ) {
		final DataStatisticsStore statisticsStore = dataStorePlugin.createDataStatisticsStore();
		ByteArrayId geoStatId = FeatureBoundingBoxStatistics.composeId(geomField);

		DataStatistics<?> geoStat = statisticsStore.getDataStatistics(
				adapterId,
				geoStatId,
				null);

		if (geoStat != null) {
			if (geoStat instanceof FeatureBoundingBoxStatistics) {
				final FeatureBoundingBoxStatistics bbStats = (FeatureBoundingBoxStatistics) geoStat;
>>>>>>> f4a5e6ee
				return new Envelope(
						bbStats.getMinX(),
						bbStats.getMaxX(),
						bbStats.getMinY(),
						bbStats.getMaxY());
			}
		}

		return null;
	}

	private static Coordinate[] toPolygonCoordinates(
			final CoordinateSystem coordinateSystem ) {
		final Coordinate[] coordinates = new Coordinate[(int) Math.pow(
				2,
				coordinateSystem.getDimension()) + 1];
		final BitSet greyCode = new BitSet(
				coordinateSystem.getDimension());
		final BitSet mask = getGreyCodeMask(coordinateSystem.getDimension());
		for (int i = 0; i < coordinates.length; i++) {
			coordinates[i] = new Coordinate(
					getValue(
							greyCode,
							coordinateSystem.getAxis(0),
							0),
					getValue(
							greyCode,
							coordinateSystem.getAxis(1),
							1),
					coordinateSystem.getDimension() > 2 ? getValue(
							greyCode,
							coordinateSystem.getAxis(2),
							2) : Double.NaN);

			grayCode(
					greyCode,
					mask);
		}
		return coordinates;
	}

	private static BitSet getGreyCodeMask(
			final int dims ) {
		final BitSet mask = new BitSet(
				dims);
		for (int i = 0; i < dims; i++) {
			mask.set(i);
		}
		return mask;
	}

	private static void grayCode(
			final BitSet code,
			final BitSet mask ) {
		BitSetMath.grayCodeInverse(code);
		BitSetMath.increment(code);
		code.and(mask);
		BitSetMath.grayCode(code);
	}

	private static double getValue(
			final BitSet set,
			final CoordinateSystemAxis axis,
			final int dimension ) {
		return (set.get(dimension)) ? axis.getMaximumValue() : axis.getMinimumValue();
	}

}<|MERGE_RESOLUTION|>--- conflicted
+++ resolved
@@ -21,7 +21,6 @@
 import javax.measure.unit.SI;
 import javax.measure.unit.Unit;
 
-<<<<<<< HEAD
 import mil.nga.giat.geowave.adapter.vector.plugin.GeoWaveGTDataStore;
 import mil.nga.giat.geowave.adapter.vector.stats.FeatureBoundingBoxStatistics;
 import mil.nga.giat.geowave.adapter.vector.stats.FeatureTimeRangeStatistics;
@@ -32,8 +31,6 @@
 import mil.nga.giat.geowave.core.store.adapter.statistics.DataStatisticsStore;
 import mil.nga.giat.geowave.core.store.operations.remote.options.DataStorePluginOptions;
 
-=======
->>>>>>> f4a5e6ee
 import org.apache.commons.lang3.tuple.Pair;
 import org.geotools.ows.bindings.UnitBinding;
 import org.geotools.referencing.GeodeticCalculator;
@@ -489,16 +486,6 @@
 
 	public static Envelope getGeoBounds(
 			final DataStorePluginOptions dataStorePlugin,
-<<<<<<< HEAD
-			final ByteArrayId adapterId ) {
-		final DataStatisticsStore statisticsStore = dataStorePlugin.createDataStatisticsStore();
-		final CloseableIterator<DataStatistics<?>> statsIt = statisticsStore.getDataStatistics(adapterId);
-
-		while (statsIt.hasNext()) {
-			final DataStatistics stats = statsIt.next();
-			if (stats instanceof FeatureBoundingBoxStatistics) {
-				final FeatureBoundingBoxStatistics bbStats = (FeatureBoundingBoxStatistics) stats;
-=======
 			final ByteArrayId adapterId,
 			final String geomField ) {
 		final DataStatisticsStore statisticsStore = dataStorePlugin.createDataStatisticsStore();
@@ -512,7 +499,6 @@
 		if (geoStat != null) {
 			if (geoStat instanceof FeatureBoundingBoxStatistics) {
 				final FeatureBoundingBoxStatistics bbStats = (FeatureBoundingBoxStatistics) geoStat;
->>>>>>> f4a5e6ee
 				return new Envelope(
 						bbStats.getMinX(),
 						bbStats.getMaxX(),
