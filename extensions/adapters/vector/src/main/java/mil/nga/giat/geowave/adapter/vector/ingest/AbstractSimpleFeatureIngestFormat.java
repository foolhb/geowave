package mil.nga.giat.geowave.adapter.vector.ingest;

import java.util.ArrayList;
import java.util.Collection;
import java.util.List;

import org.opengis.feature.simple.SimpleFeature;

import mil.nga.giat.geowave.core.ingest.IngestFormatOptionProvider;
import mil.nga.giat.geowave.core.ingest.IngestFormatPluginProviderSpi;
import mil.nga.giat.geowave.core.ingest.avro.AvroFormatPlugin;
import mil.nga.giat.geowave.core.ingest.hdfs.mapreduce.IngestFromHdfsPlugin;
import mil.nga.giat.geowave.core.ingest.local.LocalFileIngestPlugin;

abstract public class AbstractSimpleFeatureIngestFormat<I> implements
		IngestFormatPluginProviderSpi<I, SimpleFeature>
{
	protected final CQLFilterOptionProvider cqlFilterOptionProvider = new CQLFilterOptionProvider();
	protected final TypeNameOptionProvider typeNameOptionProvider = new TypeNameOptionProvider();
	protected final FeatureSerializationOptionProvider serializationFormatOptionProvider = new FeatureSerializationOptionProvider();
	protected AbstractSimpleFeatureIngestPlugin<I> myInstance;

	private synchronized AbstractSimpleFeatureIngestPlugin<I> getInstance() {
		if (myInstance == null) {
			myInstance = newPluginInstance();
<<<<<<< HEAD
			myInstance.setFilterProvider(cqlFilterOptionProvider);
			myInstance.setTypeNameProvider(typeNameOptionProvider);
			myInstance.setSerializationFormatProvider(serializationFormatOptionProvider);
=======
			myInstance.setFilterProvider(
					cqlFilterOptionProvider);
			myInstance.setSerializationFormatProvider(
					serializationFormatOptionProvider);
			setPluginInstanceOptionProviders();
>>>>>>> 6e362a82
		}
		return myInstance;
	}

	abstract protected AbstractSimpleFeatureIngestPlugin<I> newPluginInstance();

	protected void setPluginInstanceOptionProviders() {}

	@Override
	public AvroFormatPlugin<I, SimpleFeature> getAvroFormatPlugin() {
		return getInstance();
	}

	@Override
	public IngestFromHdfsPlugin<I, SimpleFeature> getIngestFromHdfsPlugin() {
		return getInstance();
	}

	@Override
	public LocalFileIngestPlugin<SimpleFeature> getLocalFileIngestPlugin() {
		return getInstance();
	}

	@Override
	public IngestFormatOptionProvider getIngestFormatOptionProvider() {
		return new MultiOptionProvider(
<<<<<<< HEAD
				new IngestFormatOptionProvider[] {
					// TODO: because other formats are not yet implemented,
					// don't expose the options to the user
					serializationFormatOptionProvider,
					typeNameOptionProvider,
					cqlFilterOptionProvider
				});
=======
				(IngestFormatOptionProvider[]) getIngestFormatOptionProviders().toArray());
	}

	private List<IngestFormatOptionProvider> getIngestFormatOptionProviders() {
		// TODO: because other formats are not yet implemented,
		// don't expose the options to the user
		final List<IngestFormatOptionProvider> providers = new ArrayList<IngestFormatOptionProvider>();
		providers.add(
				serializationFormatOptionProvider);
		providers.add(
				cqlFilterOptionProvider);

		providers.addAll(
				internalGetIngestFormatOptionProviders());

		return providers;
	}

	protected Collection<? extends IngestFormatOptionProvider> internalGetIngestFormatOptionProviders() {
		return new ArrayList<IngestFormatOptionProvider>();
>>>>>>> 6e362a82
	}

}<|MERGE_RESOLUTION|>--- conflicted
+++ resolved
@@ -23,17 +23,10 @@
 	private synchronized AbstractSimpleFeatureIngestPlugin<I> getInstance() {
 		if (myInstance == null) {
 			myInstance = newPluginInstance();
-<<<<<<< HEAD
 			myInstance.setFilterProvider(cqlFilterOptionProvider);
 			myInstance.setTypeNameProvider(typeNameOptionProvider);
 			myInstance.setSerializationFormatProvider(serializationFormatOptionProvider);
-=======
-			myInstance.setFilterProvider(
-					cqlFilterOptionProvider);
-			myInstance.setSerializationFormatProvider(
-					serializationFormatOptionProvider);
 			setPluginInstanceOptionProviders();
->>>>>>> 6e362a82
 		}
 		return myInstance;
 	}
@@ -60,15 +53,6 @@
 	@Override
 	public IngestFormatOptionProvider getIngestFormatOptionProvider() {
 		return new MultiOptionProvider(
-<<<<<<< HEAD
-				new IngestFormatOptionProvider[] {
-					// TODO: because other formats are not yet implemented,
-					// don't expose the options to the user
-					serializationFormatOptionProvider,
-					typeNameOptionProvider,
-					cqlFilterOptionProvider
-				});
-=======
 				(IngestFormatOptionProvider[]) getIngestFormatOptionProviders().toArray());
 	}
 
@@ -80,7 +64,8 @@
 				serializationFormatOptionProvider);
 		providers.add(
 				cqlFilterOptionProvider);
-
+		providers.add(
+				typeNameOptionProvider);
 		providers.addAll(
 				internalGetIngestFormatOptionProviders());
 
@@ -89,7 +74,6 @@
 
 	protected Collection<? extends IngestFormatOptionProvider> internalGetIngestFormatOptionProviders() {
 		return new ArrayList<IngestFormatOptionProvider>();
->>>>>>> 6e362a82
 	}
 
 }