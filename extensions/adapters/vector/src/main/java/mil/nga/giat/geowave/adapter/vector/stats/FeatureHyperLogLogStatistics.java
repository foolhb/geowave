--- conflicted
+++ resolved
@@ -13,9 +13,6 @@
 import java.io.IOException;
 import java.nio.ByteBuffer;
 
-<<<<<<< HEAD
-import org.apache.log4j.Logger;
-=======
 import mil.nga.giat.geowave.core.index.ByteArrayId;
 import mil.nga.giat.geowave.core.index.Mergeable;
 import mil.nga.giat.geowave.core.store.adapter.statistics.AbstractDataStatistics;
@@ -26,7 +23,6 @@
 
 import org.slf4j.Logger;
 import org.slf4j.LoggerFactory;
->>>>>>> c6386d90
 import org.opengis.feature.simple.SimpleFeature;
 
 import com.clearspring.analytics.stream.cardinality.CardinalityMergeException;
@@ -69,13 +65,8 @@
 	 */
 	public FeatureHyperLogLogStatistics(
 			final ByteArrayId dataAdapterId,
-<<<<<<< HEAD
-			final String fieldName,
+			final String statisticsId,
 			final int precision ) {
-=======
-			final String statisticsId,
-			int precision ) {
->>>>>>> c6386d90
 		super(
 				dataAdapterId,
 				composeId(
