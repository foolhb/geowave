--- conflicted
+++ resolved
@@ -136,54 +136,8 @@
 		if (source == null) {
 			return false;
 		}
-<<<<<<< HEAD
-
-		final URL sourceUrl = getURLFromSource(source);
-
-		if (sourceUrl == null) {
-			return false;
-		}
-
-		if (!sourceUrl.getPath().toLowerCase().endsWith(
-				".xml")) {
-			return false;
-		}
-
-		final ByteArrayOutputStream out = new ByteArrayOutputStream();
-
-		try {
-			final InputStream in = (InputStream) sourceUrl.getContent();
-			int c;
-
-			while ((c = in.read()) != -1) {
-				out.write(c);
-			}
-
-			in.close();
-			out.close();
-		}
-		catch (final IOException e) {
-			return false;
-		}
-		final String xmlStr;
-		try {
-			xmlStr = out.toString(StringUtils.GEOWAVE_CHAR_SET.toString());
-		}
-		catch (UnsupportedEncodingException e) {
-			LOGGER.error(
-					"Unable to write ByteArray to UTF-8",
-					e);
-			return false;
-		}
-
-		for (final ConfigParameter parameter : GeoWaveRasterConfig.ConfigParameter.values()) {
-			if (!xmlStr.contains(parameter.getConfigName())) {
-				return false;
-			}
-=======
 		if (isParamList(source)) {
 			return true;
->>>>>>> 1627a0e2
 		}
 		return validateURL(source);
 	}
