--- conflicted
+++ resolved
@@ -80,11 +80,7 @@
 			final AdapterStore adapterStore,
 			final Iterator<Result> resultsIterator,
 			final double[] maxResolutionSubsamplingPerDimension,
-<<<<<<< HEAD
 			final boolean decodePersistenceEncoding ) {
-=======
-			boolean decodePersistenceEncoding ) {
->>>>>>> a725250f
 		// TODO Since currently we are not supporting server side
 		// iterator/coprocessors, we also cannot run
 		// server side filters and hence they have to run on clients itself. So
@@ -102,12 +98,8 @@
 
 	@Override
 	protected Scan getMultiScanner(
-<<<<<<< HEAD
 			final Integer limit,
 			final double[] maxResolutionSubsamplingPerDimension ) {
-=======
-			final Integer limit ) {
->>>>>>> a725250f
 		final Scan scanner = new Scan();
 
 		scanner.setStartRow(range.getStart().getBytes());
@@ -120,5 +112,4 @@
 		}
 		return scanner;
 	}
-
 }