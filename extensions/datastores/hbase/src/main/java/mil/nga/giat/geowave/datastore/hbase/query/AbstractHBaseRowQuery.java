--- conflicted
+++ resolved
@@ -33,13 +33,8 @@
 		HBaseQuery
 {
 
-<<<<<<< HEAD
-	private static final Logger LOGGER = Logger.getLogger(AbstractHBaseRowQuery.class);
+	private static final Logger LOGGER = LoggerFactory.getLogger(AbstractHBaseRowQuery.class);
 	protected final ScanCallback<T, ?> scanCallback;
-=======
-	private static final Logger LOGGER = LoggerFactory.getLogger(AbstractHBaseRowQuery.class);
-	protected final ScanCallback<T> scanCallback;
->>>>>>> c6386d90
 
 	public AbstractHBaseRowQuery(
 			final BaseDataStore dataStore,
