/**
 *
 */
package mil.nga.giat.geowave.datastore.hbase;

import java.io.IOException;
import java.nio.ByteBuffer;
import java.util.Arrays;
import java.util.List;

import org.apache.hadoop.hbase.security.visibility.CellVisibility;
import org.apache.hadoop.hbase.security.visibility.CellVisibility;
import org.apache.hadoop.mapreduce.InputSplit;
<<<<<<< HEAD
import org.apache.log4j.Logger;
=======
import org.apache.hadoop.mapreduce.RecordReader;
import org.slf4j.Logger;
import org.slf4j.LoggerFactory;
>>>>>>> c6386d90

import mil.nga.giat.geowave.core.index.ByteArrayId;
import mil.nga.giat.geowave.core.store.adapter.AdapterIndexMappingStore;
import mil.nga.giat.geowave.core.store.adapter.AdapterStore;
import mil.nga.giat.geowave.core.store.adapter.DataAdapter;
import mil.nga.giat.geowave.core.store.adapter.statistics.DataStatisticsStore;
import mil.nga.giat.geowave.core.store.index.IndexStore;
import mil.nga.giat.geowave.core.store.index.PrimaryIndex;
import mil.nga.giat.geowave.core.store.metadata.AdapterIndexMappingStoreImpl;
import mil.nga.giat.geowave.core.store.metadata.AdapterStoreImpl;
import mil.nga.giat.geowave.core.store.metadata.DataStatisticsStoreImpl;
import mil.nga.giat.geowave.core.store.metadata.IndexStoreImpl;
import mil.nga.giat.geowave.core.store.query.DistributableQuery;
import mil.nga.giat.geowave.core.store.query.QueryOptions;
import mil.nga.giat.geowave.datastore.hbase.cli.config.HBaseOptions;
import mil.nga.giat.geowave.datastore.hbase.index.secondary.HBaseSecondaryIndexDataStore;
import mil.nga.giat.geowave.datastore.hbase.mapreduce.HBaseSplitsProvider;
import mil.nga.giat.geowave.datastore.hbase.operations.HBaseOperations;
import mil.nga.giat.geowave.mapreduce.BaseMapReduceDataStore;

public class HBaseDataStore extends
		BaseMapReduceDataStore
{
<<<<<<< HEAD
	private final static Logger LOGGER = Logger.getLogger(
			HBaseDataStore.class);
=======
	public final static String TYPE = "hbase";

	private final static Logger LOGGER = LoggerFactory.getLogger(HBaseDataStore.class);
>>>>>>> c6386d90

	private final HBaseOperations operations;
	private final HBaseOptions options;

	private final HBaseSplitsProvider splitsProvider = new HBaseSplitsProvider();

	public HBaseDataStore(
			final HBaseOperations operations,
			final HBaseOptions options ) {
		this(
				new IndexStoreImpl(
						operations,
						options),
				new AdapterStoreImpl(
						operations,
						options),
				new DataStatisticsStoreImpl(
						operations,
						options),
				new AdapterIndexMappingStoreImpl(
						operations,
						options),
				new HBaseSecondaryIndexDataStore(
						operations,
						options),
				operations,
				options);
	}

	public HBaseDataStore(
			final IndexStore indexStore,
			final AdapterStore adapterStore,
			final DataStatisticsStore statisticsStore,
			final AdapterIndexMappingStore indexMappingStore,
			final HBaseSecondaryIndexDataStore secondaryIndexDataStore,
			final HBaseOperations operations,
			final HBaseOptions options ) {
		super(
				indexStore,
				adapterStore,
				statisticsStore,
				indexMappingStore,
				secondaryIndexDataStore,
				operations,
				options);

		this.operations = operations;
		this.options = options;
		secondaryIndexDataStore.setDataStore(
				this);
	}

	@Override
	protected void initOnIndexWriterCreate(
			final DataAdapter adapter,
			final PrimaryIndex index ) {}

<<<<<<< HEAD
=======
	@Override
	protected IndexWriter createIndexWriter(
			final DataAdapter adapter,
			final PrimaryIndex index,
			final DataStoreOperations baseOperations,
			final DataStoreOptions baseOptions,
			final IngestCallback callback,
			final Closeable closable ) {
		return new HBaseIndexWriter(
				adapter,
				index,
				operations,
				options,
				callback,
				closable);
	}

	@Override
	protected <T> void addAltIndexCallback(
			final List<IngestCallback<T>> callbacks,
			final String indexName,
			final DataAdapter<T> adapter,
			final ByteArrayId primaryIndexId ) {
		try {
			callbacks.add(new AltIndexCallback<T>(
					indexName,
					(WritableDataAdapter<T>) adapter,
					options));

		}
		catch (final Exception e) {
			LOGGER.error(
					"Unable to create table table for alt index to  [" + indexName + "]",
					e);
		}
	}

	@Override
	protected CloseableIterator<Object> getEntryRows(
			final PrimaryIndex index,
			final AdapterStore tempAdapterStore,
			final List<ByteArrayId> dataIds,
			final DataAdapter<?> adapter,
			final ScanCallback<Object> scanCallback,
			final DedupeFilter dedupeFilter,
			final String[] authorizations,
			boolean delete ) {

		final String tableName = StringUtils.stringFromBinary(index.getId().getBytes());

		final List<Iterator<Result>> resultList = new ArrayList<Iterator<Result>>();
		final List<ResultScanner> resultScanners = new ArrayList<ResultScanner>();
		Iterator<Result> iterator = null;

		try {
			final Scan scanner = new Scan();
			scanner.setMaxVersions(1);

			scanner.addFamily(adapter.getAdapterId().getBytes());

			if (options.isEnableCustomFilters()) {
				final FilterList filterList = new FilterList();

				for (final ByteArrayId dataId : dataIds) {
					filterList.addFilter(new SingleEntryFilter(
							dataId.getBytes(),
							adapter.getAdapterId().getBytes()));
				}

				if (!filterList.getFilters().isEmpty()) {
					scanner.setFilter(filterList);
				}
			}

			final ResultScanner results = operations.getScannedResults(
					scanner,
					tableName,
					authorizations);

			Iterator<Result> resultIt;

			if (!options.isEnableCustomFilters()) {
				ArrayList<Result> filteredResults = new ArrayList<Result>();

				for (Result result = results.next(); result != null; result = results.next()) {
					byte[] rowId = result.getRow();

					if (rowHasData(
							rowId,
							dataIds)) {
						filteredResults.add(result);
					}
				}

				resultIt = filteredResults.iterator();
			}
			else {
				resultIt = results.iterator();
			}

			resultScanners.add(results);

			if (resultIt.hasNext()) {
				resultList.add(resultIt);
			}

			iterator = Iterators.concat(resultList.iterator());
		}
		catch (final IOException e) {
			LOGGER.warn(
					"Unable to query table '" + tableName + "'.  Table does not exist.",
					e);
		}

		return new CloseableIteratorWrapper<Object>(
				new MultiScannerClosableWrapper(
						resultScanners),
				new HBaseEntryIteratorWrapper(
						tempAdapterStore,
						index,
						iterator,
						dedupeFilter,
						scanCallback,
						null,
						null,
						true,
						false));
	}

>>>>>>> c6386d90
	protected boolean rowHasData(
			final byte[] rowId,
			final List<ByteArrayId> dataIds )
			throws IOException {

		final byte[] metadata = Arrays.copyOfRange(
				rowId,
				rowId.length - 12,
				rowId.length);

		final ByteBuffer metadataBuf = ByteBuffer.wrap(
				metadata);
		final int adapterIdLength = metadataBuf.getInt();
		final int dataIdLength = metadataBuf.getInt();

		final ByteBuffer buf = ByteBuffer.wrap(
				rowId,
				0,
				rowId.length - 12);
		final byte[] indexId = new byte[rowId.length - 12 - adapterIdLength - dataIdLength];
		final byte[] rawAdapterId = new byte[adapterIdLength];
		final byte[] rawDataId = new byte[dataIdLength];
		buf.get(
				indexId);
		buf.get(
				rawAdapterId);
		buf.get(
				rawDataId);

		for (final ByteArrayId dataId : dataIds) {
			if (Arrays.equals(
					rawDataId,
					dataId.getBytes())) {
				return true;
			}
		}

		return false;
	}

	@Override
<<<<<<< HEAD
=======
	protected List<ByteArrayId> getAltIndexRowIds(
			final String tableName,
			final List<ByteArrayId> dataIds,
			final ByteArrayId adapterId,
			final String... authorizations ) {

		final List<ByteArrayId> result = new ArrayList<ByteArrayId>();
		try {
			if (options.isUseAltIndex() && operations.tableExists(tableName)) {
				for (final ByteArrayId dataId : dataIds) {
					final Scan scanner = new Scan();
					scanner.setStartRow(dataId.getBytes());
					scanner.setStopRow(dataId.getBytes());
					scanner.addFamily(adapterId.getBytes());

					final ResultScanner results = operations.getScannedResults(
							scanner,
							tableName,
							authorizations);
					final Iterator<Result> iterator = results.iterator();
					while (iterator.hasNext()) {
						result.add(new ByteArrayId(
								CellUtil.cloneQualifier(iterator.next().listCells().get(
										0))));
					}
				}
			}
		}
		catch (final IOException e) {
			LOGGER.warn(
					"Unable to query table '" + tableName + "'.  Table does not exist.",
					e);
		}

		return result;
	}

	@Override
	protected CloseableIterator<Object> queryConstraints(
			final List<ByteArrayId> adapterIdsToQuery,
			final PrimaryIndex index,
			final Query sanitizedQuery,
			final DedupeFilter filter,
			final QueryOptions sanitizedQueryOptions,
			final AdapterStore tempAdapterStore,
			boolean delete ) {

		final HBaseConstraintsQuery hbaseQuery = new HBaseConstraintsQuery(
				adapterIdsToQuery,
				index,
				sanitizedQuery,
				filter,
				sanitizedQueryOptions.getScanCallback(),
				sanitizedQueryOptions.getAggregation(),
				IndexMetaDataSet.getIndexMetadata(
						index,
						adapterIdsToQuery,
						statisticsStore,
						sanitizedQueryOptions.getAuthorizations()),
				DuplicateEntryCount.getDuplicateCounts(
						index,
						adapterIdsToQuery,
						statisticsStore,
						sanitizedQueryOptions.getAuthorizations()),
				sanitizedQueryOptions.getFieldIdsAdapterPair(),
				sanitizedQueryOptions.getAuthorizations());

		hbaseQuery.setOptions(options);

		return hbaseQuery.query(
				operations,
				tempAdapterStore,
				sanitizedQueryOptions.getMaxResolutionSubsamplingPerDimension(),
				sanitizedQueryOptions.getLimit());
	}

	@Override
	protected CloseableIterator<Object> queryRowPrefix(
			final PrimaryIndex index,
			final ByteArrayId rowPrefix,
			final QueryOptions sanitizedQueryOptions,
			final AdapterStore tempAdapterStore,
			final List<ByteArrayId> adapterIdsToQuery,
			boolean delete ) {
		final HBaseRowPrefixQuery<Object> prefixQuery = new HBaseRowPrefixQuery<Object>(
				index,
				rowPrefix,
				(ScanCallback<Object>) sanitizedQueryOptions.getScanCallback(),
				sanitizedQueryOptions.getLimit(),
				sanitizedQueryOptions.getAuthorizations());

		prefixQuery.setOptions(options);

		return prefixQuery.query(
				operations,
				sanitizedQueryOptions.getMaxResolutionSubsamplingPerDimension(),
				tempAdapterStore);
	}

	@Override
	protected CloseableIterator<Object> queryRowIds(
			final DataAdapter<Object> adapter,
			final PrimaryIndex index,
			final List<ByteArrayId> rowIds,
			final DedupeFilter filter,
			final QueryOptions sanitizedQueryOptions,
			final AdapterStore tempAdapterStore,
			boolean delete ) {
		final HBaseRowIdsQuery<Object> q = new HBaseRowIdsQuery<Object>(
				adapter,
				index,
				rowIds,
				(ScanCallback<Object>) sanitizedQueryOptions.getScanCallback(),
				filter,
				sanitizedQueryOptions.getAuthorizations());

		q.setOptions(options);

		return q.query(
				operations,
				tempAdapterStore,
				sanitizedQueryOptions.getMaxResolutionSubsamplingPerDimension(),
				-1);
	}

	@Override
	protected void addToBatch(
			final Closeable idxDeleter,
			final List<ByteArrayId> rowIds )
			throws Exception {
		final List<Delete> deletes = new ArrayList<Delete>();
		for (final ByteArrayId id : rowIds) {
			deletes.add(new Delete(
					id.getBytes()));
		}
		if (idxDeleter instanceof HBaseWriter) {
			((HBaseWriter) idxDeleter).delete(deletes);
		}
	}

	@Override
	protected Closeable createIndexDeleter(
			final String indexTableName,
			final String[] authorizations )
			throws Exception {
		return operations.createWriter(
				indexTableName,
				new String[] {},
				false);
	}

	@Override
	protected boolean deleteAll(
			final String tableName,
			final String columnFamily,
			final String... additionalAuthorizations ) {
		HBaseWriter deleter = null;
		try {
			deleter = operations.createWriter(
					tableName,
					new String[] {},
					false);
			final Scan scanner = new Scan();
			try (ResultScanner results = operations.getScannedResults(
					scanner,
					tableName,
					additionalAuthorizations)) {
				for (final Result r : results) {
					final Delete delete = new Delete(
							r.getRow());
					delete.addFamily(StringUtils.stringToBinary(columnFamily));

					deleter.delete(delete);
				}
			}
			return true;
		}
		catch (final IOException e) {
			LOGGER.warn(
					"Unable to delete row from table [" + tableName + "].",
					e);
			return false;
		}
		finally {
			if (deleter != null) {
				deleter.close();
			}
		}

	}

	@Override
>>>>>>> c6386d90
	public List<InputSplit> getSplits(
			final DistributableQuery query,
			final QueryOptions queryOptions,
			final AdapterStore adapterStore,
			final DataStatisticsStore statsStore,
			final IndexStore indexStore,
			final Integer minSplits,
			final Integer maxSplits )
			throws IOException,
			InterruptedException {
		return splitsProvider.getSplits(
				operations,
				query,
				queryOptions,
				adapterStore,
				statsStore,
				indexStore,
				indexMappingStore,
				minSplits,
				maxSplits);
	}
}<|MERGE_RESOLUTION|>--- conflicted
+++ resolved
@@ -11,13 +11,8 @@
 import org.apache.hadoop.hbase.security.visibility.CellVisibility;
 import org.apache.hadoop.hbase.security.visibility.CellVisibility;
 import org.apache.hadoop.mapreduce.InputSplit;
-<<<<<<< HEAD
-import org.apache.log4j.Logger;
-=======
-import org.apache.hadoop.mapreduce.RecordReader;
 import org.slf4j.Logger;
 import org.slf4j.LoggerFactory;
->>>>>>> c6386d90
 
 import mil.nga.giat.geowave.core.index.ByteArrayId;
 import mil.nga.giat.geowave.core.store.adapter.AdapterIndexMappingStore;
@@ -41,16 +36,12 @@
 public class HBaseDataStore extends
 		BaseMapReduceDataStore
 {
-<<<<<<< HEAD
 	private final static Logger LOGGER = Logger.getLogger(
 			HBaseDataStore.class);
-=======
-	public final static String TYPE = "hbase";
 
 	private final static Logger LOGGER = LoggerFactory.getLogger(HBaseDataStore.class);
->>>>>>> c6386d90
 
-	private final HBaseOperations operations;
+	private final BasicHBaseOperations operations;
 	private final HBaseOptions options;
 
 	private final HBaseSplitsProvider splitsProvider = new HBaseSplitsProvider();
@@ -106,138 +97,6 @@
 			final DataAdapter adapter,
 			final PrimaryIndex index ) {}
 
-<<<<<<< HEAD
-=======
-	@Override
-	protected IndexWriter createIndexWriter(
-			final DataAdapter adapter,
-			final PrimaryIndex index,
-			final DataStoreOperations baseOperations,
-			final DataStoreOptions baseOptions,
-			final IngestCallback callback,
-			final Closeable closable ) {
-		return new HBaseIndexWriter(
-				adapter,
-				index,
-				operations,
-				options,
-				callback,
-				closable);
-	}
-
-	@Override
-	protected <T> void addAltIndexCallback(
-			final List<IngestCallback<T>> callbacks,
-			final String indexName,
-			final DataAdapter<T> adapter,
-			final ByteArrayId primaryIndexId ) {
-		try {
-			callbacks.add(new AltIndexCallback<T>(
-					indexName,
-					(WritableDataAdapter<T>) adapter,
-					options));
-
-		}
-		catch (final Exception e) {
-			LOGGER.error(
-					"Unable to create table table for alt index to  [" + indexName + "]",
-					e);
-		}
-	}
-
-	@Override
-	protected CloseableIterator<Object> getEntryRows(
-			final PrimaryIndex index,
-			final AdapterStore tempAdapterStore,
-			final List<ByteArrayId> dataIds,
-			final DataAdapter<?> adapter,
-			final ScanCallback<Object> scanCallback,
-			final DedupeFilter dedupeFilter,
-			final String[] authorizations,
-			boolean delete ) {
-
-		final String tableName = StringUtils.stringFromBinary(index.getId().getBytes());
-
-		final List<Iterator<Result>> resultList = new ArrayList<Iterator<Result>>();
-		final List<ResultScanner> resultScanners = new ArrayList<ResultScanner>();
-		Iterator<Result> iterator = null;
-
-		try {
-			final Scan scanner = new Scan();
-			scanner.setMaxVersions(1);
-
-			scanner.addFamily(adapter.getAdapterId().getBytes());
-
-			if (options.isEnableCustomFilters()) {
-				final FilterList filterList = new FilterList();
-
-				for (final ByteArrayId dataId : dataIds) {
-					filterList.addFilter(new SingleEntryFilter(
-							dataId.getBytes(),
-							adapter.getAdapterId().getBytes()));
-				}
-
-				if (!filterList.getFilters().isEmpty()) {
-					scanner.setFilter(filterList);
-				}
-			}
-
-			final ResultScanner results = operations.getScannedResults(
-					scanner,
-					tableName,
-					authorizations);
-
-			Iterator<Result> resultIt;
-
-			if (!options.isEnableCustomFilters()) {
-				ArrayList<Result> filteredResults = new ArrayList<Result>();
-
-				for (Result result = results.next(); result != null; result = results.next()) {
-					byte[] rowId = result.getRow();
-
-					if (rowHasData(
-							rowId,
-							dataIds)) {
-						filteredResults.add(result);
-					}
-				}
-
-				resultIt = filteredResults.iterator();
-			}
-			else {
-				resultIt = results.iterator();
-			}
-
-			resultScanners.add(results);
-
-			if (resultIt.hasNext()) {
-				resultList.add(resultIt);
-			}
-
-			iterator = Iterators.concat(resultList.iterator());
-		}
-		catch (final IOException e) {
-			LOGGER.warn(
-					"Unable to query table '" + tableName + "'.  Table does not exist.",
-					e);
-		}
-
-		return new CloseableIteratorWrapper<Object>(
-				new MultiScannerClosableWrapper(
-						resultScanners),
-				new HBaseEntryIteratorWrapper(
-						tempAdapterStore,
-						index,
-						iterator,
-						dedupeFilter,
-						scanCallback,
-						null,
-						null,
-						true,
-						false));
-	}
-
->>>>>>> c6386d90
 	protected boolean rowHasData(
 			final byte[] rowId,
 			final List<ByteArrayId> dataIds )
@@ -279,201 +138,6 @@
 	}
 
 	@Override
-<<<<<<< HEAD
-=======
-	protected List<ByteArrayId> getAltIndexRowIds(
-			final String tableName,
-			final List<ByteArrayId> dataIds,
-			final ByteArrayId adapterId,
-			final String... authorizations ) {
-
-		final List<ByteArrayId> result = new ArrayList<ByteArrayId>();
-		try {
-			if (options.isUseAltIndex() && operations.tableExists(tableName)) {
-				for (final ByteArrayId dataId : dataIds) {
-					final Scan scanner = new Scan();
-					scanner.setStartRow(dataId.getBytes());
-					scanner.setStopRow(dataId.getBytes());
-					scanner.addFamily(adapterId.getBytes());
-
-					final ResultScanner results = operations.getScannedResults(
-							scanner,
-							tableName,
-							authorizations);
-					final Iterator<Result> iterator = results.iterator();
-					while (iterator.hasNext()) {
-						result.add(new ByteArrayId(
-								CellUtil.cloneQualifier(iterator.next().listCells().get(
-										0))));
-					}
-				}
-			}
-		}
-		catch (final IOException e) {
-			LOGGER.warn(
-					"Unable to query table '" + tableName + "'.  Table does not exist.",
-					e);
-		}
-
-		return result;
-	}
-
-	@Override
-	protected CloseableIterator<Object> queryConstraints(
-			final List<ByteArrayId> adapterIdsToQuery,
-			final PrimaryIndex index,
-			final Query sanitizedQuery,
-			final DedupeFilter filter,
-			final QueryOptions sanitizedQueryOptions,
-			final AdapterStore tempAdapterStore,
-			boolean delete ) {
-
-		final HBaseConstraintsQuery hbaseQuery = new HBaseConstraintsQuery(
-				adapterIdsToQuery,
-				index,
-				sanitizedQuery,
-				filter,
-				sanitizedQueryOptions.getScanCallback(),
-				sanitizedQueryOptions.getAggregation(),
-				IndexMetaDataSet.getIndexMetadata(
-						index,
-						adapterIdsToQuery,
-						statisticsStore,
-						sanitizedQueryOptions.getAuthorizations()),
-				DuplicateEntryCount.getDuplicateCounts(
-						index,
-						adapterIdsToQuery,
-						statisticsStore,
-						sanitizedQueryOptions.getAuthorizations()),
-				sanitizedQueryOptions.getFieldIdsAdapterPair(),
-				sanitizedQueryOptions.getAuthorizations());
-
-		hbaseQuery.setOptions(options);
-
-		return hbaseQuery.query(
-				operations,
-				tempAdapterStore,
-				sanitizedQueryOptions.getMaxResolutionSubsamplingPerDimension(),
-				sanitizedQueryOptions.getLimit());
-	}
-
-	@Override
-	protected CloseableIterator<Object> queryRowPrefix(
-			final PrimaryIndex index,
-			final ByteArrayId rowPrefix,
-			final QueryOptions sanitizedQueryOptions,
-			final AdapterStore tempAdapterStore,
-			final List<ByteArrayId> adapterIdsToQuery,
-			boolean delete ) {
-		final HBaseRowPrefixQuery<Object> prefixQuery = new HBaseRowPrefixQuery<Object>(
-				index,
-				rowPrefix,
-				(ScanCallback<Object>) sanitizedQueryOptions.getScanCallback(),
-				sanitizedQueryOptions.getLimit(),
-				sanitizedQueryOptions.getAuthorizations());
-
-		prefixQuery.setOptions(options);
-
-		return prefixQuery.query(
-				operations,
-				sanitizedQueryOptions.getMaxResolutionSubsamplingPerDimension(),
-				tempAdapterStore);
-	}
-
-	@Override
-	protected CloseableIterator<Object> queryRowIds(
-			final DataAdapter<Object> adapter,
-			final PrimaryIndex index,
-			final List<ByteArrayId> rowIds,
-			final DedupeFilter filter,
-			final QueryOptions sanitizedQueryOptions,
-			final AdapterStore tempAdapterStore,
-			boolean delete ) {
-		final HBaseRowIdsQuery<Object> q = new HBaseRowIdsQuery<Object>(
-				adapter,
-				index,
-				rowIds,
-				(ScanCallback<Object>) sanitizedQueryOptions.getScanCallback(),
-				filter,
-				sanitizedQueryOptions.getAuthorizations());
-
-		q.setOptions(options);
-
-		return q.query(
-				operations,
-				tempAdapterStore,
-				sanitizedQueryOptions.getMaxResolutionSubsamplingPerDimension(),
-				-1);
-	}
-
-	@Override
-	protected void addToBatch(
-			final Closeable idxDeleter,
-			final List<ByteArrayId> rowIds )
-			throws Exception {
-		final List<Delete> deletes = new ArrayList<Delete>();
-		for (final ByteArrayId id : rowIds) {
-			deletes.add(new Delete(
-					id.getBytes()));
-		}
-		if (idxDeleter instanceof HBaseWriter) {
-			((HBaseWriter) idxDeleter).delete(deletes);
-		}
-	}
-
-	@Override
-	protected Closeable createIndexDeleter(
-			final String indexTableName,
-			final String[] authorizations )
-			throws Exception {
-		return operations.createWriter(
-				indexTableName,
-				new String[] {},
-				false);
-	}
-
-	@Override
-	protected boolean deleteAll(
-			final String tableName,
-			final String columnFamily,
-			final String... additionalAuthorizations ) {
-		HBaseWriter deleter = null;
-		try {
-			deleter = operations.createWriter(
-					tableName,
-					new String[] {},
-					false);
-			final Scan scanner = new Scan();
-			try (ResultScanner results = operations.getScannedResults(
-					scanner,
-					tableName,
-					additionalAuthorizations)) {
-				for (final Result r : results) {
-					final Delete delete = new Delete(
-							r.getRow());
-					delete.addFamily(StringUtils.stringToBinary(columnFamily));
-
-					deleter.delete(delete);
-				}
-			}
-			return true;
-		}
-		catch (final IOException e) {
-			LOGGER.warn(
-					"Unable to delete row from table [" + tableName + "].",
-					e);
-			return false;
-		}
-		finally {
-			if (deleter != null) {
-				deleter.close();
-			}
-		}
-
-	}
-
-	@Override
->>>>>>> c6386d90
 	public List<InputSplit> getSplits(
 			final DistributableQuery query,
 			final QueryOptions queryOptions,
