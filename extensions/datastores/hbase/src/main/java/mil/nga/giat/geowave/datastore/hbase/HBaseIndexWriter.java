/**
 *
 */
package mil.nga.giat.geowave.datastore.hbase;

import java.io.Closeable;
import java.io.IOException;
import java.util.ArrayList;
import java.util.HashMap;
import java.util.List;
import java.util.Map;
import java.util.Map.Entry;

import org.apache.hadoop.hbase.TableName;
import org.apache.hadoop.hbase.client.RowMutations;
import org.slf4j.Logger;
import org.slf4j.LoggerFactory;

import mil.nga.giat.geowave.core.index.ByteArrayId;
import mil.nga.giat.geowave.core.index.StringUtils;
import mil.nga.giat.geowave.core.store.DataStoreOptions;
import mil.nga.giat.geowave.core.store.adapter.DataAdapter;
import mil.nga.giat.geowave.core.store.adapter.WritableDataAdapter;
import mil.nga.giat.geowave.core.store.base.DataStoreEntryInfo;
import mil.nga.giat.geowave.core.store.callback.IngestCallback;
import mil.nga.giat.geowave.core.store.data.VisibilityWriter;
import mil.nga.giat.geowave.core.store.index.DataStoreIndexWriter;
import mil.nga.giat.geowave.core.store.index.PrimaryIndex;
import mil.nga.giat.geowave.core.store.index.SecondaryIndex;
import mil.nga.giat.geowave.core.store.index.SecondaryIndexDataAdapter;
import mil.nga.giat.geowave.core.store.index.SecondaryIndexUtils;
import mil.nga.giat.geowave.core.store.util.DataStoreUtils;
import mil.nga.giat.geowave.datastore.hbase.operations.HBaseOperations;

public class HBaseIndexWriter<T> extends
		DataStoreIndexWriter<T, RowMutations>
{
<<<<<<< HEAD
	private final static Logger LOGGER = Logger.getLogger(HBaseIndexWriter.class);
	private final HBaseOperations operations;
	protected final DataStoreOptions options;
	protected final HBaseDataStore dataStore;
=======

	private final static Logger LOGGER = LoggerFactory.getLogger(HBaseIndexWriter.class);
	private final BasicHBaseOperations operations;
	protected final HBaseOptions options;
>>>>>>> c6386d90

	public HBaseIndexWriter(
			final HBaseDataStore dataStore,
			final DataAdapter<T> adapter,
			final PrimaryIndex index,
			final HBaseOperations operations,
			final DataStoreOptions options,
			final IngestCallback<T> callback,
			final Closeable closable ) {
		super(
				adapter,
				index,
				operations,
				options,
				callback,
				closable);
		this.dataStore = dataStore;
		this.operations = operations;
		this.options = options;
		initializeSecondaryIndexTables();
	}

	@Override
	protected DataStoreEntryInfo getEntryInfo(
			T entry,
			VisibilityWriter<T> visibilityWriter ) {
		return dataStore.write(
				(WritableDataAdapter<T>) adapter,
				index,
				entry,
				writer,
				visibilityWriter);
	}

	@Override
	protected synchronized void closeInternal() {
		if (writer != null) {
			try {
				writer.close();
				writer = null;
			}
			catch (IOException e) {
				LOGGER.warn(
						"Unable to close HBase writer",
						e);
			}
		}
	}

	protected synchronized void ensureOpen()
			throws IOException {
		if (writer == null) {
			try {
				writer = operations.createWriter(
						StringUtils.stringFromBinary(index.getId().getBytes()),
						new String[] {
							adapter.getAdapterId().getString()
						},
						options.isCreateTable(),
<<<<<<< HEAD
						index.getIndexStrategy().getPartitionKeys());
=======
						index.getIndexStrategy().getNaturalSplits());

				if (writer == null) {
					throw new IOException(
							"Create writer failed without an exception");
				}
>>>>>>> c6386d90
			}
			catch (final IOException e) {
				LOGGER.error(
						"Unable to open writer",
						e);
				throw (e);
			}
		}
	}

	private void initializeSecondaryIndexTables() {
		if (adapter instanceof SecondaryIndexDataAdapter<?>) {
			final Map<String, List<ByteArrayId>> tableToFieldMap = new HashMap<>();
			final List<SecondaryIndex<T>> secondaryIndices = ((SecondaryIndexDataAdapter<T>) adapter)
					.getSupportedSecondaryIndices();
			// aggregate fields for each unique table
			for (final SecondaryIndex<T> secondaryIndex : secondaryIndices) {
				final String tableName = operations.getQualifiedTableName(secondaryIndex.getId().getString());
				if (tableToFieldMap.containsKey(tableName)) {
					final List<ByteArrayId> fieldIds = tableToFieldMap.get(tableName);
					fieldIds.add(secondaryIndex.getFieldId());
				}
				else {
					final List<ByteArrayId> fieldIds = new ArrayList<>();
					fieldIds.add(secondaryIndex.getFieldId());
					tableToFieldMap.put(
							tableName,
							fieldIds);
				}
			}
			// ensure each table is configured for the appropriate column
			// families
			for (final Entry<String, List<ByteArrayId>> entry : tableToFieldMap.entrySet()) {
				final String table = entry.getKey();
				final List<ByteArrayId> fieldIds = entry.getValue();
				final String[] columnFamilies = new String[fieldIds.size()];
				int idx = 0;
				for (final ByteArrayId fieldId : fieldIds) {
					final byte[] cfBytes = SecondaryIndexUtils.constructColumnFamily(
							adapter.getAdapterId(),
							fieldId);
					columnFamilies[idx++] = new ByteArrayId(
							cfBytes).getString();
				}
				try {
					if (operations.tableExists(table)) {
						operations.addColumnFamiles(
								columnFamilies,
								table);
					}
					else {
						operations.createTable(
								columnFamilies,
								TableName.valueOf(table),
								null);
					}
				}
				catch (final IOException e) {
					LOGGER.error(
							"Unable to check if table " + table + " exists",
							e);
				}
			}
		}
	}

}<|MERGE_RESOLUTION|>--- conflicted
+++ resolved
@@ -35,17 +35,10 @@
 public class HBaseIndexWriter<T> extends
 		DataStoreIndexWriter<T, RowMutations>
 {
-<<<<<<< HEAD
-	private final static Logger LOGGER = Logger.getLogger(HBaseIndexWriter.class);
+	private final static Logger LOGGER = LoggerFactory.getLogger(HBaseIndexWriter.class);
 	private final HBaseOperations operations;
 	protected final DataStoreOptions options;
 	protected final HBaseDataStore dataStore;
-=======
-
-	private final static Logger LOGGER = LoggerFactory.getLogger(HBaseIndexWriter.class);
-	private final BasicHBaseOperations operations;
-	protected final HBaseOptions options;
->>>>>>> c6386d90
 
 	public HBaseIndexWriter(
 			final HBaseDataStore dataStore,
@@ -105,16 +98,12 @@
 							adapter.getAdapterId().getString()
 						},
 						options.isCreateTable(),
-<<<<<<< HEAD
 						index.getIndexStrategy().getPartitionKeys());
-=======
-						index.getIndexStrategy().getNaturalSplits());
 
 				if (writer == null) {
 					throw new IOException(
 							"Create writer failed without an exception");
 				}
->>>>>>> c6386d90
 			}
 			catch (final IOException e) {
 				LOGGER.error(
