--- conflicted
+++ resolved
@@ -41,13 +41,8 @@
 		GeoWaveRecordReader<T>
 {
 
-<<<<<<< HEAD
-	protected static final Logger LOGGER = Logger.getLogger(GeoWaveHBaseRecordReader.class);
+	protected static final Logger LOGGER = LoggerFactory.getLogger(GeoWaveHBaseRecordReader.class);
 	protected HBaseOperations operations;
-=======
-	protected static final Logger LOGGER = LoggerFactory.getLogger(GeoWaveHBaseRecordReader.class);
-	protected BasicHBaseOperations operations;
->>>>>>> c6386d90
 
 	public GeoWaveHBaseRecordReader(
 			final DistributableQuery query,
