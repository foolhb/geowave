--- conflicted
+++ resolved
@@ -172,19 +172,14 @@
 							QueryFilterIterator.class);
 				}
 			}
-<<<<<<< HEAD
 			DistributableQueryFilter filter;
-			if (distributableFilters.size() > 1) {
+			if (base.distributableFilters.size() > 1) {
 				filter = new DistributableFilterList(
-						distributableFilters);
+						base.distributableFilters);
 			}
 			else {
-				filter = distributableFilters.get(0);
-			}
-=======
-			final DistributableQueryFilter filterList = new DistributableFilterList(
-					base.distributableFilters);
->>>>>>> 67d8ab7a
+				filter = base.distributableFilters.get(0);
+			}
 			iteratorSettings.addOption(
 					QueryFilterIterator.FILTER,
 					ByteArrayUtils.byteArrayToString(PersistenceUtils.toBinary(filter)));
