--- conflicted
+++ resolved
@@ -48,31 +48,6 @@
 	private final static Logger LOGGER = Logger.getLogger(AbstractAccumuloPersistence.class);
 	protected final AccumuloOperations accumuloOperations;
 
-<<<<<<< HEAD
-	// TODO: should we concern ourselves with multiple distributed processes
-	// updating and looking up objects simultaneously that would require some
-	// locking/synchronization mechanism, and even possibly update
-	// notifications?
-	private static final int MAX_ENTRIES = 100;
-	protected final Map<ByteArrayId, T> cache = Collections.synchronizedMap(new LinkedHashMap<ByteArrayId, T>(
-			MAX_ENTRIES + 1,
-			.75F,
-			true) {
-		/**
-						 *
-						 */
-		private static final long serialVersionUID = 1L;
-
-		// This method is called just after a new entry has been added
-		@Override
-		public boolean removeEldestEntry(
-				final Map.Entry<ByteArrayId, T> eldest ) {
-			return size() > MAX_ENTRIES;
-		}
-	});
-
-=======
->>>>>>> 67d8ab7a
 	// just attach iterators once per instance
 	private boolean iteratorsAttached = false;
 
@@ -146,11 +121,6 @@
 								true,
 								true,
 								true,
-<<<<<<< HEAD
-								true,
-								true,
-=======
->>>>>>> 67d8ab7a
 								null,
 								configs);
 					}
