package mil.nga.giat.geowave.datastore.accumulo;

import java.util.List;
import java.util.Set;

import org.apache.accumulo.core.client.AccumuloException;
import org.apache.accumulo.core.client.AccumuloSecurityException;
import org.apache.accumulo.core.client.BatchDeleter;
import org.apache.accumulo.core.client.BatchScanner;
import org.apache.accumulo.core.client.Connector;
import org.apache.accumulo.core.client.Instance;
import org.apache.accumulo.core.client.Scanner;
import org.apache.accumulo.core.client.TableNotFoundException;

import mil.nga.giat.geowave.core.index.ByteArrayId;
import mil.nga.giat.geowave.core.store.DataStoreOperations;
import mil.nga.giat.geowave.core.store.Writer;

/**
 * This interface is used as a basis for establishing connections for queries
 * and ingest processes used by the index classes.
 *
 * Operations are configured to a specific 'table' name space.
 */
public interface AccumuloOperations extends
		DataStoreOperations
{

	/**
	 * Creates a new batch deleter that can be used by an index
	 *
	 * @param tableName
	 *            The basic name of the table. Note that that basic
	 *            implementation of the factory will allow for a table namespace
	 *            to prefix this name
	 * @param additionalAuthorizations
	 *            additional authorizations
	 * @return The appropriate batch deleter
	 * @throws TableNotFoundException
	 *             The table does not exist in this Accumulo instance
	 */
	public BatchDeleter createBatchDeleter(
			final String tableName,
			final String... additionalAuthorizations )
			throws TableNotFoundException;

	/**
	 * Creates a new batch scanner that can be used by an index
	 *
	 * @param tableName
	 *            The basic name of the table. Note that that basic
	 *            implementation of the factory will allow for a table namespace
	 *            to prefix this name
	 * @param additionalAuthorizatios
	 *            additional authorization other than any defaults provided by
	 *            the implementing class
	 * @return The appropriate batch scanner
	 * @throws TableNotFoundException
	 *             The table does not exist in this Accumulo instance
	 */
	public BatchScanner createBatchScanner(
			final String tableName,
			String... additionalAuthorizations )
			throws TableNotFoundException;

	/**
	 * Creates a new scanner that can be used by an index
	 *
	 * @param tableName
	 *            The basic name of the table. Note that that basic
	 *            implementation of the factory will allow for a table namespace
	 *            to prefix this name
	 * @param additionalAuthorizations
	 *            an additional authorization other than any defaults provided
	 *            by the implementing class
	 * @return The appropriate scanner
	 * @throws TableNotFoundException
	 *             The table does not exist in this Accumulo instance
	 */
	public Scanner createScanner(
			final String tableName,
			final String... additionalAuthorizations )
			throws TableNotFoundException;

	/**
	 * Creates a table for an index
	 *
	 * @param tableName
	 *            The basic name of the table. Note that that basic
	 *            implementation of the factory will allow for a table namespace
	 *            to prefix this name
	 * @param enableVersioning
	 *            If true the versioning iterator will be used.
	 * @param enableBlockCache
	 *            Will set the default property for accumulo block cache if the
	 *            table is created
	 * @param splits
	 *            If the table is created, these splits will be added as
	 *            partition keys. Null can be used to imply not to add any
	 *            splits.
	 */
	public void createTable(
			final String tableName,
			final boolean enableVersioning,
			final boolean enableBlockCache,
			final Set<ByteArrayId> splits );

	/**
	 * Creates a new writer that can be used by an index. The basic
	 * implementation uses a BatchWriter but other implementations can be
	 * replaced such as a context-based writer for bulk ingest within a
	 * map-reduce job. A table is created by default if it does not exist with
	 * no custom iterators.
	 *
	 * @param tableName
	 *            The basic name of the table. Note that that basic
	 *            implementation of the factory will allow for a table namespace
	 *            to prefix this name
	 * @return The appropriate writer
	 * @throws TableNotFoundException
	 *             The table does not exist in this Accumulo instance
	 */
	public Writer createWriter(
			final String tableName )
			throws TableNotFoundException;

	/**
	 * Creates a new writer that can be used by an index. The basic
	 * implementation uses a BatchWriter but other implementations can be
	 * replaced such as a context-based writer for bulk ingest within a
	 * map-reduce job. This will use the createTable flag to determine if the
	 * table should be created if it does not exist.
	 *
	 * @param tableName
	 *            The basic name of the table. Note that that basic
	 *            implementation of the factory will allow for a table namespace
	 *            to prefix this name
	 * @param createTable
	 *            If true and the table does not exist, it will be created. If
	 *            false and the table does not exist, a TableNotFoundException
	 *            will be thrown.
	 * @return The appropriate writer
	 * @throws TableNotFoundException
	 *             The table does not exist in this Accumulo instance
	 */
	public Writer createWriter(
			final String tableName,
			final boolean createTable )
			throws TableNotFoundException;

	/**
	 * Creates a new writer that can be used by an index. The basic
	 * implementation uses a BatchWriter but other implementations can be
	 * replaced such as a context-based writer for bulk ingest within a
	 * map-reduce job. This will use the createTable flag to determine if the
	 * table should be created if it does not exist. This will also use the
	 * enableVersioning flag to determine if the versioning iterator should be
	 * used. Additionally it will add the provided splits on creation of the
	 * table only.
	 *
	 * @param tableName
	 *            The basic name of the table. Note that that basic
	 *            implementation of the factory will allow for a table namespace
	 *            to prefix this name
	 * @param createTable
	 *            If true and the table does not exist, it will be created. If
	 *            false and the table does not exist, a TableNotFoundException
	 *            will be thrown.
	 * @param enableVersioning
	 *            If true the versioning iterator will be used.
	 * @param enableBlockCache
	 *            Will set the default property for accumulo block cache if the
	 *            table is created
	 * @param splits
	 *            If the table is created, these splits will be added as
	 *            partition keys. Null can be used to imply not to add any
	 *            splits.
	 * @return The appropriate writer
	 * @throws TableNotFoundException
	 *             The table does not exist in this Accumulo instance
	 */
	public Writer createWriter(
			final String tableName,
			final boolean createTable,
			final boolean enableVersioning,
			final boolean enableBlockCache,
			final Set<ByteArrayId> splits )
			throws TableNotFoundException;

	/**
	 * Attaches the iterators to the specified table. This will check if the
	 * scope is the same and if the options are the same. If the options are
	 * different, it will use the implementation of
	 * IteratorConfig.mergeOptions() to perform the merge. This will use the
	 * createTable flag to determine if the table should be created if it does
	 * not exist.
	 *
	 * @param tableName
	 *            The basic name of the table. Note that that basic
	 *            implementation of the factory will allow for a table namespace
	 *            to prefix this name
	 * @param createTable
	 *            If true and the table does not exist, it will be created. If
	 *            false and the table does not exist, a TableNotFoundException
	 *            will be thrown.
	 * @param enableVersioning
	 *            If true the versioning iterator will be used.
	 * @param enableBlockCache
	 *            Will set the default property for accumulo block cache if the
	 *            table is created
	 * @param splits
	 *            If the table is created, these splits will be added as
	 *            partition keys. Null can be used to imply not to add any
	 *            splits.
	 * @param iterators
	 *            the iterators to attach
	 * @return A flag indicating whether the iterator was successfully attached.
	 * @throws TableNotFoundException
	 *             The table does not exist in this Accumulo instance
	 */
	public boolean attachIterators(
			final String tableName,
			final boolean createTable,
			final boolean enableVersioning,
			final boolean enableBlockCache,
			final Set<ByteArrayId> splits,
			final IteratorConfig... iterators )
			throws TableNotFoundException;

	/**
	 * Add the splits to the specified table. This will use the createTable flag
	 * to determine if the table should be created if it does not exist.
	 *
	 * @param tableName
	 *            The basic name of the table. Note that that basic
	 *            implementation of the factory will allow for a table namespace
	 *            to prefix this name
	 * @param createTable
	 *            If true and the table does not exist, it will be created. If
	 *            false and the table does not exist, a TableNotFoundException
	 *            will be thrown.
	 * @param splits
	 *            the splits to add to the given table
	 *
	 */
	public void addSplits(
			final String tableName,
			final boolean createTable,
			final Set<ByteArrayId> splits )
			throws TableNotFoundException,
			AccumuloException,
			AccumuloSecurityException;

	/**
	 * Drops the table with the given name (the basic implementation will use a
	 * table namespace prefix if given). Returns whether the table was found and
	 * the operation completed successfully.
	 *
	 * @param tableName
	 *            The basic name of the table. Note that that basic
	 *            implementation of the factory will allow for a table namespace
	 *            to prefix this name
	 * @return Returns true if the table was found and dropped, false if it was
	 *         not found or not dropped successfully
	 */
	public boolean deleteTable(
			final String tableName );

	/**
<<<<<<< HEAD
	 * Checks for the existence of the table with the given name
	 *
	 * @param tableName
	 *            The basic name of the table. Note that that basic
	 *            implementation of the factory will allow for a table namespace
	 *            to prefix this name
	 * @return Returns true if the table was found, false if it was not found
	 */
	public boolean tableExists(
			final String tableName );

	/**
=======
>>>>>>> 67d8ab7a
	 * Checks for the existence of the locality group with the given name,
	 * within the table of the given name
	 *
	 * @param tableName
	 *            The basic name of the table. Note that that basic
	 *            implementation of the factory will allow for a table namespace
	 *            to prefix this name
	 * @param localityGroup
	 *            The name of the locality group
	 * @return Returns true if the locality group was found, false if it was not
	 *         found
	 */
	public boolean localityGroupExists(
			final String tableName,
			final byte[] localityGroup )
			throws AccumuloException,
			TableNotFoundException;

	/**
	 * Adds the locality group with the given name to the table of the given
	 * name
	 *
	 * @param tableName
	 *            The basic name of the table. Note that that basic
	 *            implementation of the factory will allow for a table namespace
	 *            to prefix this name
	 * @param localityGroup
	 *            The name of the locality group
	 * @throws AccumuloSecurityException
	 */
	public void addLocalityGroup(
			final String tableName,
			final byte[] localityGroup )
			throws AccumuloException,
			TableNotFoundException,
			AccumuloSecurityException;

	/**
	 * Drops the specified row from the specified table. Returns whether the
	 * operation completed successfully.
	 *
	 * @param tableName
	 *            the name of the table to delete from, this must be provided
	 * @param rowId
	 *            the row ID to delete, this must be provided
	 * @param columnFamily
	 *            the column family of the row to delete, this can be null to
	 *            delete the whole row
	 * @param columnQualifier
	 *            the column qualifier for a given column family to delete, this
	 *            can be null to delete the whole column family
	 * @param additionalAuthorizations
	 *            checks authorizations
	 * @return Returns true if the row deletion didn't encounter any errors,
	 *         false if nothing was found or the row was not dropped
	 *         successfully
	 */
	public boolean delete(
			final String tableName,
			final ByteArrayId rowId,
			final String columnFamily,
			final String columnQualifier,
			final String... additionalAuthorizations );

	/**
	 * Drops the specified row from the specified table. Returns whether the
	 * operation completed successfully.
	 *
	 * @param tableName
	 *            the name of the table to delete from, this must be provided
	 * @param rowIds
	 *            the row ID to delete, this must be provided
	 * @param columnFamily
	 *            the column family of the row to delete, this can be null to
	 *            delete the whole row
	 * @param columnQualifier
	 *            the column qualifier for a given column family to delete, this
	 *            can be null to delete the whole column family
	 * @param additionalAuthorizations
	 *            checks authorizations
	 * @return Returns true if the row deletion didn't encounter any errors,
	 *         false if nothing was found or the row was not dropped
	 *         successfully
	 */
	public boolean delete(
			final String tableName,
			final List<ByteArrayId> rowId,
			final String columnFamily,
			final String columnQualifier,
			final String... additionalAuthorizations );

	/**
	 *
	 * Delete all data associated with a given adapter and index.
	 *
	 * @param tableName
	 *            the name of the table to delete from, this must be provided
	 * @param columnFamily
	 *            the column family of the row to delete, this can be null to
	 *            delete the whole row
	 * @param additionalAuthorizations
	 *            checks authorizations
	 * @return
	 */
	public boolean deleteAll(
			final String tableName,
			final String columnFamily,
			final String... additionalAuthorizations );

	/**
	 *
	 * @param tableName
	 * @param additionalAuthorizations
	 * @return the number of rows in the table given the constraints by the
	 *         provided authorizations
	 */
	public long getRowCount(
			final String tableName,
			String... additionalAuthorizations );

	/**
	 *
	 * Insure user has the given operations.
	 */
	public void insureAuthorization(
			final String clientUser,
			final String... authorizations )
			throws AccumuloException,
			AccumuloSecurityException;

	public String getGeoWaveNamespace();

	public String getUsername();

	public String getPassword();

	public Instance getInstance();

	public Connector getConnector();
}<|MERGE_RESOLUTION|>--- conflicted
+++ resolved
@@ -267,21 +267,6 @@
 			final String tableName );
 
 	/**
-<<<<<<< HEAD
-	 * Checks for the existence of the table with the given name
-	 *
-	 * @param tableName
-	 *            The basic name of the table. Note that that basic
-	 *            implementation of the factory will allow for a table namespace
-	 *            to prefix this name
-	 * @return Returns true if the table was found, false if it was not found
-	 */
-	public boolean tableExists(
-			final String tableName );
-
-	/**
-=======
->>>>>>> 67d8ab7a
 	 * Checks for the existence of the locality group with the given name,
 	 * within the table of the given name
 	 *
