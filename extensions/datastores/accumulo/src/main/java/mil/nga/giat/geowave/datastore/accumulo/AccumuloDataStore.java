package mil.nga.giat.geowave.datastore.accumulo;

import java.io.Closeable;
import java.io.Flushable;
import java.io.IOException;
import java.nio.ByteBuffer;
import java.util.ArrayList;
import java.util.Arrays;
import java.util.Collections;
import java.util.HashSet;
import java.util.Iterator;
import java.util.List;
import java.util.Map;
import java.util.Set;
import java.util.concurrent.atomic.AtomicBoolean;

import org.apache.accumulo.core.client.AccumuloException;
import org.apache.accumulo.core.client.AccumuloSecurityException;
import org.apache.accumulo.core.client.BatchDeleter;
import org.apache.accumulo.core.client.IteratorSetting;
import org.apache.accumulo.core.client.MutationsRejectedException;
import org.apache.accumulo.core.client.Scanner;
import org.apache.accumulo.core.client.ScannerBase;
import org.apache.accumulo.core.client.TableNotFoundException;
import org.apache.accumulo.core.data.Key;
import org.apache.accumulo.core.data.Range;
import org.apache.accumulo.core.data.Value;
import org.apache.accumulo.core.iterators.user.WholeRowIterator;
import org.apache.commons.lang3.tuple.Pair;
import org.apache.hadoop.io.Text;
import org.apache.hadoop.mapreduce.InputSplit;
import org.apache.hadoop.mapreduce.RecordReader;
import org.apache.log4j.Logger;

import com.google.common.collect.Iterators;

import edu.umd.cs.findbugs.annotations.SuppressFBWarnings;
import mil.nga.giat.geowave.core.index.ByteArrayId;
import mil.nga.giat.geowave.core.index.ByteArrayUtils;
import mil.nga.giat.geowave.core.index.StringUtils;
import mil.nga.giat.geowave.core.store.AdapterToIndexMapping;
import mil.nga.giat.geowave.core.store.CastIterator;
import mil.nga.giat.geowave.core.store.CloseableIterator;
import mil.nga.giat.geowave.core.store.CloseableIteratorWrapper;
import mil.nga.giat.geowave.core.store.DataAdapterAndIndexCache;
import mil.nga.giat.geowave.core.store.DataStoreCallbackManager;
import mil.nga.giat.geowave.core.store.DataStoreEntryInfo;
import mil.nga.giat.geowave.core.store.IndependentAdapterIndexWriter;
import mil.nga.giat.geowave.core.store.IndexCompositeWriter;
import mil.nga.giat.geowave.core.store.IndexWriter;
import mil.nga.giat.geowave.core.store.IngestCallback;
import mil.nga.giat.geowave.core.store.IngestCallbackList;
import mil.nga.giat.geowave.core.store.ScanCallback;
import mil.nga.giat.geowave.core.store.adapter.AdapterIndexMappingStore;
import mil.nga.giat.geowave.core.store.adapter.AdapterStore;
import mil.nga.giat.geowave.core.store.adapter.DataAdapter;
import mil.nga.giat.geowave.core.store.adapter.IndexDependentDataAdapter;
import mil.nga.giat.geowave.core.store.adapter.RowMergingDataAdapter;
import mil.nga.giat.geowave.core.store.adapter.WritableDataAdapter;
import mil.nga.giat.geowave.core.store.adapter.exceptions.MismatchedIndexToAdapterMapping;
import mil.nga.giat.geowave.core.store.adapter.statistics.DataStatistics;
import mil.nga.giat.geowave.core.store.adapter.statistics.DataStatisticsStore;
import mil.nga.giat.geowave.core.store.adapter.statistics.DuplicateEntryCount;
import mil.nga.giat.geowave.core.store.data.visibility.DifferingFieldVisibilityEntryCount;
import mil.nga.giat.geowave.core.store.filter.DedupeFilter;
import mil.nga.giat.geowave.core.store.index.IndexMetaDataSet;
import mil.nga.giat.geowave.core.store.index.IndexStore;
import mil.nga.giat.geowave.core.store.index.PrimaryIndex;
import mil.nga.giat.geowave.core.store.index.SecondaryIndexDataStore;
import mil.nga.giat.geowave.core.store.memory.MemoryAdapterStore;
import mil.nga.giat.geowave.core.store.query.DataIdQuery;
import mil.nga.giat.geowave.core.store.query.DistributableQuery;
import mil.nga.giat.geowave.core.store.query.EverythingQuery;
import mil.nga.giat.geowave.core.store.query.PrefixIdQuery;
import mil.nga.giat.geowave.core.store.query.Query;
import mil.nga.giat.geowave.core.store.query.QueryOptions;
import mil.nga.giat.geowave.core.store.query.RowIdQuery;
import mil.nga.giat.geowave.datastore.accumulo.index.secondary.AccumuloSecondaryIndexDataStore;
import mil.nga.giat.geowave.datastore.accumulo.mapreduce.AccumuloMRUtils;
import mil.nga.giat.geowave.datastore.accumulo.mapreduce.GeoWaveAccumuloRecordReader;
import mil.nga.giat.geowave.datastore.accumulo.metadata.AbstractAccumuloPersistence;
import mil.nga.giat.geowave.datastore.accumulo.metadata.AccumuloAdapterIndexMappingStore;
import mil.nga.giat.geowave.datastore.accumulo.metadata.AccumuloAdapterStore;
import mil.nga.giat.geowave.datastore.accumulo.metadata.AccumuloDataStatisticsStore;
import mil.nga.giat.geowave.datastore.accumulo.metadata.AccumuloIndexStore;
import mil.nga.giat.geowave.datastore.accumulo.operations.config.AccumuloOptions;
import mil.nga.giat.geowave.datastore.accumulo.query.AccumuloConstraintsQuery;
import mil.nga.giat.geowave.datastore.accumulo.query.AccumuloRowIdsQuery;
import mil.nga.giat.geowave.datastore.accumulo.query.AccumuloRowPrefixQuery;
import mil.nga.giat.geowave.datastore.accumulo.query.SingleEntryFilterIterator;
import mil.nga.giat.geowave.datastore.accumulo.util.AccumuloUtils;
import mil.nga.giat.geowave.datastore.accumulo.util.EntryIteratorWrapper;
import mil.nga.giat.geowave.datastore.accumulo.util.ScannerClosableWrapper;
import mil.nga.giat.geowave.mapreduce.MapReduceDataStore;
import mil.nga.giat.geowave.mapreduce.input.GeoWaveInputKey;

/**
 * This is the Accumulo implementation of the data store. It requires an
 * AccumuloOperations instance that describes how to connect (read/write data)
 * to Apache Accumulo. It can create default implementations of the IndexStore
 * and AdapterStore based on the operations which will persist configuration
 * information to Accumulo tables, or an implementation of each of these stores
 * can be passed in A DataStore can both ingest and query data based on
 * persisted indices and data adapters. When the data is ingested it is
 * explicitly given an index and a data adapter which is then persisted to be
 * used in subsequent queries.
 */
public class AccumuloDataStore implements
		MapReduceDataStore
{
	private final static Logger LOGGER = Logger.getLogger(AccumuloDataStore.class);

	protected final IndexStore indexStore;
	protected final AdapterStore adapterStore;
	protected final DataStatisticsStore statisticsStore;
	protected final SecondaryIndexDataStore secondaryIndexDataStore;
	protected final AccumuloOperations accumuloOperations;
	protected final AccumuloOptions accumuloOptions;
	protected final AdapterIndexMappingStore indexMappingStore;

	public AccumuloDataStore(
			final AccumuloOperations accumuloOperations ) {
		this(
				new AccumuloIndexStore(
						accumuloOperations),
				new AccumuloAdapterStore(
						accumuloOperations),
				new AccumuloDataStatisticsStore(
						accumuloOperations),
				new AccumuloSecondaryIndexDataStore(
						accumuloOperations),
				new AccumuloAdapterIndexMappingStore(
						accumuloOperations),
				accumuloOperations);
	}

	public AccumuloDataStore(
			final AccumuloOperations accumuloOperations,
			final AccumuloOptions accumuloOptions ) {
		this(
				new AccumuloIndexStore(
						accumuloOperations),
				new AccumuloAdapterStore(
						accumuloOperations),
				new AccumuloDataStatisticsStore(
						accumuloOperations),
				new AccumuloSecondaryIndexDataStore(
						accumuloOperations,
						accumuloOptions),
				new AccumuloAdapterIndexMappingStore(
						accumuloOperations),
				accumuloOperations,
				accumuloOptions);
	}

	public AccumuloDataStore(
			final IndexStore indexStore,
			final AdapterStore adapterStore,
			final DataStatisticsStore statisticsStore,
			final SecondaryIndexDataStore secondaryIndexDataStore,
			final AdapterIndexMappingStore indexMappingStore,
			final AccumuloOperations accumuloOperations ) {
		this(
				indexStore,
				adapterStore,
				statisticsStore,
				secondaryIndexDataStore,
				indexMappingStore,
				accumuloOperations,
				new AccumuloOptions());
	}

	public AccumuloDataStore(
			final IndexStore indexStore,
			final AdapterStore adapterStore,
			final DataStatisticsStore statisticsStore,
			final SecondaryIndexDataStore secondaryIndexDataStore,
			final AdapterIndexMappingStore indexMappingStore,
			final AccumuloOperations accumuloOperations,
			final AccumuloOptions accumuloOptions ) {
		this.indexStore = indexStore;
		this.adapterStore = adapterStore;
		this.statisticsStore = statisticsStore;
		this.accumuloOperations = accumuloOperations;
		this.accumuloOptions = accumuloOptions;
		this.secondaryIndexDataStore = secondaryIndexDataStore;
		this.indexMappingStore = indexMappingStore;
	}

	@Override
	public <T> IndexWriter<T> createWriter(
			final DataAdapter<T> adapter,
			final PrimaryIndex... indices )
			throws MismatchedIndexToAdapterMapping {
		store(adapter);

		indexMappingStore.addAdapterIndexMapping(new AdapterToIndexMapping(
				adapter.getAdapterId(),
				indices));

		final byte[] adapterId = adapter.getAdapterId().getBytes();
		final IndexWriter<T>[] writers = new IndexWriter[indices.length];

		int i = 0;
		for (final PrimaryIndex index : indices) {
			final DataStoreCallbackManager callbackManager = new DataStoreCallbackManager(
					statisticsStore,
					secondaryIndexDataStore,
					i == 0);

			callbackManager.setPersistStats(accumuloOptions.isPersistDataStatistics());

			final List<IngestCallback<T>> callbacks = new ArrayList<IngestCallback<T>>();

			store(index);

			final String indexName = index.getId().getString();

			if (adapter instanceof WritableDataAdapter) {
				if (accumuloOptions.isUseAltIndex()) {
					try {
						callbacks.add(new AltIndexCallback<T>(
								indexName,
								(WritableDataAdapter<T>) adapter,
								accumuloOptions));

					}
					catch (final TableNotFoundException e) {
						LOGGER.error(
								"Unable to create table table for alt index to  [" + index.getId().getString() + "]",
								e);
					}
				}
			}
			callbacks.add(callbackManager.getIngestCallback(
					(WritableDataAdapter<T>) adapter,
					index));

			try {
				if (adapter instanceof RowMergingDataAdapter) {
					if (!DataAdapterAndIndexCache.getInstance(
							RowMergingAdapterOptionProvider.ROW_MERGING_ADAPTER_CACHE_ID).add(
							adapter.getAdapterId(),
							indexName)) {
						AccumuloUtils.attachRowMergingIterators(
								((RowMergingDataAdapter<?, ?>) adapter),
								accumuloOperations,
								indexName,
								accumuloOptions.isCreateTable());
					}
				}
				if (accumuloOptions.isUseLocalityGroups() && !accumuloOperations.localityGroupExists(
						indexName,
						adapterId)) {
					accumuloOperations.addLocalityGroup(
							indexName,
							adapterId);
				}
			}
			catch (AccumuloException | TableNotFoundException | AccumuloSecurityException e) {
				LOGGER.error(
						"Unable to determine existence of locality group [" + adapter.getAdapterId().getString() + "]",
						e);
			}

			final IngestCallbackList<T> callbacksList = new IngestCallbackList<T>(
					callbacks);
			writers[i] = new AccumuloIndexWriter(
					adapter,
					index,
					accumuloOperations,
					accumuloOptions,
					callbacksList,
					callbacksList);

			if (adapter instanceof IndexDependentDataAdapter) {
				writers[i] = new IndependentAdapterIndexWriter<T>(
						(IndexDependentDataAdapter<T>) adapter,
						index,
						writers[i]);
			}
			i++;
		}
		return new IndexCompositeWriter(
				writers);

	}

	private class AltIndexCallback<T> implements
			IngestCallback<T>,
			Closeable,
			Flushable
	{

		private final WritableDataAdapter<T> adapter;
		private Writer altIdxWriter;
		private final String altIdxTableName;

		public AltIndexCallback(
				final String indexName,
				final WritableDataAdapter<T> adapter,
				final AccumuloOptions accumuloOptions )
				throws TableNotFoundException {
			this.adapter = adapter;
			altIdxTableName = indexName + AccumuloUtils.ALT_INDEX_TABLE;
			if (accumuloOperations.tableExists(indexName)) {
				if (!accumuloOperations.tableExists(altIdxTableName)) {
					throw new TableNotFoundException(
							altIdxTableName,
							altIdxTableName,
							"Requested alternate index table does not exist.");
				}
			}
			else {
				// index table does not exist yet
				if (accumuloOperations.tableExists(altIdxTableName)) {
					accumuloOperations.deleteTable(altIdxTableName);
					LOGGER.warn("Deleting current alternate index table [" + altIdxTableName
							+ "] as main table does not yet exist.");
				}
			}

			altIdxWriter = accumuloOperations.createWriter(
					altIdxTableName,
					accumuloOptions.isCreateTable(),
					true,
					accumuloOptions.isEnableBlockCache(),
					null);
		}

		@Override
		public void close()
				throws IOException {
			altIdxWriter.close();
			altIdxWriter = null;
		}

		@Override
		public void entryIngested(
				final DataStoreEntryInfo entryInfo,
				final T entry ) {
			AccumuloUtils.writeAltIndex(
					adapter,
					entryInfo,
					entry,
					altIdxWriter);

		}

		@Override
		public void flush() {
			altIdxWriter.flush();
		}

	}

	protected synchronized void store(
			final DataAdapter<?> adapter ) {
		if (accumuloOptions.isPersistAdapter() && !adapterStore.adapterExists(adapter.getAdapterId())) {
			adapterStore.addAdapter(adapter);
		}
	}

	protected synchronized void store(
			final PrimaryIndex index ) {
		if (accumuloOptions.isPersistIndex() && !indexStore.indexExists(index.getId())) {
			indexStore.addIndex(index);
		}
	}

	/*
	 * Since this general-purpose method crosses multiple adapters, the type of
	 * result cannot be assumed.
	 * 
	 * (non-Javadoc)
	 * 
	 * @see
	 * mil.nga.giat.geowave.core.store.DataStore#query(mil.nga.giat.geowave.
	 * core.store.query.QueryOptions,
	 * mil.nga.giat.geowave.core.store.query.Query)
	 */
	@Override
	public <T> CloseableIterator<T> query(
			final QueryOptions queryOptions,
			final Query query ) {
		final List<CloseableIterator<Object>> results = new ArrayList<CloseableIterator<Object>>();
		// all queries will use the same instance of the dedupe filter for
		// client side filtering because the filter needs to be applied across
		// indices
		final QueryOptions sanitizedQueryOptions = (queryOptions == null) ? new QueryOptions() : queryOptions;
		final Query sanitizedQuery = (query == null) ? new EverythingQuery() : query;

		final DedupeFilter filter = new DedupeFilter();
		MemoryAdapterStore tempAdapterStore;
		try {
			tempAdapterStore = new MemoryAdapterStore(
					sanitizedQueryOptions.getAdaptersArray(adapterStore));

			for (final Pair<PrimaryIndex, List<DataAdapter<Object>>> indexAdapterPair : sanitizedQueryOptions
					.getAdaptersWithMinimalSetOfIndices(
							tempAdapterStore,
							indexMappingStore,
							indexStore)) {
				final List<ByteArrayId> adapterIdsToQuery = new ArrayList<>();
				for (final DataAdapter<Object> adapter : indexAdapterPair.getRight()) {
					if (sanitizedQuery instanceof RowIdQuery) {
						final AccumuloRowIdsQuery<Object> q = new AccumuloRowIdsQuery<Object>(
								adapter,
								indexAdapterPair.getLeft(),
								((RowIdQuery) sanitizedQuery).getRowIds(),
								(ScanCallback<Object>) sanitizedQueryOptions.getScanCallback(),
								filter,
								sanitizedQueryOptions.getAuthorizations());

						results.add(q.query(
								accumuloOperations,
								tempAdapterStore,
								sanitizedQueryOptions.getMaxResolutionSubsamplingPerDimension(),
								-1));
						continue;
					}
					else if (sanitizedQuery instanceof DataIdQuery) {
						final DataIdQuery idQuery = (DataIdQuery) sanitizedQuery;
						if (idQuery.getAdapterId().equals(
								adapter.getAdapterId())) {
							results.add(getEntries(
									indexAdapterPair.getLeft(),
									idQuery.getDataIds(),
									(DataAdapter<Object>) adapterStore.getAdapter(idQuery.getAdapterId()),
									filter,
									(ScanCallback<Object>) sanitizedQueryOptions.getScanCallback(),
									sanitizedQueryOptions.getAuthorizations(),
									sanitizedQueryOptions.getMaxResolutionSubsamplingPerDimension()));
						}
						continue;
					}
					else if (sanitizedQuery instanceof PrefixIdQuery) {
						final PrefixIdQuery prefixIdQuery = (PrefixIdQuery) sanitizedQuery;
						final AccumuloRowPrefixQuery<Object> prefixQuery = new AccumuloRowPrefixQuery<Object>(
								indexAdapterPair.getLeft(),
								prefixIdQuery.getRowPrefix(),
								(ScanCallback<Object>) sanitizedQueryOptions.getScanCallback(),
								sanitizedQueryOptions.getLimit(),
								DifferingFieldVisibilityEntryCount.getVisibilityCounts(
										indexAdapterPair.getLeft(),
										adapterIdsToQuery,
										statisticsStore,
										sanitizedQueryOptions.getAuthorizations()),
								sanitizedQueryOptions.getAuthorizations());
						results.add(prefixQuery.query(
								accumuloOperations,
								sanitizedQueryOptions.getMaxResolutionSubsamplingPerDimension(),
								tempAdapterStore));
						continue;
					}
					adapterIdsToQuery.add(adapter.getAdapterId());
				}
				// supports querying multiple adapters in a single index
				// in one query instance (one scanner) for efficiency
				if (adapterIdsToQuery.size() > 0) {
					AccumuloConstraintsQuery accumuloQuery;

					accumuloQuery = new AccumuloConstraintsQuery(
							adapterIdsToQuery,
							indexAdapterPair.getLeft(),
							sanitizedQuery,
							filter,
							sanitizedQueryOptions.getScanCallback(),
							sanitizedQueryOptions.getAggregation(),
							sanitizedQueryOptions.getFieldIdsAdapterPair(),
							IndexMetaDataSet.getIndexMetadata(
									indexAdapterPair.getLeft(),
									adapterIdsToQuery,
									statisticsStore,
									sanitizedQueryOptions.getAuthorizations()),
							DuplicateEntryCount.getDuplicateCounts(
									indexAdapterPair.getLeft(),
									adapterIdsToQuery,
									statisticsStore,
									queryOptions.getAuthorizations()),
							DifferingFieldVisibilityEntryCount.getVisibilityCounts(
									indexAdapterPair.getLeft(),
									adapterIdsToQuery,
									statisticsStore,
									sanitizedQueryOptions.getAuthorizations()),
							sanitizedQueryOptions.getAuthorizations());

					results.add(accumuloQuery.query(
							accumuloOperations,
							tempAdapterStore,
							sanitizedQueryOptions.getMaxResolutionSubsamplingPerDimension(),
							sanitizedQueryOptions.getLimit()));
				}
			}

		}
		catch (final IOException e1)

		{
			LOGGER.error(
					"Failed to resolve adapter or index for query",
					e1);
		}
		return new CloseableIteratorWrapper<T>(
				new Closeable() {
					@Override
					public void close()
							throws IOException {
						for (final CloseableIterator<Object> result : results) {
							result.close();
						}
					}
				},
				Iterators.concat(new CastIterator<T>(
						results.iterator())));
	}

	protected static byte[] getRowIdBytes(
			final AccumuloRowId rowElements ) {
		final ByteBuffer buf = ByteBuffer.allocate(12 + rowElements.getDataId().length
				+ rowElements.getAdapterId().length + rowElements.getInsertionId().length);
		buf.put(rowElements.getInsertionId());
		buf.put(rowElements.getAdapterId());
		buf.put(rowElements.getDataId());
		buf.putInt(rowElements.getAdapterId().length);
		buf.putInt(rowElements.getDataId().length);
		buf.putInt(rowElements.getNumberOfDuplicates());
		return buf.array();
	}

	protected static AccumuloRowId getRowIdObject(
			final byte[] row ) {
		final byte[] metadata = Arrays.copyOfRange(
				row,
				row.length - 12,
				row.length);
		final ByteBuffer metadataBuf = ByteBuffer.wrap(metadata);
		final int adapterIdLength = metadataBuf.getInt();
		final int dataIdLength = metadataBuf.getInt();
		final int numberOfDuplicates = metadataBuf.getInt();

		final ByteBuffer buf = ByteBuffer.wrap(
				row,
				0,
				row.length - 12);
		final byte[] indexId = new byte[row.length - 12 - adapterIdLength - dataIdLength];
		final byte[] adapterId = new byte[adapterIdLength];
		final byte[] dataId = new byte[dataIdLength];
		buf.get(indexId);
		buf.get(adapterId);
		buf.get(dataId);
		return new AccumuloRowId(
				indexId,
				dataId,
				adapterId,
				numberOfDuplicates);
	}

	@SuppressWarnings("unchecked")
	private CloseableIterator<Object> getEntries(
			final PrimaryIndex index,
			final List<ByteArrayId> dataIds,
			final DataAdapter<Object> adapter,
			final DedupeFilter dedupeFilter,
			final ScanCallback<Object> callback,
			final String[] authorizations,
			final double[] maxResolutionSubsamplingPerDimension )
			throws IOException {
		final String altIdxTableName = index.getId().getString() + AccumuloUtils.ALT_INDEX_TABLE;

		MemoryAdapterStore tempAdapterStore;

		tempAdapterStore = new MemoryAdapterStore(
				new DataAdapter[] {
					adapter
				});

		if (accumuloOptions.isUseAltIndex() && accumuloOperations.tableExists(altIdxTableName)) {
			final List<ByteArrayId> rowIds = getAltIndexRowIds(
					altIdxTableName,
					dataIds,
					adapter.getAdapterId());

			if (rowIds.size() > 0) {
				final AccumuloRowIdsQuery<Object> q = new AccumuloRowIdsQuery<Object>(
						adapter,
						index,
						rowIds,
						callback,
						dedupeFilter,
						authorizations);

				return q.query(
						accumuloOperations,
						tempAdapterStore,
						maxResolutionSubsamplingPerDimension,
						-1);
			}
		}
		else {
			return getEntryRows(
					index,
					tempAdapterStore,
					dataIds,
					adapter,
					callback,
					dedupeFilter,
					authorizations);
		}
		return new CloseableIterator.Empty();
	}

	@SuppressFBWarnings(value = "DLS_DEAD_LOCAL_STORE", justification = "i is part of loop condition")
	private CloseableIterator<Object> getEntryRows(
			final PrimaryIndex index,
			final AdapterStore adapterStore,
			final List<ByteArrayId> dataIds,
			final DataAdapter<?> adapter,
			final ScanCallback<Object> scanCallback,
			final DedupeFilter dedupeFilter,
			final String[] authorizations ) {

		try {

			final ScannerBase scanner = accumuloOperations.createScanner(
					index.getId().getString(),
					authorizations);
			final DifferingFieldVisibilityEntryCount visibilityCount = DifferingFieldVisibilityEntryCount
					.getVisibilityCounts(
							index,
							Collections.singletonList(adapter.getAdapterId()),
							statisticsStore,
							authorizations);
			scanner.fetchColumnFamily(new Text(
					adapter.getAdapterId().getBytes()));
			if (visibilityCount.isAnyEntryDifferingFieldVisiblity()) {
				final IteratorSetting rowIteratorSettings = new IteratorSetting(
						SingleEntryFilterIterator.WHOLE_ROW_ITERATOR_PRIORITY,
						SingleEntryFilterIterator.WHOLE_ROW_ITERATOR_NAME,
						WholeRowIterator.class);
				scanner.addScanIterator(rowIteratorSettings);

			}
			final IteratorSetting filterIteratorSettings = new IteratorSetting(
					SingleEntryFilterIterator.ENTRY_FILTER_ITERATOR_PRIORITY,
					SingleEntryFilterIterator.ENTRY_FILTER_ITERATOR_NAME,
					SingleEntryFilterIterator.class);

			filterIteratorSettings.addOption(
					SingleEntryFilterIterator.ADAPTER_ID,
					ByteArrayUtils.byteArrayToString(adapter.getAdapterId().getBytes()));

			filterIteratorSettings.addOption(
					SingleEntryFilterIterator.WHOLE_ROW_ENCODED_KEY,
					Boolean.toString(visibilityCount.isAnyEntryDifferingFieldVisiblity()));
			filterIteratorSettings.addOption(
					SingleEntryFilterIterator.DATA_IDS,
					SingleEntryFilterIterator.encodeIDs(dataIds));
			scanner.addScanIterator(filterIteratorSettings);

			return new CloseableIteratorWrapper<Object>(
					new ScannerClosableWrapper(
							scanner),
					new EntryIteratorWrapper(
							visibilityCount.isAnyEntryDifferingFieldVisiblity(),
							adapterStore,
							index,
							scanner.iterator(),
							dedupeFilter,
							scanCallback));

		}
		catch (final TableNotFoundException e) {
			LOGGER.warn(
					"Unable to query table '" + index.getId().getString() + "'.  Table does not exist.",
					e);
		}

		return null;
	}

	private List<ByteArrayId> getAltIndexRowIds(
			final String tableName,
			final List<ByteArrayId> dataIds,
			final ByteArrayId adapterId ) {

		final List<ByteArrayId> result = new ArrayList<ByteArrayId>();
		if (accumuloOptions.isUseAltIndex() && accumuloOperations.tableExists(tableName)) {
			ScannerBase scanner = null;
			for (final ByteArrayId dataId : dataIds) {
				try {
					scanner = accumuloOperations.createScanner(tableName);

					((Scanner) scanner).setRange(Range.exact(new Text(
							dataId.getBytes())));

					scanner.fetchColumnFamily(new Text(
							adapterId.getBytes()));

					final Iterator<Map.Entry<Key, Value>> iterator = scanner.iterator();
					while (iterator.hasNext()) {
						result.add(new ByteArrayId(
								iterator.next().getKey().getColumnQualifierData().getBackingArray()));
					}
				}
				catch (final TableNotFoundException e) {
					LOGGER.warn(
							"Unable to query table '" + tableName + "'.  Table does not exist.",
							e);
				}
				finally {
					if (scanner != null) {
						scanner.close();
					}
				}
			}
		}

		return result;
	}

	@Override
	public boolean delete(
			final QueryOptions queryOptions,
			final Query query ) {
		if (((query == null) || (query instanceof EverythingQuery)) && queryOptions.isAllAdapters()) {
			try {

				// TODO These interfaces should all provide remove and removeAll
				// capabilities instead of having to clear the
				// AbstractPersistence's cache manually
				((AbstractAccumuloPersistence) indexStore).clearCache();
				((AbstractAccumuloPersistence) adapterStore).clearCache();
				((AbstractAccumuloPersistence) statisticsStore).clearCache();
				((AccumuloSecondaryIndexDataStore) secondaryIndexDataStore).clearCache();
				((AbstractAccumuloPersistence) indexMappingStore).clearCache();

				accumuloOperations.deleteAll();
				return true;
			}
			catch (TableNotFoundException | AccumuloException | AccumuloSecurityException e) {
				LOGGER.error(
						"Unable to delete all tables",
						e);

			}
			return false;
		}

		final AtomicBoolean aOk = new AtomicBoolean(
				true);

		// keep a list of adapters that have been queried, to only low an
		// adapter to be queried
		// once
		final Set<ByteArrayId> queriedAdapters = new HashSet<ByteArrayId>();

		try {
			for (final Pair<PrimaryIndex, List<DataAdapter<Object>>> indexAdapterPair : queryOptions
					.getIndicesForAdapters(
							adapterStore,
							indexMappingStore,
							indexStore)) {
				final PrimaryIndex index = indexAdapterPair.getLeft();
				if (index == null) {
					continue;
				}
				final String indexTableName = index.getId().getString();
				final String altIdxTableName = indexTableName + AccumuloUtils.ALT_INDEX_TABLE;

				final BatchDeleter idxDeleter = accumuloOperations.createBatchDeleter(
						indexTableName,
						queryOptions.getAuthorizations());

				final BatchDeleter altIdxDelete = accumuloOptions.isUseAltIndex()
						&& accumuloOperations.tableExists(altIdxTableName) ? accumuloOperations.createBatchDeleter(
						altIdxTableName,
						queryOptions.getAuthorizations()) : null;

				for (final DataAdapter<Object> adapter : indexAdapterPair.getRight()) {

					final DataStoreCallbackManager callbackCache = new DataStoreCallbackManager(
							statisticsStore,
							secondaryIndexDataStore,
							queriedAdapters.add(adapter.getAdapterId()));

					callbackCache.setPersistStats(accumuloOptions.isPersistDataStatistics());

					if (query instanceof EverythingQuery) {
						deleteEntries(
								adapter,
								index,
								queryOptions.getAuthorizations());
						continue;
					}

					final ScanCallback<Object> callback = new ScanCallback<Object>() {
						@Override
						public void entryScanned(
								final DataStoreEntryInfo entryInfo,
								final Object entry ) {
							callbackCache.getDeleteCallback(
									(WritableDataAdapter<Object>) adapter,
									index).entryDeleted(
									entryInfo,
									entry);
							try {
								addToBatch(
										idxDeleter,
										entryInfo.getRowIds());
								if (altIdxDelete != null) {
									addToBatch(
											altIdxDelete,
											Collections.singletonList(adapter.getDataId(entry)));
								}
							}
							catch (final MutationsRejectedException e) {
								LOGGER.error(
										"Failed deletion",
										e);
								aOk.set(false);
							}
							catch (final TableNotFoundException e) {
								LOGGER.error(
										"Failed deletion",
										e);
								aOk.set(false);
							}

						}
					};

					CloseableIterator<?> dataIt = null;
					if (query instanceof RowIdQuery) {
						final AccumuloRowIdsQuery<Object> q = new AccumuloRowIdsQuery<Object>(
								adapter,
								index,
								((RowIdQuery) query).getRowIds(),
								callback,
								null,
								queryOptions.getAuthorizations());

						dataIt = q.query(
								accumuloOperations,
								adapterStore,
								null,
								-1);
					}
					else if (query instanceof DataIdQuery) {
						final DataIdQuery idQuery = (DataIdQuery) query;
						dataIt = getEntries(
								index,
								idQuery.getDataIds(),
								adapter,
								null,
								callback,
								queryOptions.getAuthorizations(),
								null);
					}
					else if (query instanceof PrefixIdQuery) {
						dataIt = new AccumuloRowPrefixQuery<Object>(
								index,
								((PrefixIdQuery) query).getRowPrefix(),
								callback,
								null,
								DifferingFieldVisibilityEntryCount.getVisibilityCounts(
										indexAdapterPair.getLeft(),
										Collections.singletonList(adapter.getAdapterId()),
										statisticsStore,
										queryOptions.getAuthorizations()),
								queryOptions.getAuthorizations()).query(
								accumuloOperations,
								null,
								adapterStore);

					}
					else {
						final List<ByteArrayId> adapterIds = Collections.singletonList(adapter.getAdapterId());
						dataIt = new AccumuloConstraintsQuery(
								adapterIds,
								index,
								query,
								null,
								callback,
								null,
								queryOptions.getFieldIdsAdapterPair(),
								IndexMetaDataSet.getIndexMetadata(
										indexAdapterPair.getLeft(),
										adapterIds,
										statisticsStore,
										queryOptions.getAuthorizations()),
								DuplicateEntryCount.getDuplicateCounts(
										indexAdapterPair.getLeft(),
										adapterIds,
										statisticsStore,
										queryOptions.getAuthorizations()),
								DifferingFieldVisibilityEntryCount.getVisibilityCounts(
										indexAdapterPair.getLeft(),
										adapterIds,
										statisticsStore,
										queryOptions.getAuthorizations()),
								queryOptions.getAuthorizations()).query(
								accumuloOperations,
								adapterStore,
								null,
								null);
					}

					while (dataIt.hasNext()) {
						dataIt.next();
					}
					try {
						dataIt.close();
					}
					catch (final Exception ex) {
						LOGGER.warn(
								"Cannot close iterator",
								ex);
					}
					callbackCache.close();
				}
				if (altIdxDelete != null) {
					altIdxDelete.close();
				}
				idxDeleter.close();
			}

			return aOk.get();
		}
		catch (final IOException e) {
			LOGGER.error(
					"Failed delete operation " + query.toString(),
					e);
			return false;
		}
		catch (final TableNotFoundException e1) {
			LOGGER.error(
					"Failed delete operation " + query.toString(),
					e1);
			return false;
		}

	}

	private <T> void deleteEntries(
			final DataAdapter<T> adapter,
			final PrimaryIndex index,
			final String... additionalAuthorizations )
			throws IOException {
		final String tableName = index.getId().getString();
		final String altIdxTableName = tableName + AccumuloUtils.ALT_INDEX_TABLE;
		final String adapterId = StringUtils.stringFromBinary(adapter.getAdapterId().getBytes());

		try (final CloseableIterator<DataStatistics<?>> it = statisticsStore.getDataStatistics(adapter.getAdapterId())) {

			while (it.hasNext()) {
				final DataStatistics stats = it.next();
				statisticsStore.removeStatistics(
						adapter.getAdapterId(),
						stats.getStatisticsId(),
						additionalAuthorizations);
			}
		}

		// cannot delete because authorizations are not used
		// this.indexMappingStore.remove(adapter.getAdapterId());

		deleteAll(
				tableName,
				adapterId,
				additionalAuthorizations);
		if (accumuloOptions.isUseAltIndex() && accumuloOperations.tableExists(altIdxTableName)) {
			deleteAll(
					altIdxTableName,
					adapterId,
					additionalAuthorizations);
		}
	}

	private boolean deleteAll(
			final String tableName,
			final String columnFamily,
			final String... additionalAuthorizations ) {
		BatchDeleter deleter = null;
		try {
			deleter = accumuloOperations.createBatchDeleter(
					tableName,
					additionalAuthorizations);

			deleter.setRanges(Arrays.asList(new Range()));
			deleter.fetchColumnFamily(new Text(
					columnFamily));
			deleter.delete();
			return true;
		}
		catch (final TableNotFoundException | MutationsRejectedException e) {
			LOGGER.warn(
					"Unable to delete row from table [" + tableName + "].",
					e);
			return false;
		}
		finally {
			if (deleter != null) {
				deleter.close();
			}
		}

	}

	private void addToBatch(
			final BatchDeleter deleter,
			final List<ByteArrayId> ids )
			throws MutationsRejectedException,
			TableNotFoundException {
		final List<Range> rowRanges = new ArrayList<Range>();
		for (final ByteArrayId id : ids) {
			rowRanges.add(Range.exact(new Text(
					id.getBytes())));
		}
		deleter.setRanges(rowRanges);
		deleter.delete();
	}

	@Override
	public List<InputSplit> getSplits(
			final DistributableQuery query,
			final QueryOptions queryOptions,
			final AdapterStore adapterStore,
			final DataStatisticsStore statsStore,
			final IndexStore indexStore,
			final Integer minSplits,
			final Integer maxSplits )
			throws IOException,
			InterruptedException {
		return AccumuloMRUtils.getSplits(
				accumuloOperations,
				query,
				queryOptions,
				adapterStore,
				statsStore,
				indexStore,
				indexMappingStore,
				minSplits,
				maxSplits);
	}

	@Override
	public RecordReader<GeoWaveInputKey, ?> createRecordReader(
			final DistributableQuery query,
			final QueryOptions queryOptions,
			final AdapterStore adapterStore,
			final DataStatisticsStore statsStore,
			final IndexStore indexStore,
			final boolean isOutputWritable,
			final InputSplit inputSplit )
			throws IOException,
			InterruptedException {
		return new GeoWaveAccumuloRecordReader(
				query,
				queryOptions,
				isOutputWritable,
				adapterStore,
				accumuloOperations);
	}

	public IndexStore getIndexStore() {
		return indexStore;
	}

	public AdapterStore getAdapterStore() {
		return adapterStore;
	}

	public DataStatisticsStore getStatisticsStore() {
		return statisticsStore;
	}

	public SecondaryIndexDataStore getSecondaryIndexDataStore() {
		return secondaryIndexDataStore;
	}
<<<<<<< HEAD
=======

	private IndexMetaDataSet composeMetaData(
			final PrimaryIndex index,
			final List<ByteArrayId> adapterIdsToQuery,
			final String... authorizations ) {
		final IndexMetaDataSet metaData = new IndexMetaDataSet(
				index.getId(),
				index.getId(),
				index.getIndexStrategy().createMetaData());
		for (final ByteArrayId adapterId : adapterIdsToQuery) {
			metaData.merge(statisticsStore.getDataStatistics(
					adapterId,
					IndexMetaDataSet.composeId(index.getId()),
					authorizations));
		}
		return metaData;
	}
>>>>>>> 0e506d2a
}<|MERGE_RESOLUTION|>--- conflicted
+++ resolved
@@ -1078,24 +1078,4 @@
 	public SecondaryIndexDataStore getSecondaryIndexDataStore() {
 		return secondaryIndexDataStore;
 	}
-<<<<<<< HEAD
-=======
-
-	private IndexMetaDataSet composeMetaData(
-			final PrimaryIndex index,
-			final List<ByteArrayId> adapterIdsToQuery,
-			final String... authorizations ) {
-		final IndexMetaDataSet metaData = new IndexMetaDataSet(
-				index.getId(),
-				index.getId(),
-				index.getIndexStrategy().createMetaData());
-		for (final ByteArrayId adapterId : adapterIdsToQuery) {
-			metaData.merge(statisticsStore.getDataStatistics(
-					adapterId,
-					IndexMetaDataSet.composeId(index.getId()),
-					authorizations));
-		}
-		return metaData;
-	}
->>>>>>> 0e506d2a
 }