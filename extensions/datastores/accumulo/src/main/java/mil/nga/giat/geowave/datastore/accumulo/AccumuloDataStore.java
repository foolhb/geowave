package mil.nga.giat.geowave.datastore.accumulo;

import java.io.Closeable;
import java.io.Flushable;
import java.io.IOException;
import java.nio.ByteBuffer;
import java.util.ArrayList;
import java.util.Arrays;
import java.util.Collections;
import java.util.Iterator;
import java.util.List;
import java.util.Map;

import org.apache.accumulo.core.client.AccumuloException;
import org.apache.accumulo.core.client.AccumuloSecurityException;
import org.apache.accumulo.core.client.BatchDeleter;
import org.apache.accumulo.core.client.IteratorSetting;
import org.apache.accumulo.core.client.MutationsRejectedException;
import org.apache.accumulo.core.client.Scanner;
import org.apache.accumulo.core.client.ScannerBase;
import org.apache.accumulo.core.client.TableNotFoundException;
import org.apache.accumulo.core.data.Key;
import org.apache.accumulo.core.data.Range;
import org.apache.accumulo.core.data.Value;
import org.apache.accumulo.core.iterators.user.WholeRowIterator;
import org.apache.hadoop.io.Text;
import org.apache.hadoop.mapreduce.InputSplit;
import org.apache.hadoop.mapreduce.RecordReader;
import org.apache.log4j.Logger;

import edu.umd.cs.findbugs.annotations.SuppressFBWarnings;
import mil.nga.giat.geowave.core.index.ByteArrayId;
import mil.nga.giat.geowave.core.index.ByteArrayUtils;
import mil.nga.giat.geowave.core.store.BaseDataStore;
import mil.nga.giat.geowave.core.store.Closable;
import mil.nga.giat.geowave.core.store.CloseableIterator;
import mil.nga.giat.geowave.core.store.CloseableIteratorWrapper;
import mil.nga.giat.geowave.core.store.DataAdapterAndIndexCache;
import mil.nga.giat.geowave.core.store.DataStoreEntryInfo;
import mil.nga.giat.geowave.core.store.DataStoreOperations;
import mil.nga.giat.geowave.core.store.DataStoreOptions;
import mil.nga.giat.geowave.core.store.IndexWriter;
import mil.nga.giat.geowave.core.store.IngestCallback;
import mil.nga.giat.geowave.core.store.ScanCallback;
import mil.nga.giat.geowave.core.store.Writer;
import mil.nga.giat.geowave.core.store.adapter.AdapterIndexMappingStore;
import mil.nga.giat.geowave.core.store.adapter.AdapterStore;
import mil.nga.giat.geowave.core.store.adapter.DataAdapter;
import mil.nga.giat.geowave.core.store.adapter.RowMergingDataAdapter;
import mil.nga.giat.geowave.core.store.adapter.WritableDataAdapter;
import mil.nga.giat.geowave.core.store.adapter.statistics.DataStatisticsStore;
import mil.nga.giat.geowave.core.store.adapter.statistics.DuplicateEntryCount;
import mil.nga.giat.geowave.core.store.data.visibility.DifferingFieldVisibilityEntryCount;
import mil.nga.giat.geowave.core.store.entities.GeowaveRowId;
import mil.nga.giat.geowave.core.store.filter.DedupeFilter;
import mil.nga.giat.geowave.core.store.index.IndexMetaDataSet;
import mil.nga.giat.geowave.core.store.index.IndexStore;
import mil.nga.giat.geowave.core.store.index.PrimaryIndex;
import mil.nga.giat.geowave.core.store.index.SecondaryIndexDataStore;
import mil.nga.giat.geowave.core.store.query.DistributableQuery;
import mil.nga.giat.geowave.core.store.query.Query;
import mil.nga.giat.geowave.core.store.query.QueryOptions;
import mil.nga.giat.geowave.datastore.accumulo.index.secondary.AccumuloSecondaryIndexDataStore;
import mil.nga.giat.geowave.datastore.accumulo.mapreduce.AccumuloSplitsProvider;
import mil.nga.giat.geowave.datastore.accumulo.mapreduce.GeoWaveAccumuloRecordReader;
import mil.nga.giat.geowave.datastore.accumulo.metadata.AccumuloAdapterIndexMappingStore;
import mil.nga.giat.geowave.datastore.accumulo.metadata.AccumuloAdapterStore;
import mil.nga.giat.geowave.datastore.accumulo.metadata.AccumuloDataStatisticsStore;
import mil.nga.giat.geowave.datastore.accumulo.metadata.AccumuloIndexStore;
import mil.nga.giat.geowave.datastore.accumulo.operations.config.AccumuloOptions;
import mil.nga.giat.geowave.datastore.accumulo.query.AccumuloConstraintsQuery;
import mil.nga.giat.geowave.datastore.accumulo.query.AccumuloRowIdsQuery;
import mil.nga.giat.geowave.datastore.accumulo.query.AccumuloRowPrefixQuery;
import mil.nga.giat.geowave.datastore.accumulo.query.SingleEntryFilterIterator;
import mil.nga.giat.geowave.datastore.accumulo.util.AccumuloEntryIteratorWrapper;
import mil.nga.giat.geowave.datastore.accumulo.util.AccumuloUtils;
import mil.nga.giat.geowave.datastore.accumulo.util.ScannerClosableWrapper;
import mil.nga.giat.geowave.mapreduce.MapReduceDataStore;
import mil.nga.giat.geowave.mapreduce.input.GeoWaveInputKey;

/**
 * This is the Accumulo implementation of the data store. It requires an
 * AccumuloOperations instance that describes how to connect (read/write data)
 * to Apache Accumulo. It can create default implementations of the IndexStore
 * and AdapterStore based on the operations which will persist configuration
 * information to Accumulo tables, or an implementation of each of these stores
 * can be passed in A DataStore can both ingest and query data based on
 * persisted indices and data adapters. When the data is ingested it is
 * explicitly given an index and a data adapter which is then persisted to be
 * used in subsequent queries.
 */
public class AccumuloDataStore extends
		BaseDataStore implements
		MapReduceDataStore
{
	private final static Logger LOGGER = Logger.getLogger(AccumuloDataStore.class);

	private final AccumuloOperations accumuloOperations;
	private final AccumuloOptions accumuloOptions;

	private final AccumuloSplitsProvider splitsProvider = new AccumuloSplitsProvider();

	public AccumuloDataStore(
			final AccumuloOperations accumuloOperations ) {
		this(
				new AccumuloIndexStore(
						accumuloOperations),
				new AccumuloAdapterStore(
						accumuloOperations),
				new AccumuloDataStatisticsStore(
						accumuloOperations),
				new AccumuloSecondaryIndexDataStore(
						accumuloOperations),
				new AccumuloAdapterIndexMappingStore(
						accumuloOperations),
				accumuloOperations);
	}

	public AccumuloDataStore(
			final AccumuloOperations accumuloOperations,
			final AccumuloOptions accumuloOptions ) {
		this(
				new AccumuloIndexStore(
						accumuloOperations),
				new AccumuloAdapterStore(
						accumuloOperations),
				new AccumuloDataStatisticsStore(
						accumuloOperations),
				new AccumuloSecondaryIndexDataStore(
						accumuloOperations,
						accumuloOptions),
				new AccumuloAdapterIndexMappingStore(
						accumuloOperations),
				accumuloOperations,
				accumuloOptions);
	}

	public AccumuloDataStore(
			final IndexStore indexStore,
			final AdapterStore adapterStore,
			final DataStatisticsStore statisticsStore,
			final SecondaryIndexDataStore secondaryIndexDataStore,
			final AdapterIndexMappingStore indexMappingStore,
			final AccumuloOperations accumuloOperations ) {
		this(
				indexStore,
				adapterStore,
				statisticsStore,
				secondaryIndexDataStore,
				indexMappingStore,
				accumuloOperations,
				new AccumuloOptions());
	}

	public AccumuloDataStore(
			final IndexStore indexStore,
			final AdapterStore adapterStore,
			final DataStatisticsStore statisticsStore,
			final SecondaryIndexDataStore secondaryIndexDataStore,
			final AdapterIndexMappingStore indexMappingStore,
			final AccumuloOperations accumuloOperations,
			final AccumuloOptions accumuloOptions ) {
		super(
				indexStore,
				adapterStore,
				statisticsStore,
				indexMappingStore,
				secondaryIndexDataStore,
				accumuloOperations,
				accumuloOptions);

		this.accumuloOperations = accumuloOperations;
		this.accumuloOptions = accumuloOptions;
	}

	@Override
	protected IndexWriter createIndexWriter(
			final DataAdapter adapter,
			final PrimaryIndex index,
			final DataStoreOperations baseOperations,
			final DataStoreOptions baseOptions,
			final IngestCallback callback,
			final Closeable closable ) {
		return new AccumuloIndexWriter(
				adapter,
				index,
				accumuloOperations,
				accumuloOptions,
				callback,
				closable);
	}

	@Override
	protected void initOnIndexWriterCreate(
			final DataAdapter adapter,
			final PrimaryIndex index ) {

		final String indexName = index.getId().getString();

		try {
			if (adapter instanceof RowMergingDataAdapter) {
				if (!DataAdapterAndIndexCache.getInstance(
						RowMergingAdapterOptionProvider.ROW_MERGING_ADAPTER_CACHE_ID).add(
						adapter.getAdapterId(),
						indexName)) {
					AccumuloUtils.attachRowMergingIterators(
							((RowMergingDataAdapter<?, ?>) adapter),
							accumuloOperations,
							accumuloOptions,
							index.getIndexStrategy().getNaturalSplits(),
							indexName);
				}
			}

<<<<<<< HEAD
			try {
				if (adapter instanceof RowMergingDataAdapter) {
					if (!DataAdapterAndIndexCache.getInstance(
							RowMergingAdapterOptionProvider.ROW_MERGING_ADAPTER_CACHE_ID).add(
							adapter.getAdapterId(),
							indexName)) {
						AccumuloUtils.attachRowMergingIterators(
								((RowMergingDataAdapter<?, ?>) adapter),
								accumuloOperations,
								accumuloOptions,
								index.getIndexStrategy().getNaturalSplits(),
								indexName);
					}
				}
				if (accumuloOptions.isUseLocalityGroups() && !accumuloOperations.localityGroupExists(
=======
			final byte[] adapterId = adapter.getAdapterId().getBytes();
			if (accumuloOptions.isUseLocalityGroups() && !accumuloOperations.localityGroupExists(
					indexName,
					adapterId)) {
				accumuloOperations.addLocalityGroup(
>>>>>>> 67d8ab7a
						indexName,
						adapterId);
			}
		}
		catch (AccumuloException | TableNotFoundException | AccumuloSecurityException e) {
			LOGGER.error(
					"Unable to determine existence of locality group [" + adapter.getAdapterId().getString() + "]",
					e);
		}

	}

	@Override
	protected <T> void addAltIndexCallback(
			final List<IngestCallback<T>> callbacks,
			final String indexName,
			final DataAdapter<T> adapter ) {
		try {
			callbacks.add(new AltIndexCallback<T>(
					indexName,
					(WritableDataAdapter<T>) adapter,
					accumuloOptions));

		}
		catch (final Exception e) {
			LOGGER.error(
					"Unable to create table table for alt index to  [" + indexName + "]",
					e);
		}
	}

	private class AltIndexCallback<T> implements
			IngestCallback<T>,
			Closeable,
			Flushable
	{

		private final WritableDataAdapter<T> adapter;
		private Writer altIdxWriter;
		private final String altIdxTableName;

		public AltIndexCallback(
				final String indexName,
				final WritableDataAdapter<T> adapter,
				final AccumuloOptions accumuloOptions )
				throws TableNotFoundException {
			this.adapter = adapter;
			altIdxTableName = indexName + ALT_INDEX_TABLE;
			try {
				if (accumuloOperations.tableExists(indexName)) {
					if (!accumuloOperations.tableExists(altIdxTableName)) {
						throw new TableNotFoundException(
								altIdxTableName,
								altIdxTableName,
								"Requested alternate index table does not exist.");
					}
				}
				else {
					// index table does not exist yet
					if (accumuloOperations.tableExists(altIdxTableName)) {
						accumuloOperations.deleteTable(altIdxTableName);
						LOGGER.warn("Deleting current alternate index table [" + altIdxTableName
								+ "] as main table does not yet exist.");
					}
				}
			}
			catch (final IOException e) {
				LOGGER.error("Exception checking for index " + indexName + ": " + e);
			}

			altIdxWriter = accumuloOperations.createWriter(
					altIdxTableName,
					accumuloOptions.isCreateTable(),
					true,
					accumuloOptions.isEnableBlockCache(),
					null);
		}

		@Override
		public void close()
				throws IOException {
			altIdxWriter.close();
			altIdxWriter = null;
		}

		@Override
		public void entryIngested(
				final DataStoreEntryInfo entryInfo,
				final T entry ) {
			AccumuloUtils.writeAltIndex(
					adapter,
					entryInfo,
					entry,
					altIdxWriter);

		}

		@Override
		public void flush() {
			altIdxWriter.flush();
		}

	}

	@Override
	protected CloseableIterator<Object> queryConstraints(
			final List<ByteArrayId> adapterIdsToQuery,
			final PrimaryIndex index,
			final Query sanitizedQuery,
			final DedupeFilter filter,
			final QueryOptions sanitizedQueryOptions,
			final AdapterStore tempAdapterStore ) {
		final AccumuloConstraintsQuery accumuloQuery = new AccumuloConstraintsQuery(
				adapterIdsToQuery,
				index,
				sanitizedQuery,
				filter,
				sanitizedQueryOptions.getScanCallback(),
				sanitizedQueryOptions.getAggregation(),
				sanitizedQueryOptions.getFieldIdsAdapterPair(),
				IndexMetaDataSet.getIndexMetadata(
						index,
						adapterIdsToQuery,
						statisticsStore,
						sanitizedQueryOptions.getAuthorizations()),
				DuplicateEntryCount.getDuplicateCounts(
						index,
						adapterIdsToQuery,
						statisticsStore,
						sanitizedQueryOptions.getAuthorizations()),
				DifferingFieldVisibilityEntryCount.getVisibilityCounts(
						index,
						adapterIdsToQuery,
						statisticsStore,
						sanitizedQueryOptions.getAuthorizations()),
				sanitizedQueryOptions.getAuthorizations());

		return accumuloQuery.query(
				accumuloOperations,
				tempAdapterStore,
				sanitizedQueryOptions.getMaxResolutionSubsamplingPerDimension(),
				sanitizedQueryOptions.getLimit());
	}

	@Override
<<<<<<< HEAD
	public <T> CloseableIterator<T> query(
			final QueryOptions queryOptions,
			final Query query ) {
		final List<CloseableIterator<Object>> results = new ArrayList<CloseableIterator<Object>>();
		// all queries will use the same instance of the dedupe filter for
		// client side filtering because the filter needs to be applied across
		// indices
		final QueryOptions sanitizedQueryOptions = (queryOptions == null) ? new QueryOptions() : queryOptions;
		final Query sanitizedQuery = (query == null) ? new EverythingQuery() : query;

		final DedupeFilter filter = new DedupeFilter();
		MemoryAdapterStore tempAdapterStore;
		try {
			tempAdapterStore = new MemoryAdapterStore(
					sanitizedQueryOptions.getAdaptersArray(adapterStore));

			for (final Pair<PrimaryIndex, List<DataAdapter<Object>>> indexAdapterPair : sanitizedQueryOptions
					.getAdaptersWithMinimalSetOfIndices(
							tempAdapterStore,
							indexMappingStore,
							indexStore)) {
				final List<ByteArrayId> adapterIdsToQuery = new ArrayList<>();
				for (final DataAdapter<Object> adapter : indexAdapterPair.getRight()) {
					if (sanitizedQuery instanceof RowIdQuery) {
						final AccumuloRowIdsQuery<Object> q = new AccumuloRowIdsQuery<Object>(
								adapter,
								indexAdapterPair.getLeft(),
								((RowIdQuery) sanitizedQuery).getRowIds(),
								(ScanCallback<Object>) sanitizedQueryOptions.getScanCallback(),
								filter,
								sanitizedQueryOptions.getAuthorizations());

						results.add(q.query(
								accumuloOperations,
								tempAdapterStore,
								sanitizedQueryOptions.getMaxResolutionSubsamplingPerDimension(),
								-1));
						continue;
					}
					else if (sanitizedQuery instanceof DataIdQuery) {
						final DataIdQuery idQuery = (DataIdQuery) sanitizedQuery;
						if (idQuery.getAdapterId().equals(
								adapter.getAdapterId())) {
							results.add(getEntries(
									indexAdapterPair.getLeft(),
									idQuery.getDataIds(),
									(DataAdapter<Object>) adapterStore.getAdapter(idQuery.getAdapterId()),
									filter,
									(ScanCallback<Object>) sanitizedQueryOptions.getScanCallback(),
									sanitizedQueryOptions.getAuthorizations(),
									sanitizedQueryOptions.getMaxResolutionSubsamplingPerDimension()));
						}
						continue;
					}
					else if (sanitizedQuery instanceof PrefixIdQuery) {
						final PrefixIdQuery prefixIdQuery = (PrefixIdQuery) sanitizedQuery;
						final AccumuloRowPrefixQuery<Object> prefixQuery = new AccumuloRowPrefixQuery<Object>(
								indexAdapterPair.getLeft(),
								prefixIdQuery.getRowPrefix(),
								(ScanCallback<Object>) sanitizedQueryOptions.getScanCallback(),
								sanitizedQueryOptions.getLimit(),
								DifferingFieldVisibilityEntryCount.getVisibilityCounts(
										indexAdapterPair.getLeft(),
										adapterIdsToQuery,
										statisticsStore,
										sanitizedQueryOptions.getAuthorizations()),
								sanitizedQueryOptions.getAuthorizations());
						results.add(prefixQuery.query(
								accumuloOperations,
								sanitizedQueryOptions.getMaxResolutionSubsamplingPerDimension(),
								tempAdapterStore));
						continue;
					}
					adapterIdsToQuery.add(adapter.getAdapterId());
				}
				// supports querying multiple adapters in a single index
				// in one query instance (one scanner) for efficiency
				if (adapterIdsToQuery.size() > 0) {
					AccumuloConstraintsQuery accumuloQuery;

					accumuloQuery = new AccumuloConstraintsQuery(
							adapterIdsToQuery,
							indexAdapterPair.getLeft(),
							sanitizedQuery,
							filter,
							sanitizedQueryOptions.getScanCallback(),
							sanitizedQueryOptions.getAggregation(),
							sanitizedQueryOptions.getFieldIdsAdapterPair(),
							IndexMetaDataSet.getIndexMetadata(
									indexAdapterPair.getLeft(),
									adapterIdsToQuery,
									statisticsStore,
									sanitizedQueryOptions.getAuthorizations()),
							DuplicateEntryCount.getDuplicateCounts(
									indexAdapterPair.getLeft(),
									adapterIdsToQuery,
									statisticsStore,
									sanitizedQueryOptions.getAuthorizations()),
							DifferingFieldVisibilityEntryCount.getVisibilityCounts(
									indexAdapterPair.getLeft(),
									adapterIdsToQuery,
									statisticsStore,
									sanitizedQueryOptions.getAuthorizations()),
							sanitizedQueryOptions.getAuthorizations());

					results.add(accumuloQuery.query(
							accumuloOperations,
							tempAdapterStore,
							sanitizedQueryOptions.getMaxResolutionSubsamplingPerDimension(),
							sanitizedQueryOptions.getLimit()));
				}
			}

		}
		catch (final IOException e1)
=======
	protected CloseableIterator<Object> queryRowPrefix(
			final PrimaryIndex index,
			final ByteArrayId rowPrefix,
			final QueryOptions sanitizedQueryOptions,
			final AdapterStore tempAdapterStore,
			final List<ByteArrayId> adapterIdsToQuery ) {
		final AccumuloRowPrefixQuery<Object> prefixQuery = new AccumuloRowPrefixQuery<Object>(
				index,
				rowPrefix,
				(ScanCallback<Object>) sanitizedQueryOptions.getScanCallback(),
				sanitizedQueryOptions.getLimit(),
				DifferingFieldVisibilityEntryCount.getVisibilityCounts(
						index,
						adapterIdsToQuery,
						statisticsStore,
						sanitizedQueryOptions.getAuthorizations()),
				sanitizedQueryOptions.getAuthorizations());
		return prefixQuery.query(
				accumuloOperations,
				sanitizedQueryOptions.getMaxResolutionSubsamplingPerDimension(),
				tempAdapterStore);
	}
>>>>>>> 67d8ab7a

	@Override
	protected CloseableIterator<Object> queryRowIds(
			final DataAdapter<Object> adapter,
			final PrimaryIndex index,
			final List<ByteArrayId> rowIds,
			final DedupeFilter filter,
			final QueryOptions sanitizedQueryOptions,
			final AdapterStore tempAdapterStore ) {
		final AccumuloRowIdsQuery<Object> q = new AccumuloRowIdsQuery<Object>(
				adapter,
				index,
				rowIds,
				(ScanCallback<Object>) sanitizedQueryOptions.getScanCallback(),
				filter,
				sanitizedQueryOptions.getAuthorizations());

		return q.query(
				accumuloOperations,
				tempAdapterStore,
				sanitizedQueryOptions.getMaxResolutionSubsamplingPerDimension(),
				sanitizedQueryOptions.getLimit());
	}

	protected static byte[] getRowIdBytes(
			final GeowaveRowId rowElements ) {
		final ByteBuffer buf = ByteBuffer.allocate(12 + rowElements.getDataId().length
				+ rowElements.getAdapterId().length + rowElements.getInsertionId().length);
		buf.put(rowElements.getInsertionId());
		buf.put(rowElements.getAdapterId());
		buf.put(rowElements.getDataId());
		buf.putInt(rowElements.getAdapterId().length);
		buf.putInt(rowElements.getDataId().length);
		buf.putInt(rowElements.getNumberOfDuplicates());
		return buf.array();
	}

	protected static GeowaveRowId getRowIdObject(
			final byte[] row ) {
		final byte[] metadata = Arrays.copyOfRange(
				row,
				row.length - 12,
				row.length);
		final ByteBuffer metadataBuf = ByteBuffer.wrap(metadata);
		final int adapterIdLength = metadataBuf.getInt();
		final int dataIdLength = metadataBuf.getInt();
		final int numberOfDuplicates = metadataBuf.getInt();

		final ByteBuffer buf = ByteBuffer.wrap(
				row,
				0,
				row.length - 12);
		final byte[] indexId = new byte[row.length - 12 - adapterIdLength - dataIdLength];
		final byte[] adapterId = new byte[adapterIdLength];
		final byte[] dataId = new byte[dataIdLength];
		buf.get(indexId);
		buf.get(adapterId);
		buf.get(dataId);
		return new GeowaveRowId(
				indexId,
				dataId,
				adapterId,
				numberOfDuplicates);
	}

	@SuppressFBWarnings(value = "DLS_DEAD_LOCAL_STORE", justification = "i is part of loop condition")
	@Override
	protected CloseableIterator<Object> getEntryRows(
			final PrimaryIndex index,
			final AdapterStore adapterStore,
			final List<ByteArrayId> dataIds,
			final DataAdapter<?> adapter,
			final ScanCallback<Object> scanCallback,
			final DedupeFilter dedupeFilter,
			final String[] authorizations ) {

		try {

			final ScannerBase scanner = accumuloOperations.createScanner(
					index.getId().getString(),
					authorizations);
			final DifferingFieldVisibilityEntryCount visibilityCount = DifferingFieldVisibilityEntryCount
					.getVisibilityCounts(
							index,
							Collections.singletonList(adapter.getAdapterId()),
							statisticsStore,
							authorizations);
			scanner.fetchColumnFamily(new Text(
					adapter.getAdapterId().getBytes()));
			if (visibilityCount.isAnyEntryDifferingFieldVisiblity()) {
				final IteratorSetting rowIteratorSettings = new IteratorSetting(
						SingleEntryFilterIterator.WHOLE_ROW_ITERATOR_PRIORITY,
						SingleEntryFilterIterator.WHOLE_ROW_ITERATOR_NAME,
						WholeRowIterator.class);
				scanner.addScanIterator(rowIteratorSettings);

			}
			final IteratorSetting filterIteratorSettings = new IteratorSetting(
					SingleEntryFilterIterator.ENTRY_FILTER_ITERATOR_PRIORITY,
					SingleEntryFilterIterator.ENTRY_FILTER_ITERATOR_NAME,
					SingleEntryFilterIterator.class);

			filterIteratorSettings.addOption(
					SingleEntryFilterIterator.ADAPTER_ID,
					ByteArrayUtils.byteArrayToString(adapter.getAdapterId().getBytes()));

			filterIteratorSettings.addOption(
					SingleEntryFilterIterator.WHOLE_ROW_ENCODED_KEY,
					Boolean.toString(visibilityCount.isAnyEntryDifferingFieldVisiblity()));
			filterIteratorSettings.addOption(
					SingleEntryFilterIterator.DATA_IDS,
					SingleEntryFilterIterator.encodeIDs(dataIds));
			scanner.addScanIterator(filterIteratorSettings);

			return new CloseableIteratorWrapper<Object>(
					new ScannerClosableWrapper(
							scanner),
					new AccumuloEntryIteratorWrapper(
							visibilityCount.isAnyEntryDifferingFieldVisiblity(),
							adapterStore,
							index,
							scanner.iterator(),
							dedupeFilter,
							scanCallback));

		}
		catch (final TableNotFoundException e) {
			LOGGER.warn(
					"Unable to query table '" + index.getId().getString() + "'.  Table does not exist.",
					e);
		}

		return null;
	}

	@Override
	protected List<ByteArrayId> getAltIndexRowIds(
			final String tableName,
			final List<ByteArrayId> dataIds,
			final ByteArrayId adapterId,
			final String... authorizations ) {

		final List<ByteArrayId> result = new ArrayList<ByteArrayId>();
		try {
			if (accumuloOptions.isUseAltIndex() && accumuloOperations.tableExists(tableName)) {
				ScannerBase scanner = null;
				for (final ByteArrayId dataId : dataIds) {
					try {
						scanner = accumuloOperations.createScanner(
								tableName,
								authorizations);

						((Scanner) scanner).setRange(Range.exact(new Text(
								dataId.getBytes())));

						scanner.fetchColumnFamily(new Text(
								adapterId.getBytes()));

						final Iterator<Map.Entry<Key, Value>> iterator = scanner.iterator();
						while (iterator.hasNext()) {
							result.add(new ByteArrayId(
									iterator.next().getKey().getColumnQualifierData().getBackingArray()));
						}
					}
					catch (final TableNotFoundException e) {
						LOGGER.warn(
								"Unable to query table '" + tableName + "'.  Table does not exist.",
								e);
					}
					finally {
						if (scanner != null) {
							scanner.close();
						}
					}
				}
			}
		}
		catch (final IOException e) {
			LOGGER.error("Exception checking for table " + tableName + ": " + e);
		}

		return result;
	}

	@Override
	protected boolean deleteAll(
			final String tableName,
			final String columnFamily,
			final String... additionalAuthorizations ) {
		BatchDeleter deleter = null;
		try {
			deleter = accumuloOperations.createBatchDeleter(
					tableName,
					additionalAuthorizations);

			deleter.setRanges(Arrays.asList(new Range()));
			deleter.fetchColumnFamily(new Text(
					columnFamily));
			deleter.delete();
			return true;
		}
		catch (final TableNotFoundException | MutationsRejectedException e) {
			LOGGER.warn(
					"Unable to delete row from table [" + tableName + "].",
					e);
			return false;
		}
		finally {
			if (deleter != null) {
				deleter.close();
			}
		}

	}

	private static class ClosableBatchDeleter implements
			Closable
	{
		private final BatchDeleter deleter;

		public ClosableBatchDeleter(
				final BatchDeleter deleter ) {
			this.deleter = deleter;
		}

		@Override
		public void close() {
			deleter.close();
		}

		public BatchDeleter getDeleter() {
			return deleter;
		}
	}

	@Override
	protected Closable createIndexDeleter(
			final String indexTableName,
			final String[] authorizations )
			throws Exception {
		return new ClosableBatchDeleter(
				accumuloOperations.createBatchDeleter(
						indexTableName,
						authorizations));
	}

	@Override
	protected void addToBatch(
			final Closable deleter,
			final List<ByteArrayId> ids )
			throws Exception {
		final List<Range> rowRanges = new ArrayList<Range>();
		for (final ByteArrayId id : ids) {
			rowRanges.add(Range.exact(new Text(
					id.getBytes())));
		}
		if (deleter instanceof ClosableBatchDeleter) {
			final BatchDeleter batchDeleter = ((ClosableBatchDeleter) deleter).getDeleter();
			batchDeleter.setRanges(rowRanges);
			batchDeleter.delete();
		}
		else {
			LOGGER.error("Deleter incompatible with data store type");
		}
	}

	@Override
	public List<InputSplit> getSplits(
			final DistributableQuery query,
			final QueryOptions queryOptions,
			final AdapterStore adapterStore,
			final DataStatisticsStore statsStore,
			final IndexStore indexStore,
			final Integer minSplits,
			final Integer maxSplits )
			throws IOException,
			InterruptedException {
		return splitsProvider.getSplits(
				accumuloOperations,
				query,
				queryOptions,
				adapterStore,
				statsStore,
				indexStore,
				indexMappingStore,
				minSplits,
				maxSplits);
	}

	@Override
	public RecordReader<GeoWaveInputKey, ?> createRecordReader(
			final DistributableQuery query,
			final QueryOptions queryOptions,
			final AdapterStore adapterStore,
			final DataStatisticsStore statsStore,
			final IndexStore indexStore,
			final boolean isOutputWritable,
			final InputSplit inputSplit )
			throws IOException,
			InterruptedException {
		return new GeoWaveAccumuloRecordReader(
				query,
				queryOptions,
				isOutputWritable,
				adapterStore,
				accumuloOperations);
	}
}<|MERGE_RESOLUTION|>--- conflicted
+++ resolved
@@ -212,29 +212,11 @@
 				}
 			}
 
-<<<<<<< HEAD
-			try {
-				if (adapter instanceof RowMergingDataAdapter) {
-					if (!DataAdapterAndIndexCache.getInstance(
-							RowMergingAdapterOptionProvider.ROW_MERGING_ADAPTER_CACHE_ID).add(
-							adapter.getAdapterId(),
-							indexName)) {
-						AccumuloUtils.attachRowMergingIterators(
-								((RowMergingDataAdapter<?, ?>) adapter),
-								accumuloOperations,
-								accumuloOptions,
-								index.getIndexStrategy().getNaturalSplits(),
-								indexName);
-					}
-				}
-				if (accumuloOptions.isUseLocalityGroups() && !accumuloOperations.localityGroupExists(
-=======
 			final byte[] adapterId = adapter.getAdapterId().getBytes();
 			if (accumuloOptions.isUseLocalityGroups() && !accumuloOperations.localityGroupExists(
 					indexName,
 					adapterId)) {
 				accumuloOperations.addLocalityGroup(
->>>>>>> 67d8ab7a
 						indexName,
 						adapterId);
 			}
@@ -380,123 +362,6 @@
 	}
 
 	@Override
-<<<<<<< HEAD
-	public <T> CloseableIterator<T> query(
-			final QueryOptions queryOptions,
-			final Query query ) {
-		final List<CloseableIterator<Object>> results = new ArrayList<CloseableIterator<Object>>();
-		// all queries will use the same instance of the dedupe filter for
-		// client side filtering because the filter needs to be applied across
-		// indices
-		final QueryOptions sanitizedQueryOptions = (queryOptions == null) ? new QueryOptions() : queryOptions;
-		final Query sanitizedQuery = (query == null) ? new EverythingQuery() : query;
-
-		final DedupeFilter filter = new DedupeFilter();
-		MemoryAdapterStore tempAdapterStore;
-		try {
-			tempAdapterStore = new MemoryAdapterStore(
-					sanitizedQueryOptions.getAdaptersArray(adapterStore));
-
-			for (final Pair<PrimaryIndex, List<DataAdapter<Object>>> indexAdapterPair : sanitizedQueryOptions
-					.getAdaptersWithMinimalSetOfIndices(
-							tempAdapterStore,
-							indexMappingStore,
-							indexStore)) {
-				final List<ByteArrayId> adapterIdsToQuery = new ArrayList<>();
-				for (final DataAdapter<Object> adapter : indexAdapterPair.getRight()) {
-					if (sanitizedQuery instanceof RowIdQuery) {
-						final AccumuloRowIdsQuery<Object> q = new AccumuloRowIdsQuery<Object>(
-								adapter,
-								indexAdapterPair.getLeft(),
-								((RowIdQuery) sanitizedQuery).getRowIds(),
-								(ScanCallback<Object>) sanitizedQueryOptions.getScanCallback(),
-								filter,
-								sanitizedQueryOptions.getAuthorizations());
-
-						results.add(q.query(
-								accumuloOperations,
-								tempAdapterStore,
-								sanitizedQueryOptions.getMaxResolutionSubsamplingPerDimension(),
-								-1));
-						continue;
-					}
-					else if (sanitizedQuery instanceof DataIdQuery) {
-						final DataIdQuery idQuery = (DataIdQuery) sanitizedQuery;
-						if (idQuery.getAdapterId().equals(
-								adapter.getAdapterId())) {
-							results.add(getEntries(
-									indexAdapterPair.getLeft(),
-									idQuery.getDataIds(),
-									(DataAdapter<Object>) adapterStore.getAdapter(idQuery.getAdapterId()),
-									filter,
-									(ScanCallback<Object>) sanitizedQueryOptions.getScanCallback(),
-									sanitizedQueryOptions.getAuthorizations(),
-									sanitizedQueryOptions.getMaxResolutionSubsamplingPerDimension()));
-						}
-						continue;
-					}
-					else if (sanitizedQuery instanceof PrefixIdQuery) {
-						final PrefixIdQuery prefixIdQuery = (PrefixIdQuery) sanitizedQuery;
-						final AccumuloRowPrefixQuery<Object> prefixQuery = new AccumuloRowPrefixQuery<Object>(
-								indexAdapterPair.getLeft(),
-								prefixIdQuery.getRowPrefix(),
-								(ScanCallback<Object>) sanitizedQueryOptions.getScanCallback(),
-								sanitizedQueryOptions.getLimit(),
-								DifferingFieldVisibilityEntryCount.getVisibilityCounts(
-										indexAdapterPair.getLeft(),
-										adapterIdsToQuery,
-										statisticsStore,
-										sanitizedQueryOptions.getAuthorizations()),
-								sanitizedQueryOptions.getAuthorizations());
-						results.add(prefixQuery.query(
-								accumuloOperations,
-								sanitizedQueryOptions.getMaxResolutionSubsamplingPerDimension(),
-								tempAdapterStore));
-						continue;
-					}
-					adapterIdsToQuery.add(adapter.getAdapterId());
-				}
-				// supports querying multiple adapters in a single index
-				// in one query instance (one scanner) for efficiency
-				if (adapterIdsToQuery.size() > 0) {
-					AccumuloConstraintsQuery accumuloQuery;
-
-					accumuloQuery = new AccumuloConstraintsQuery(
-							adapterIdsToQuery,
-							indexAdapterPair.getLeft(),
-							sanitizedQuery,
-							filter,
-							sanitizedQueryOptions.getScanCallback(),
-							sanitizedQueryOptions.getAggregation(),
-							sanitizedQueryOptions.getFieldIdsAdapterPair(),
-							IndexMetaDataSet.getIndexMetadata(
-									indexAdapterPair.getLeft(),
-									adapterIdsToQuery,
-									statisticsStore,
-									sanitizedQueryOptions.getAuthorizations()),
-							DuplicateEntryCount.getDuplicateCounts(
-									indexAdapterPair.getLeft(),
-									adapterIdsToQuery,
-									statisticsStore,
-									sanitizedQueryOptions.getAuthorizations()),
-							DifferingFieldVisibilityEntryCount.getVisibilityCounts(
-									indexAdapterPair.getLeft(),
-									adapterIdsToQuery,
-									statisticsStore,
-									sanitizedQueryOptions.getAuthorizations()),
-							sanitizedQueryOptions.getAuthorizations());
-
-					results.add(accumuloQuery.query(
-							accumuloOperations,
-							tempAdapterStore,
-							sanitizedQueryOptions.getMaxResolutionSubsamplingPerDimension(),
-							sanitizedQueryOptions.getLimit()));
-				}
-			}
-
-		}
-		catch (final IOException e1)
-=======
 	protected CloseableIterator<Object> queryRowPrefix(
 			final PrimaryIndex index,
 			final ByteArrayId rowPrefix,
@@ -519,7 +384,6 @@
 				sanitizedQueryOptions.getMaxResolutionSubsamplingPerDimension(),
 				tempAdapterStore);
 	}
->>>>>>> 67d8ab7a
 
 	@Override
 	protected CloseableIterator<Object> queryRowIds(
