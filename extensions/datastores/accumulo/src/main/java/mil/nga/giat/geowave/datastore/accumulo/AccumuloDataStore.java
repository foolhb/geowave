package mil.nga.giat.geowave.datastore.accumulo;

import java.io.Closeable;
import java.io.Flushable;
import java.io.IOException;
import java.nio.ByteBuffer;
import java.util.ArrayList;
import java.util.Arrays;
import java.util.Collections;
import java.util.Iterator;
import java.util.List;
import java.util.Map;

import org.apache.accumulo.core.client.AccumuloException;
import org.apache.accumulo.core.client.AccumuloSecurityException;
import org.apache.accumulo.core.client.BatchDeleter;
import org.apache.accumulo.core.client.IteratorSetting;
import org.apache.accumulo.core.client.MutationsRejectedException;
import org.apache.accumulo.core.client.Scanner;
import org.apache.accumulo.core.client.ScannerBase;
import org.apache.accumulo.core.client.TableNotFoundException;
import org.apache.accumulo.core.data.Key;
import org.apache.accumulo.core.data.Range;
import org.apache.accumulo.core.data.Value;
import org.apache.accumulo.core.iterators.user.WholeRowIterator;
import org.apache.hadoop.io.Text;
import org.apache.hadoop.mapreduce.InputSplit;
import org.apache.hadoop.mapreduce.RecordReader;
import org.apache.log4j.Logger;

import edu.umd.cs.findbugs.annotations.SuppressFBWarnings;
import mil.nga.giat.geowave.core.index.ByteArrayId;
import mil.nga.giat.geowave.core.index.ByteArrayUtils;
import mil.nga.giat.geowave.core.store.BaseDataStore;
import mil.nga.giat.geowave.core.store.Closable;
import mil.nga.giat.geowave.core.store.CloseableIterator;
import mil.nga.giat.geowave.core.store.CloseableIteratorWrapper;
import mil.nga.giat.geowave.core.store.DataAdapterAndIndexCache;
import mil.nga.giat.geowave.core.store.DataStoreEntryInfo;
import mil.nga.giat.geowave.core.store.DataStoreOperations;
import mil.nga.giat.geowave.core.store.DataStoreOptions;
import mil.nga.giat.geowave.core.store.IndexWriter;
import mil.nga.giat.geowave.core.store.IngestCallback;
import mil.nga.giat.geowave.core.store.ScanCallback;
import mil.nga.giat.geowave.core.store.Writer;
import mil.nga.giat.geowave.core.store.adapter.AdapterIndexMappingStore;
import mil.nga.giat.geowave.core.store.adapter.AdapterStore;
import mil.nga.giat.geowave.core.store.adapter.DataAdapter;
import mil.nga.giat.geowave.core.store.adapter.RowMergingDataAdapter;
import mil.nga.giat.geowave.core.store.adapter.WritableDataAdapter;
import mil.nga.giat.geowave.core.store.adapter.statistics.DataStatisticsStore;
import mil.nga.giat.geowave.core.store.adapter.statistics.DuplicateEntryCount;
import mil.nga.giat.geowave.core.store.data.visibility.DifferingFieldVisibilityEntryCount;
import mil.nga.giat.geowave.core.store.entities.GeowaveRowId;
import mil.nga.giat.geowave.core.store.filter.DedupeFilter;
import mil.nga.giat.geowave.core.store.index.IndexMetaDataSet;
import mil.nga.giat.geowave.core.store.index.IndexStore;
import mil.nga.giat.geowave.core.store.index.PrimaryIndex;
import mil.nga.giat.geowave.core.store.index.SecondaryIndexDataStore;
import mil.nga.giat.geowave.core.store.query.DistributableQuery;
import mil.nga.giat.geowave.core.store.query.Query;
import mil.nga.giat.geowave.core.store.query.QueryOptions;
import mil.nga.giat.geowave.datastore.accumulo.index.secondary.AccumuloSecondaryIndexDataStore;
import mil.nga.giat.geowave.datastore.accumulo.mapreduce.AccumuloSplitsProvider;
import mil.nga.giat.geowave.datastore.accumulo.mapreduce.GeoWaveAccumuloRecordReader;
import mil.nga.giat.geowave.datastore.accumulo.metadata.AccumuloAdapterIndexMappingStore;
import mil.nga.giat.geowave.datastore.accumulo.metadata.AccumuloAdapterStore;
import mil.nga.giat.geowave.datastore.accumulo.metadata.AccumuloDataStatisticsStore;
import mil.nga.giat.geowave.datastore.accumulo.metadata.AccumuloIndexStore;
import mil.nga.giat.geowave.datastore.accumulo.operations.config.AccumuloOptions;
import mil.nga.giat.geowave.datastore.accumulo.query.AccumuloConstraintsQuery;
import mil.nga.giat.geowave.datastore.accumulo.query.AccumuloRowIdsQuery;
import mil.nga.giat.geowave.datastore.accumulo.query.AccumuloRowPrefixQuery;
import mil.nga.giat.geowave.datastore.accumulo.query.SingleEntryFilterIterator;
import mil.nga.giat.geowave.datastore.accumulo.util.AccumuloEntryIteratorWrapper;
import mil.nga.giat.geowave.datastore.accumulo.util.AccumuloUtils;
import mil.nga.giat.geowave.datastore.accumulo.util.ScannerClosableWrapper;
import mil.nga.giat.geowave.mapreduce.MapReduceDataStore;
import mil.nga.giat.geowave.mapreduce.input.GeoWaveInputKey;

/**
 * This is the Accumulo implementation of the data store. It requires an
 * AccumuloOperations instance that describes how to connect (read/write data)
 * to Apache Accumulo. It can create default implementations of the IndexStore
 * and AdapterStore based on the operations which will persist configuration
 * information to Accumulo tables, or an implementation of each of these stores
 * can be passed in A DataStore can both ingest and query data based on
 * persisted indices and data adapters. When the data is ingested it is
 * explicitly given an index and a data adapter which is then persisted to be
 * used in subsequent queries.
 */
public class AccumuloDataStore extends
		BaseDataStore implements
		MapReduceDataStore
{
	private final static Logger LOGGER = Logger.getLogger(AccumuloDataStore.class);

	private final AccumuloOperations accumuloOperations;
	private final AccumuloOptions accumuloOptions;

	private final AccumuloSplitsProvider splitsProvider = new AccumuloSplitsProvider();

	public AccumuloDataStore(
			final AccumuloOperations accumuloOperations ) {
		this(
				new AccumuloIndexStore(
						accumuloOperations),
				new AccumuloAdapterStore(
						accumuloOperations),
				new AccumuloDataStatisticsStore(
						accumuloOperations),
				new AccumuloSecondaryIndexDataStore(
						accumuloOperations),
				new AccumuloAdapterIndexMappingStore(
						accumuloOperations),
				accumuloOperations);
	}

	public AccumuloDataStore(
			final AccumuloOperations accumuloOperations,
			final AccumuloOptions accumuloOptions ) {
		this(
				new AccumuloIndexStore(
						accumuloOperations),
				new AccumuloAdapterStore(
						accumuloOperations),
				new AccumuloDataStatisticsStore(
						accumuloOperations),
				new AccumuloSecondaryIndexDataStore(
						accumuloOperations,
						accumuloOptions),
				new AccumuloAdapterIndexMappingStore(
						accumuloOperations),
				accumuloOperations,
				accumuloOptions);
	}

	public AccumuloDataStore(
			final IndexStore indexStore,
			final AdapterStore adapterStore,
			final DataStatisticsStore statisticsStore,
			final SecondaryIndexDataStore secondaryIndexDataStore,
			final AdapterIndexMappingStore indexMappingStore,
			final AccumuloOperations accumuloOperations ) {
		this(
				indexStore,
				adapterStore,
				statisticsStore,
				secondaryIndexDataStore,
				indexMappingStore,
				accumuloOperations,
				new AccumuloOptions());
	}

	public AccumuloDataStore(
			final IndexStore indexStore,
			final AdapterStore adapterStore,
			final DataStatisticsStore statisticsStore,
			final SecondaryIndexDataStore secondaryIndexDataStore,
			final AdapterIndexMappingStore indexMappingStore,
			final AccumuloOperations accumuloOperations,
			final AccumuloOptions accumuloOptions ) {
		super(
				indexStore,
				adapterStore,
				statisticsStore,
				indexMappingStore,
				secondaryIndexDataStore,
				accumuloOperations,
				accumuloOptions);

		this.accumuloOperations = accumuloOperations;
		this.accumuloOptions = accumuloOptions;
	}

	@Override
	protected IndexWriter createIndexWriter(
			final DataAdapter adapter,
			final PrimaryIndex index,
			final DataStoreOperations baseOperations,
			final DataStoreOptions baseOptions,
			final IngestCallback callback,
			final Closeable closable ) {
		return new AccumuloIndexWriter(
				adapter,
				index,
				accumuloOperations,
				accumuloOptions,
				callback,
				closable);
	}

	@Override
	protected void initOnIndexWriterCreate(
			final DataAdapter adapter,
			final String indexName ) {

		try {
			if (adapter instanceof RowMergingDataAdapter) {
				if (!DataAdapterAndIndexCache.getInstance(
						RowMergingAdapterOptionProvider.ROW_MERGING_ADAPTER_CACHE_ID).add(
						adapter.getAdapterId(),
						indexName)) {
					AccumuloUtils.attachRowMergingIterators(
							((RowMergingDataAdapter<?, ?>) adapter),
							accumuloOperations,
							indexName,
							accumuloOptions.isCreateTable());
				}
			}

<<<<<<< HEAD
			final byte[] adapterId = adapter.getAdapterId().getBytes();
			if (accumuloOptions.isUseLocalityGroups() && !accumuloOperations.localityGroupExists(
					indexName,
					adapterId)) {
				accumuloOperations.addLocalityGroup(
=======
			try {
				if (adapter instanceof RowMergingDataAdapter) {
					if (!DataAdapterAndIndexCache.getInstance(
							RowMergingAdapterOptionProvider.ROW_MERGING_ADAPTER_CACHE_ID).add(
							adapter.getAdapterId(),
							indexName)) {
						AccumuloUtils.attachRowMergingIterators(
								((RowMergingDataAdapter<?, ?>) adapter),
								accumuloOperations,
								accumuloOptions,
								index.getIndexStrategy().getNaturalSplits(),
								indexName);
					}
				}
				if (accumuloOptions.isUseLocalityGroups() && !accumuloOperations.localityGroupExists(
>>>>>>> bc39cab4
						indexName,
						adapterId);
			}
		}
		catch (AccumuloException | TableNotFoundException | AccumuloSecurityException e) {
			LOGGER.error(
					"Unable to determine existence of locality group [" + adapter.getAdapterId().getString() + "]",
					e);
		}

	}

	@Override
	protected <T> void addAltIndexCallback(
			final List<IngestCallback<T>> callbacks,
			final String indexName,
			final DataAdapter<T> adapter ) {
		try {
			callbacks.add(new AltIndexCallback<T>(
					indexName,
					(WritableDataAdapter<T>) adapter,
					accumuloOptions));

		}
		catch (final Exception e) {
			LOGGER.error(
					"Unable to create table table for alt index to  [" + indexName + "]",
					e);
		}
	}

	private class AltIndexCallback<T> implements
			IngestCallback<T>,
			Closeable,
			Flushable
	{

		private final WritableDataAdapter<T> adapter;
		private Writer altIdxWriter;
		private final String altIdxTableName;

		public AltIndexCallback(
				final String indexName,
				final WritableDataAdapter<T> adapter,
				final AccumuloOptions accumuloOptions )
				throws TableNotFoundException {
			this.adapter = adapter;
			altIdxTableName = indexName + ALT_INDEX_TABLE;
			try {
				if (accumuloOperations.tableExists(indexName)) {
					if (!accumuloOperations.tableExists(altIdxTableName)) {
						throw new TableNotFoundException(
								altIdxTableName,
								altIdxTableName,
								"Requested alternate index table does not exist.");
					}
				}
				else {
					// index table does not exist yet
					if (accumuloOperations.tableExists(altIdxTableName)) {
						accumuloOperations.deleteTable(altIdxTableName);
						LOGGER.warn("Deleting current alternate index table [" + altIdxTableName
								+ "] as main table does not yet exist.");
					}
				}
			}
			catch (final IOException e) {
				LOGGER.error("Exception checking for index " + indexName + ": " + e);
			}

			altIdxWriter = accumuloOperations.createWriter(
					altIdxTableName,
					accumuloOptions.isCreateTable(),
					true,
					accumuloOptions.isEnableBlockCache(),
					null);
		}

		@Override
		public void close()
				throws IOException {
			altIdxWriter.close();
			altIdxWriter = null;
		}

		@Override
		public void entryIngested(
				final DataStoreEntryInfo entryInfo,
				final T entry ) {
			AccumuloUtils.writeAltIndex(
					adapter,
					entryInfo,
					entry,
					altIdxWriter);

		}

		@Override
		public void flush() {
			altIdxWriter.flush();
		}

	}

	@Override
	protected CloseableIterator<Object> queryConstraints(
			final List<ByteArrayId> adapterIdsToQuery,
			final PrimaryIndex index,
			final Query sanitizedQuery,
			final DedupeFilter filter,
			final QueryOptions sanitizedQueryOptions,
			final AdapterStore tempAdapterStore ) {
		final AccumuloConstraintsQuery accumuloQuery = new AccumuloConstraintsQuery(
				adapterIdsToQuery,
				index,
				sanitizedQuery,
				filter,
				sanitizedQueryOptions.getScanCallback(),
				sanitizedQueryOptions.getAggregation(),
				sanitizedQueryOptions.getFieldIdsAdapterPair(),
				IndexMetaDataSet.getIndexMetadata(
						index,
						adapterIdsToQuery,
						statisticsStore,
						sanitizedQueryOptions.getAuthorizations()),
				DuplicateEntryCount.getDuplicateCounts(
						index,
						adapterIdsToQuery,
						statisticsStore,
						sanitizedQueryOptions.getAuthorizations()),
				DifferingFieldVisibilityEntryCount.getVisibilityCounts(
						index,
						adapterIdsToQuery,
						statisticsStore,
						sanitizedQueryOptions.getAuthorizations()),
				sanitizedQueryOptions.getAuthorizations());

		return accumuloQuery.query(
				accumuloOperations,
				tempAdapterStore,
				sanitizedQueryOptions.getMaxResolutionSubsamplingPerDimension(),
				sanitizedQueryOptions.getLimit());
	}

	@Override
	protected CloseableIterator<Object> queryRowPrefix(
			final PrimaryIndex index,
			final ByteArrayId rowPrefix,
			final QueryOptions sanitizedQueryOptions,
			final AdapterStore tempAdapterStore,
			final List<ByteArrayId> adapterIdsToQuery ) {
		final AccumuloRowPrefixQuery<Object> prefixQuery = new AccumuloRowPrefixQuery<Object>(
				index,
				rowPrefix,
				(ScanCallback<Object>) sanitizedQueryOptions.getScanCallback(),
				sanitizedQueryOptions.getLimit(),
				DifferingFieldVisibilityEntryCount.getVisibilityCounts(
						index,
						adapterIdsToQuery,
						statisticsStore,
						sanitizedQueryOptions.getAuthorizations()),
				sanitizedQueryOptions.getAuthorizations());
		return prefixQuery.query(
				accumuloOperations,
				sanitizedQueryOptions.getMaxResolutionSubsamplingPerDimension(),
				tempAdapterStore);
	}

	@Override
	protected CloseableIterator<Object> queryRowIds(
			final DataAdapter<Object> adapter,
			final PrimaryIndex index,
			final List<ByteArrayId> rowIds,
			final DedupeFilter filter,
			final QueryOptions sanitizedQueryOptions,
			final AdapterStore tempAdapterStore ) {
		final AccumuloRowIdsQuery<Object> q = new AccumuloRowIdsQuery<Object>(
				adapter,
				index,
				rowIds,
				(ScanCallback<Object>) sanitizedQueryOptions.getScanCallback(),
				filter,
				sanitizedQueryOptions.getAuthorizations());

		return q.query(
				accumuloOperations,
				tempAdapterStore,
				sanitizedQueryOptions.getMaxResolutionSubsamplingPerDimension(),
				sanitizedQueryOptions.getLimit());
	}

	protected static byte[] getRowIdBytes(
			final GeowaveRowId rowElements ) {
		final ByteBuffer buf = ByteBuffer.allocate(12 + rowElements.getDataId().length
				+ rowElements.getAdapterId().length + rowElements.getInsertionId().length);
		buf.put(rowElements.getInsertionId());
		buf.put(rowElements.getAdapterId());
		buf.put(rowElements.getDataId());
		buf.putInt(rowElements.getAdapterId().length);
		buf.putInt(rowElements.getDataId().length);
		buf.putInt(rowElements.getNumberOfDuplicates());
		return buf.array();
	}

	protected static GeowaveRowId getRowIdObject(
			final byte[] row ) {
		final byte[] metadata = Arrays.copyOfRange(
				row,
				row.length - 12,
				row.length);
		final ByteBuffer metadataBuf = ByteBuffer.wrap(metadata);
		final int adapterIdLength = metadataBuf.getInt();
		final int dataIdLength = metadataBuf.getInt();
		final int numberOfDuplicates = metadataBuf.getInt();

		final ByteBuffer buf = ByteBuffer.wrap(
				row,
				0,
				row.length - 12);
		final byte[] indexId = new byte[row.length - 12 - adapterIdLength - dataIdLength];
		final byte[] adapterId = new byte[adapterIdLength];
		final byte[] dataId = new byte[dataIdLength];
		buf.get(indexId);
		buf.get(adapterId);
		buf.get(dataId);
		return new GeowaveRowId(
				indexId,
				dataId,
				adapterId,
				numberOfDuplicates);
	}

	@SuppressFBWarnings(value = "DLS_DEAD_LOCAL_STORE", justification = "i is part of loop condition")
	@Override
	protected CloseableIterator<Object> getEntryRows(
			final PrimaryIndex index,
			final AdapterStore adapterStore,
			final List<ByteArrayId> dataIds,
			final DataAdapter<?> adapter,
			final ScanCallback<Object> scanCallback,
			final DedupeFilter dedupeFilter,
			final String[] authorizations ) {

		try {

			final ScannerBase scanner = accumuloOperations.createScanner(
					index.getId().getString(),
					authorizations);
			final DifferingFieldVisibilityEntryCount visibilityCount = DifferingFieldVisibilityEntryCount
					.getVisibilityCounts(
							index,
							Collections.singletonList(adapter.getAdapterId()),
							statisticsStore,
							authorizations);
			scanner.fetchColumnFamily(new Text(
					adapter.getAdapterId().getBytes()));
			if (visibilityCount.isAnyEntryDifferingFieldVisiblity()) {
				final IteratorSetting rowIteratorSettings = new IteratorSetting(
						SingleEntryFilterIterator.WHOLE_ROW_ITERATOR_PRIORITY,
						SingleEntryFilterIterator.WHOLE_ROW_ITERATOR_NAME,
						WholeRowIterator.class);
				scanner.addScanIterator(rowIteratorSettings);

			}
			final IteratorSetting filterIteratorSettings = new IteratorSetting(
					SingleEntryFilterIterator.ENTRY_FILTER_ITERATOR_PRIORITY,
					SingleEntryFilterIterator.ENTRY_FILTER_ITERATOR_NAME,
					SingleEntryFilterIterator.class);

			filterIteratorSettings.addOption(
					SingleEntryFilterIterator.ADAPTER_ID,
					ByteArrayUtils.byteArrayToString(adapter.getAdapterId().getBytes()));

			filterIteratorSettings.addOption(
					SingleEntryFilterIterator.WHOLE_ROW_ENCODED_KEY,
					Boolean.toString(visibilityCount.isAnyEntryDifferingFieldVisiblity()));
			filterIteratorSettings.addOption(
					SingleEntryFilterIterator.DATA_IDS,
					SingleEntryFilterIterator.encodeIDs(dataIds));
			scanner.addScanIterator(filterIteratorSettings);

			return new CloseableIteratorWrapper<Object>(
					new ScannerClosableWrapper(
							scanner),
					new AccumuloEntryIteratorWrapper(
							visibilityCount.isAnyEntryDifferingFieldVisiblity(),
							adapterStore,
							index,
							scanner.iterator(),
							dedupeFilter,
							scanCallback));

		}
		catch (final TableNotFoundException e) {
			LOGGER.warn(
					"Unable to query table '" + index.getId().getString() + "'.  Table does not exist.",
					e);
		}

		return null;
	}

	@Override
	protected List<ByteArrayId> getAltIndexRowIds(
			final String tableName,
			final List<ByteArrayId> dataIds,
			final ByteArrayId adapterId,
			final String... authorizations ) {

		final List<ByteArrayId> result = new ArrayList<ByteArrayId>();
		try {
			if (accumuloOptions.isUseAltIndex() && accumuloOperations.tableExists(tableName)) {
				ScannerBase scanner = null;
				for (final ByteArrayId dataId : dataIds) {
					try {
						scanner = accumuloOperations.createScanner(
								tableName,
								authorizations);

						((Scanner) scanner).setRange(Range.exact(new Text(
								dataId.getBytes())));

						scanner.fetchColumnFamily(new Text(
								adapterId.getBytes()));

						final Iterator<Map.Entry<Key, Value>> iterator = scanner.iterator();
						while (iterator.hasNext()) {
							result.add(new ByteArrayId(
									iterator.next().getKey().getColumnQualifierData().getBackingArray()));
						}
					}
<<<<<<< HEAD
					catch (final TableNotFoundException e) {
=======
					else {
						final List<ByteArrayId> adapterIds = Collections.singletonList(adapter.getAdapterId());
						dataIt = new AccumuloConstraintsQuery(
								adapterIds,
								index,
								query,
								null,
								callback,
								null,
								queryOptions.getFieldIdsAdapterPair(),
								composeMetaData(
										indexAdapterPair.getLeft(),
										adapterIds,
										queryOptions.getAuthorizations()),
								queryOptions.getAuthorizations()).query(
								accumuloOperations,
								adapterStore,
								null,
								null);
					}

					while (dataIt.hasNext()) {
						dataIt.next();
					}
					try {
						dataIt.close();
					}
					catch (final Exception ex) {
>>>>>>> bc39cab4
						LOGGER.warn(
								"Unable to query table '" + tableName + "'.  Table does not exist.",
								e);
					}
					finally {
						if (scanner != null) {
							scanner.close();
						}
					}
				}
			}
		}
		catch (final IOException e) {
			LOGGER.error("Exception checking for table " + tableName + ": " + e);
		}

		return result;
	}

	@Override
	protected boolean deleteAll(
			final String tableName,
			final String columnFamily,
			final String... additionalAuthorizations ) {
		BatchDeleter deleter = null;
		try {
			deleter = accumuloOperations.createBatchDeleter(
					tableName,
					additionalAuthorizations);

			deleter.setRanges(Arrays.asList(new Range()));
			deleter.fetchColumnFamily(new Text(
					columnFamily));
			deleter.delete();
			return true;
		}
		catch (final TableNotFoundException | MutationsRejectedException e) {
			LOGGER.warn(
					"Unable to delete row from table [" + tableName + "].",
					e);
			return false;
		}
		finally {
			if (deleter != null) {
				deleter.close();
			}
		}

	}

	private static class ClosableBatchDeleter implements
			Closable
	{
		private final BatchDeleter deleter;

		public ClosableBatchDeleter(
				final BatchDeleter deleter ) {
			this.deleter = deleter;
		}

		@Override
		public void close() {
			deleter.close();
		}

		public BatchDeleter getDeleter() {
			return deleter;
		}
	}

	@Override
	protected Closable createIndexDeleter(
			final String indexTableName,
			final String[] authorizations )
			throws Exception {
		return new ClosableBatchDeleter(
				accumuloOperations.createBatchDeleter(
						indexTableName,
						authorizations));
	}

	@Override
	protected void addToBatch(
			final Closable deleter,
			final List<ByteArrayId> ids )
			throws Exception {
		final List<Range> rowRanges = new ArrayList<Range>();
		for (final ByteArrayId id : ids) {
			rowRanges.add(Range.exact(new Text(
					id.getBytes())));
		}
		if (deleter instanceof ClosableBatchDeleter) {
			final BatchDeleter batchDeleter = ((ClosableBatchDeleter) deleter).getDeleter();
			batchDeleter.setRanges(rowRanges);
			batchDeleter.delete();
		}
		else {
			LOGGER.error("Deleter incompatible with data store type");
		}
	}

	@Override
	public List<InputSplit> getSplits(
			final DistributableQuery query,
			final QueryOptions queryOptions,
			final AdapterStore adapterStore,
			final DataStatisticsStore statsStore,
			final IndexStore indexStore,
			final Integer minSplits,
			final Integer maxSplits )
			throws IOException,
			InterruptedException {
		return splitsProvider.getSplits(
				accumuloOperations,
				query,
				queryOptions,
				adapterStore,
				statsStore,
				indexStore,
				indexMappingStore,
				minSplits,
				maxSplits);
	}

	@Override
	public RecordReader<GeoWaveInputKey, ?> createRecordReader(
			final DistributableQuery query,
			final QueryOptions queryOptions,
			final AdapterStore adapterStore,
			final DataStatisticsStore statsStore,
			final IndexStore indexStore,
			final boolean isOutputWritable,
			final InputSplit inputSplit )
			throws IOException,
			InterruptedException {
		return new GeoWaveAccumuloRecordReader(
				query,
				queryOptions,
				isOutputWritable,
				adapterStore,
				accumuloOperations);
	}
<<<<<<< HEAD
=======

	public IndexStore getIndexStore() {
		return indexStore;
	}

	public AdapterStore getAdapterStore() {
		return adapterStore;
	}

	public DataStatisticsStore getStatisticsStore() {
		return statisticsStore;
	}

	public SecondaryIndexDataStore getSecondaryIndexDataStore() {
		return secondaryIndexDataStore;
	}

	private IndexMetaDataSet composeMetaData(
			final PrimaryIndex index,
			final List<ByteArrayId> adapterIdsToQuery,
			final String... authorizations ) {
		final IndexMetaDataSet metaData = new IndexMetaDataSet(
				index.getId(),
				index.getId(),
				index.getIndexStrategy().createMetaData());
		for (final ByteArrayId adapterId : adapterIdsToQuery) {
			metaData.merge(statisticsStore.getDataStatistics(
					adapterId,
					IndexMetaDataSet.composeId(index.getId()),
					authorizations));
		}
		return metaData;
	}
>>>>>>> bc39cab4
}<|MERGE_RESOLUTION|>--- conflicted
+++ resolved
@@ -193,7 +193,9 @@
 	@Override
 	protected void initOnIndexWriterCreate(
 			final DataAdapter adapter,
-			final String indexName ) {
+			final PrimaryIndex index ) {
+
+		final String indexName = index.getId().getString();
 
 		try {
 			if (adapter instanceof RowMergingDataAdapter) {
@@ -204,34 +206,17 @@
 					AccumuloUtils.attachRowMergingIterators(
 							((RowMergingDataAdapter<?, ?>) adapter),
 							accumuloOperations,
-							indexName,
-							accumuloOptions.isCreateTable());
+							accumuloOptions,
+							index.getIndexStrategy().getNaturalSplits(),
+							indexName);
 				}
 			}
 
-<<<<<<< HEAD
 			final byte[] adapterId = adapter.getAdapterId().getBytes();
 			if (accumuloOptions.isUseLocalityGroups() && !accumuloOperations.localityGroupExists(
 					indexName,
 					adapterId)) {
 				accumuloOperations.addLocalityGroup(
-=======
-			try {
-				if (adapter instanceof RowMergingDataAdapter) {
-					if (!DataAdapterAndIndexCache.getInstance(
-							RowMergingAdapterOptionProvider.ROW_MERGING_ADAPTER_CACHE_ID).add(
-							adapter.getAdapterId(),
-							indexName)) {
-						AccumuloUtils.attachRowMergingIterators(
-								((RowMergingDataAdapter<?, ?>) adapter),
-								accumuloOperations,
-								accumuloOptions,
-								index.getIndexStrategy().getNaturalSplits(),
-								indexName);
-					}
-				}
-				if (accumuloOptions.isUseLocalityGroups() && !accumuloOperations.localityGroupExists(
->>>>>>> bc39cab4
 						indexName,
 						adapterId);
 			}
@@ -563,38 +548,7 @@
 									iterator.next().getKey().getColumnQualifierData().getBackingArray()));
 						}
 					}
-<<<<<<< HEAD
 					catch (final TableNotFoundException e) {
-=======
-					else {
-						final List<ByteArrayId> adapterIds = Collections.singletonList(adapter.getAdapterId());
-						dataIt = new AccumuloConstraintsQuery(
-								adapterIds,
-								index,
-								query,
-								null,
-								callback,
-								null,
-								queryOptions.getFieldIdsAdapterPair(),
-								composeMetaData(
-										indexAdapterPair.getLeft(),
-										adapterIds,
-										queryOptions.getAuthorizations()),
-								queryOptions.getAuthorizations()).query(
-								accumuloOperations,
-								adapterStore,
-								null,
-								null);
-					}
-
-					while (dataIt.hasNext()) {
-						dataIt.next();
-					}
-					try {
-						dataIt.close();
-					}
-					catch (final Exception ex) {
->>>>>>> bc39cab4
 						LOGGER.warn(
 								"Unable to query table '" + tableName + "'.  Table does not exist.",
 								e);
@@ -737,40 +691,4 @@
 				adapterStore,
 				accumuloOperations);
 	}
-<<<<<<< HEAD
-=======
-
-	public IndexStore getIndexStore() {
-		return indexStore;
-	}
-
-	public AdapterStore getAdapterStore() {
-		return adapterStore;
-	}
-
-	public DataStatisticsStore getStatisticsStore() {
-		return statisticsStore;
-	}
-
-	public SecondaryIndexDataStore getSecondaryIndexDataStore() {
-		return secondaryIndexDataStore;
-	}
-
-	private IndexMetaDataSet composeMetaData(
-			final PrimaryIndex index,
-			final List<ByteArrayId> adapterIdsToQuery,
-			final String... authorizations ) {
-		final IndexMetaDataSet metaData = new IndexMetaDataSet(
-				index.getId(),
-				index.getId(),
-				index.getIndexStrategy().createMetaData());
-		for (final ByteArrayId adapterId : adapterIdsToQuery) {
-			metaData.merge(statisticsStore.getDataStatistics(
-					adapterId,
-					IndexMetaDataSet.composeId(index.getId()),
-					authorizations));
-		}
-		return metaData;
-	}
->>>>>>> bc39cab4
 }