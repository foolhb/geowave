/*******************************************************************************
 * Copyright (c) 2013-2017 Contributors to the Eclipse Foundation
 * 
 * See the NOTICE file distributed with this work for additional
 * information regarding copyright ownership.
 * All rights reserved. This program and the accompanying materials
 * are made available under the terms of the Apache License,
 * Version 2.0 which accompanies this distribution and is available at
 * http://www.apache.org/licenses/LICENSE-2.0.txt
 ******************************************************************************/
package mil.nga.giat.geowave.datastore.accumulo;

import java.io.IOException;
<<<<<<< HEAD
=======
import java.nio.ByteBuffer;
import java.util.ArrayList;
import java.util.Arrays;
import java.util.Collections;
import java.util.HashMap;
import java.util.Iterator;
>>>>>>> c6386d90
import java.util.List;

import org.apache.accumulo.core.client.AccumuloException;
import org.apache.accumulo.core.client.AccumuloSecurityException;
import org.apache.accumulo.core.client.TableNotFoundException;
<<<<<<< HEAD
import org.apache.hadoop.mapreduce.InputSplit;
import org.apache.log4j.Logger;
=======
import org.apache.accumulo.core.data.Key;
import org.apache.accumulo.core.data.Range;
import org.apache.accumulo.core.data.Value;
import org.apache.accumulo.core.iterators.user.WholeRowIterator;
import org.apache.commons.lang3.tuple.Pair;
import org.apache.hadoop.io.Text;
import org.apache.hadoop.mapreduce.InputSplit;
import org.apache.hadoop.mapreduce.RecordReader;
import org.slf4j.Logger;
import org.slf4j.LoggerFactory;

import com.google.common.collect.Iterators;
>>>>>>> c6386d90

import mil.nga.giat.geowave.core.store.adapter.AdapterIndexMappingStore;
import mil.nga.giat.geowave.core.store.adapter.AdapterStore;
import mil.nga.giat.geowave.core.store.adapter.DataAdapter;
import mil.nga.giat.geowave.core.store.adapter.RowMergingDataAdapter;
import mil.nga.giat.geowave.core.store.adapter.statistics.DataStatisticsStore;
<<<<<<< HEAD
import mil.nga.giat.geowave.core.store.index.IndexStore;
import mil.nga.giat.geowave.core.store.index.PrimaryIndex;
import mil.nga.giat.geowave.core.store.metadata.AdapterIndexMappingStoreImpl;
import mil.nga.giat.geowave.core.store.metadata.AdapterStoreImpl;
import mil.nga.giat.geowave.core.store.metadata.DataStatisticsStoreImpl;
import mil.nga.giat.geowave.core.store.metadata.IndexStoreImpl;
import mil.nga.giat.geowave.core.store.query.DistributableQuery;
=======
import mil.nga.giat.geowave.core.store.adapter.statistics.DuplicateEntryCount;
import mil.nga.giat.geowave.core.store.base.BaseDataStore;
import mil.nga.giat.geowave.core.store.base.CastIterator;
import mil.nga.giat.geowave.core.store.base.DataStoreCallbackManager;
import mil.nga.giat.geowave.core.store.base.DataStoreEntryInfo;
import mil.nga.giat.geowave.core.store.callback.IngestCallback;
import mil.nga.giat.geowave.core.store.callback.ScanCallback;
import mil.nga.giat.geowave.core.store.data.visibility.DifferingFieldVisibilityEntryCount;
import mil.nga.giat.geowave.core.store.entities.GeowaveRowId;
import mil.nga.giat.geowave.core.store.filter.DedupeFilter;
import mil.nga.giat.geowave.core.store.index.IndexMetaDataSet;
import mil.nga.giat.geowave.core.store.index.IndexStore;
import mil.nga.giat.geowave.core.store.index.PrimaryIndex;
import mil.nga.giat.geowave.core.store.index.SecondaryIndexUtils;
import mil.nga.giat.geowave.core.store.memory.MemoryAdapterStore;
import mil.nga.giat.geowave.core.store.query.DataIdQuery;
import mil.nga.giat.geowave.core.store.query.DistributableQuery;
import mil.nga.giat.geowave.core.store.query.EverythingQuery;
import mil.nga.giat.geowave.core.store.query.PrefixIdQuery;
import mil.nga.giat.geowave.core.store.query.Query;
>>>>>>> c6386d90
import mil.nga.giat.geowave.core.store.query.QueryOptions;
import mil.nga.giat.geowave.core.store.query.RowIdQuery;
import mil.nga.giat.geowave.core.store.query.aggregate.CountAggregation;
import mil.nga.giat.geowave.core.store.query.aggregate.CountResult;
import mil.nga.giat.geowave.core.store.util.DataAdapterAndIndexCache;
import mil.nga.giat.geowave.datastore.accumulo.cli.config.AccumuloOptions;
import mil.nga.giat.geowave.datastore.accumulo.index.secondary.AccumuloSecondaryIndexDataStore;
import mil.nga.giat.geowave.datastore.accumulo.mapreduce.AccumuloSplitsProvider;
<<<<<<< HEAD
import mil.nga.giat.geowave.datastore.accumulo.operations.AccumuloOperations;
=======
import mil.nga.giat.geowave.datastore.accumulo.mapreduce.GeoWaveAccumuloRecordReader;
import mil.nga.giat.geowave.datastore.accumulo.metadata.AccumuloAdapterIndexMappingStore;
import mil.nga.giat.geowave.datastore.accumulo.metadata.AccumuloAdapterStore;
import mil.nga.giat.geowave.datastore.accumulo.metadata.AccumuloDataStatisticsStore;
import mil.nga.giat.geowave.datastore.accumulo.metadata.AccumuloIndexStore;
import mil.nga.giat.geowave.datastore.accumulo.operations.config.AccumuloOptions;
import mil.nga.giat.geowave.datastore.accumulo.query.AccumuloConstraintsDelete;
import mil.nga.giat.geowave.datastore.accumulo.query.AccumuloConstraintsQuery;
import mil.nga.giat.geowave.datastore.accumulo.query.AccumuloRowIdsDelete;
import mil.nga.giat.geowave.datastore.accumulo.query.AccumuloRowIdsQuery;
import mil.nga.giat.geowave.datastore.accumulo.query.AccumuloRowPrefixDelete;
import mil.nga.giat.geowave.datastore.accumulo.query.AccumuloRowPrefixQuery;
import mil.nga.giat.geowave.datastore.accumulo.query.SingleEntryFilterIterator;
import mil.nga.giat.geowave.datastore.accumulo.util.AccumuloEntryIteratorWrapper;
>>>>>>> c6386d90
import mil.nga.giat.geowave.datastore.accumulo.util.AccumuloUtils;
import mil.nga.giat.geowave.mapreduce.BaseMapReduceDataStore;

/**
 * This is the Accumulo implementation of the data store. It requires an
 * AccumuloOperations instance that describes how to connect (read/write data)
 * to Apache Accumulo. It can create default implementations of the IndexStore
 * and AdapterStore based on the operations which will persist configuration
 * information to Accumulo tables, or an implementation of each of these stores
 * can be passed in A DataStore can both ingest and query data based on
 * persisted indices and data adapters. When the data is ingested it is
 * explicitly given an index and a data adapter which is then persisted to be
 * used in subsequent queries.
 */
public class AccumuloDataStore extends
		BaseMapReduceDataStore
{
<<<<<<< HEAD
	private final static Logger LOGGER = Logger.getLogger(AccumuloDataStore.class);
=======
	public final static String TYPE = "accumulo";

	private final static Logger LOGGER = LoggerFactory.getLogger(AccumuloDataStore.class);
>>>>>>> c6386d90

	private final AccumuloOperations accumuloOperations;
	private final AccumuloOptions accumuloOptions;

	private final AccumuloSplitsProvider splitsProvider = new AccumuloSplitsProvider();

	private static class DupTracker
	{
		HashMap<ByteArrayId, ByteArrayId> idMap;
		HashMap<ByteArrayId, Integer> dupCountMap;

		public DupTracker() {
			idMap = new HashMap<>();
			dupCountMap = new HashMap<>();
		}
	}

	public AccumuloDataStore(
			final AccumuloOperations accumuloOperations,
			final AccumuloOptions accumuloOptions ) {
		this(
				new IndexStoreImpl(
						accumuloOperations,
						accumuloOptions),
				new AdapterStoreImpl(
						accumuloOperations,
						accumuloOptions),
				new DataStatisticsStoreImpl(
						accumuloOperations,
						accumuloOptions),
				new AccumuloSecondaryIndexDataStore(
						accumuloOperations,
						accumuloOptions),
				new AdapterIndexMappingStoreImpl(
						accumuloOperations,
						accumuloOptions),
				accumuloOperations,
				accumuloOptions);
	}

	public AccumuloDataStore(
			final IndexStore indexStore,
			final AdapterStore adapterStore,
			final DataStatisticsStore statisticsStore,
			final AccumuloSecondaryIndexDataStore secondaryIndexDataStore,
			final AdapterIndexMappingStore indexMappingStore,
			final AccumuloOperations accumuloOperations ) {
		this(
				indexStore,
				adapterStore,
				statisticsStore,
				secondaryIndexDataStore,
				indexMappingStore,
				accumuloOperations,
				new AccumuloOptions());
	}

	public AccumuloDataStore(
			final IndexStore indexStore,
			final AdapterStore adapterStore,
			final DataStatisticsStore statisticsStore,
			final AccumuloSecondaryIndexDataStore secondaryIndexDataStore,
			final AdapterIndexMappingStore indexMappingStore,
			final AccumuloOperations accumuloOperations,
			final AccumuloOptions accumuloOptions ) {
		super(
				indexStore,
				adapterStore,
				statisticsStore,
				indexMappingStore,
				secondaryIndexDataStore,
				accumuloOperations,
				accumuloOptions);

		this.accumuloOperations = accumuloOperations;
		this.accumuloOptions = accumuloOptions;
		secondaryIndexDataStore.setDataStore(this);
	}

	@Override
	protected void initOnIndexWriterCreate(
			final DataAdapter adapter,
			final PrimaryIndex index ) {

		final String indexName = index.getId().getString();

		try {
			if (adapter instanceof RowMergingDataAdapter) {
				if (!DataAdapterAndIndexCache.getInstance(
						RowMergingAdapterOptionProvider.ROW_MERGING_ADAPTER_CACHE_ID).add(
						adapter.getAdapterId(),
						indexName)) {
					AccumuloUtils.attachRowMergingIterators(
							((RowMergingDataAdapter<?, ?>) adapter),
							accumuloOperations,
							accumuloOptions,
							indexName);
				}
			}

			final byte[] adapterId = adapter.getAdapterId().getBytes();
			if (accumuloOptions.isUseLocalityGroups() && !accumuloOperations.localityGroupExists(
					indexName,
					adapterId)) {
				accumuloOperations.addLocalityGroup(
						indexName,
						adapterId);
			}
		}
		catch (AccumuloException | TableNotFoundException | AccumuloSecurityException e) {
			LOGGER.error(
					"Unable to determine existence of locality group [" + adapter.getAdapterId().getString() + "]",
					e);
		}

	}

	@Override
<<<<<<< HEAD
=======
	protected <T> void addAltIndexCallback(
			final List<IngestCallback<T>> callbacks,
			final String indexName,
			final DataAdapter<T> adapter,
			final ByteArrayId primaryIndexId ) {
		try {
			callbacks.add(new AltIndexCallback<T>(
					indexName,
					(WritableDataAdapter<T>) adapter,
					primaryIndexId));

		}
		catch (final Exception e) {
			LOGGER.error(
					"Unable to create table table for alt index to  [" + indexName + "]",
					e);
		}
	}

	private class AltIndexCallback<T> implements
			IngestCallback<T>
	{
		private final ByteArrayId EMPTY_VISIBILITY = new ByteArrayId(
				new byte[0]);
		private final ByteArrayId EMPTY_FIELD_ID = new ByteArrayId(
				new byte[0]);
		private final WritableDataAdapter<T> adapter;
		private final String altIdxTableName;
		private final ByteArrayId primaryIndexId;
		private final ByteArrayId altIndexId;

		public AltIndexCallback(
				final String indexName,
				final WritableDataAdapter<T> adapter,
				final ByteArrayId primaryIndexId )
				throws TableNotFoundException {
			this.adapter = adapter;
			altIdxTableName = indexName + ALT_INDEX_TABLE;
			altIndexId = new ByteArrayId(
					altIdxTableName);
			this.primaryIndexId = primaryIndexId;
			try {
				if (accumuloOperations.tableExists(indexName)) {
					if (!accumuloOperations.tableExists(altIdxTableName)) {
						throw new TableNotFoundException(
								altIdxTableName,
								altIdxTableName,
								"Requested alternate index table does not exist.");
					}
				}
				else {
					// index table does not exist yet
					if (accumuloOperations.tableExists(altIdxTableName)) {
						accumuloOperations.deleteTable(altIdxTableName);
						LOGGER.warn("Deleting current alternate index table [" + altIdxTableName
								+ "] as main table does not yet exist.");
					}
				}
			}
			catch (final IOException e) {
				LOGGER.error("Exception checking for index " + indexName + ": " + e);
			}
		}

		@Override
		public void entryIngested(
				final DataStoreEntryInfo entryInfo,
				final T entry ) {
			for (final ByteArrayId primaryIndexRowId : entryInfo.getRowIds()) {
				final ByteArrayId dataId = adapter.getDataId(entry);
				if ((dataId != null) && (dataId.getBytes() != null) && (dataId.getBytes().length > 0)) {
					secondaryIndexDataStore.storeJoinEntry(
							altIndexId,
							dataId,
							adapter.getAdapterId(),
							EMPTY_FIELD_ID,
							primaryIndexId,
							primaryIndexRowId,
							EMPTY_VISIBILITY);
				}
			}
		}
	}

	@Override
	protected CloseableIterator<Object> queryConstraints(
			final List<ByteArrayId> adapterIdsToQuery,
			final PrimaryIndex index,
			final Query sanitizedQuery,
			final DedupeFilter filter,
			final QueryOptions sanitizedQueryOptions,
			final AdapterStore tempAdapterStore,
			boolean delete ) {
		final AccumuloConstraintsQuery accumuloQuery;
		if (delete) {
			accumuloQuery = new AccumuloConstraintsDelete(
					adapterIdsToQuery,
					index,
					sanitizedQuery,
					filter,
					sanitizedQueryOptions.getScanCallback(),
					sanitizedQueryOptions.getAggregation(),
					sanitizedQueryOptions.getFieldIdsAdapterPair(),
					IndexMetaDataSet.getIndexMetadata(
							index,
							adapterIdsToQuery,
							statisticsStore,
							sanitizedQueryOptions.getAuthorizations()),
					DuplicateEntryCount.getDuplicateCounts(
							index,
							adapterIdsToQuery,
							statisticsStore,
							sanitizedQueryOptions.getAuthorizations()),
					DifferingFieldVisibilityEntryCount.getVisibilityCounts(
							index,
							adapterIdsToQuery,
							statisticsStore,
							sanitizedQueryOptions.getAuthorizations()),
					sanitizedQueryOptions.getAuthorizations());
		}
		else {
			accumuloQuery = new AccumuloConstraintsQuery(
					adapterIdsToQuery,
					index,
					sanitizedQuery,
					filter,
					sanitizedQueryOptions.getScanCallback(),
					sanitizedQueryOptions.getAggregation(),
					sanitizedQueryOptions.getFieldIdsAdapterPair(),
					IndexMetaDataSet.getIndexMetadata(
							index,
							adapterIdsToQuery,
							statisticsStore,
							sanitizedQueryOptions.getAuthorizations()),
					DuplicateEntryCount.getDuplicateCounts(
							index,
							adapterIdsToQuery,
							statisticsStore,
							sanitizedQueryOptions.getAuthorizations()),
					DifferingFieldVisibilityEntryCount.getVisibilityCounts(
							index,
							adapterIdsToQuery,
							statisticsStore,
							sanitizedQueryOptions.getAuthorizations()),
					sanitizedQueryOptions.getAuthorizations());
		}
		return accumuloQuery.query(
				accumuloOperations,
				tempAdapterStore,
				sanitizedQueryOptions.getMaxResolutionSubsamplingPerDimension(),
				sanitizedQueryOptions.getLimit());
	}

	@Override
	protected CloseableIterator<Object> queryRowPrefix(
			final PrimaryIndex index,
			final ByteArrayId rowPrefix,
			final QueryOptions sanitizedQueryOptions,
			final AdapterStore tempAdapterStore,
			final List<ByteArrayId> adapterIdsToQuery,
			boolean delete ) {
		final AccumuloRowPrefixQuery<Object> prefixQuery;
		if (delete) {
			prefixQuery = new AccumuloRowPrefixDelete<Object>(
					index,
					rowPrefix,
					(ScanCallback<Object>) sanitizedQueryOptions.getScanCallback(),
					sanitizedQueryOptions.getLimit(),
					DifferingFieldVisibilityEntryCount.getVisibilityCounts(
							index,
							adapterIdsToQuery,
							statisticsStore,
							sanitizedQueryOptions.getAuthorizations()),
					sanitizedQueryOptions.getAuthorizations());
		}
		else {
			prefixQuery = new AccumuloRowPrefixQuery<Object>(
					index,
					rowPrefix,
					(ScanCallback<Object>) sanitizedQueryOptions.getScanCallback(),
					sanitizedQueryOptions.getLimit(),
					DifferingFieldVisibilityEntryCount.getVisibilityCounts(
							index,
							adapterIdsToQuery,
							statisticsStore,
							sanitizedQueryOptions.getAuthorizations()),
					sanitizedQueryOptions.getAuthorizations());
		}
		return prefixQuery.query(
				accumuloOperations,
				sanitizedQueryOptions.getMaxResolutionSubsamplingPerDimension(),
				tempAdapterStore);
	}

	@Override
	protected CloseableIterator<Object> queryRowIds(
			final DataAdapter<Object> adapter,
			final PrimaryIndex index,
			final List<ByteArrayId> rowIds,
			final DedupeFilter filter,
			final QueryOptions sanitizedQueryOptions,
			final AdapterStore tempAdapterStore,
			boolean delete ) {
		final AccumuloRowIdsQuery<Object> q;
		if (delete) {
			q = new AccumuloRowIdsDelete<Object>(
					adapter,
					index,
					rowIds,
					(ScanCallback<Object>) sanitizedQueryOptions.getScanCallback(),
					filter,
					sanitizedQueryOptions.getAuthorizations());
		}
		else {
			q = new AccumuloRowIdsQuery<Object>(
					adapter,
					index,
					rowIds,
					(ScanCallback<Object>) sanitizedQueryOptions.getScanCallback(),
					filter,
					sanitizedQueryOptions.getAuthorizations());
		}
		return q.query(
				accumuloOperations,
				tempAdapterStore,
				sanitizedQueryOptions.getMaxResolutionSubsamplingPerDimension(),
				sanitizedQueryOptions.getLimit());
	}

	protected static byte[] getRowIdBytes(
			final GeowaveRowId rowElements ) {
		final ByteBuffer buf = ByteBuffer.allocate(12 + rowElements.getDataId().length
				+ rowElements.getAdapterId().length + rowElements.getInsertionId().length);
		buf.put(rowElements.getInsertionId());
		buf.put(rowElements.getAdapterId());
		buf.put(rowElements.getDataId());
		buf.putInt(rowElements.getAdapterId().length);
		buf.putInt(rowElements.getDataId().length);
		buf.putInt(rowElements.getNumberOfDuplicates());
		return buf.array();
	}

	protected static GeowaveRowId getRowIdObject(
			final byte[] row ) {
		final byte[] metadata = Arrays.copyOfRange(
				row,
				row.length - 12,
				row.length);
		final ByteBuffer metadataBuf = ByteBuffer.wrap(metadata);
		final int adapterIdLength = metadataBuf.getInt();
		final int dataIdLength = metadataBuf.getInt();
		final int numberOfDuplicates = metadataBuf.getInt();

		final ByteBuffer buf = ByteBuffer.wrap(
				row,
				0,
				row.length - 12);
		final byte[] indexId = new byte[row.length - 12 - adapterIdLength - dataIdLength];
		final byte[] adapterId = new byte[adapterIdLength];
		final byte[] dataId = new byte[dataIdLength];
		buf.get(indexId);
		buf.get(adapterId);
		buf.get(dataId);
		return new GeowaveRowId(
				indexId,
				dataId,
				adapterId,
				numberOfDuplicates);
	}

	@SuppressFBWarnings(value = "DLS_DEAD_LOCAL_STORE", justification = "i is part of loop condition")
	@Override
	protected CloseableIterator<Object> getEntryRows(
			final PrimaryIndex index,
			final AdapterStore adapterStore,
			final List<ByteArrayId> dataIds,
			final DataAdapter<?> adapter,
			final ScanCallback<Object> scanCallback,
			final DedupeFilter dedupeFilter,
			final String[] authorizations,
			boolean delete ) {

		try {

			final ScannerBase scanner = accumuloOperations.createScanner(
					index.getId().getString(),
					authorizations);
			final DifferingFieldVisibilityEntryCount visibilityCount = DifferingFieldVisibilityEntryCount
					.getVisibilityCounts(
							index,
							Collections.singletonList(adapter.getAdapterId()),
							statisticsStore,
							authorizations);
			scanner.fetchColumnFamily(new Text(
					adapter.getAdapterId().getBytes()));
			if (visibilityCount.isAnyEntryDifferingFieldVisiblity()) {
				final IteratorSetting rowIteratorSettings = new IteratorSetting(
						SingleEntryFilterIterator.WHOLE_ROW_ITERATOR_PRIORITY,
						SingleEntryFilterIterator.WHOLE_ROW_ITERATOR_NAME,
						WholeRowIterator.class);
				scanner.addScanIterator(rowIteratorSettings);

			}
			final IteratorSetting filterIteratorSettings = new IteratorSetting(
					SingleEntryFilterIterator.ENTRY_FILTER_ITERATOR_PRIORITY,
					SingleEntryFilterIterator.ENTRY_FILTER_ITERATOR_NAME,
					SingleEntryFilterIterator.class);

			filterIteratorSettings.addOption(
					SingleEntryFilterIterator.ADAPTER_ID,
					ByteArrayUtils.byteArrayToString(adapter.getAdapterId().getBytes()));

			filterIteratorSettings.addOption(
					SingleEntryFilterIterator.WHOLE_ROW_ENCODED_KEY,
					Boolean.toString(visibilityCount.isAnyEntryDifferingFieldVisiblity()));
			filterIteratorSettings.addOption(
					SingleEntryFilterIterator.DATA_IDS,
					SingleEntryFilterIterator.encodeIDs(dataIds));
			scanner.addScanIterator(filterIteratorSettings);

			return new CloseableIteratorWrapper<Object>(
					new ScannerClosableWrapper(
							scanner),
					new AccumuloEntryIteratorWrapper(
							visibilityCount.isAnyEntryDifferingFieldVisiblity(),
							adapterStore,
							index,
							scanner.iterator(),
							dedupeFilter,
							scanCallback));

		}
		catch (final TableNotFoundException e) {
			LOGGER.warn(
					"Unable to query table '" + index.getId().getString() + "'.  Table does not exist.",
					e);
		}

		return null;
	}

	@Override
	protected List<ByteArrayId> getAltIndexRowIds(
			final String tableName,
			final List<ByteArrayId> dataIds,
			final ByteArrayId adapterId,
			final String... authorizations ) {

		final List<ByteArrayId> result = new ArrayList<ByteArrayId>();
		try {
			if (accumuloOptions.isUseAltIndex() && accumuloOperations.tableExists(tableName)) {
				ScannerBase scanner = null;
				for (final ByteArrayId dataId : dataIds) {
					try {
						scanner = accumuloOperations.createScanner(
								tableName,
								authorizations);

						((Scanner) scanner).setRange(Range.exact(new Text(
								dataId.getBytes())));

						scanner.fetchColumnFamily(new Text(
								adapterId.getBytes()));

						final Iterator<Map.Entry<Key, Value>> iterator = scanner.iterator();
						while (iterator.hasNext()) {
							final byte[] cq = iterator.next().getKey().getColumnQualifierData().getBackingArray();
							result.add(SecondaryIndexUtils.getPrimaryRowId(cq));
						}
					}
					catch (final TableNotFoundException e) {
						LOGGER.warn(
								"Unable to query table '" + tableName + "'.  Table does not exist.",
								e);
					}
					finally {
						if (scanner != null) {
							scanner.close();
						}
					}
				}
			}
		}
		catch (final IOException e) {
			LOGGER.error("Exception checking for table " + tableName + ": " + e);
		}

		return result;
	}

	@Override
	protected boolean deleteAll(
			final String tableName,
			final String columnFamily,
			final String... additionalAuthorizations ) {
		BatchDeleter deleter = null;
		try {
			deleter = accumuloOperations.createBatchDeleter(
					tableName,
					additionalAuthorizations);

			deleter.setRanges(Arrays.asList(new Range()));
			deleter.fetchColumnFamily(new Text(
					columnFamily));
			deleter.delete();
			return true;
		}
		catch (final TableNotFoundException | MutationsRejectedException e) {
			LOGGER.warn(
					"Unable to delete row from table [" + tableName + "].",
					e);
			return false;
		}
		finally {
			if (deleter != null) {
				deleter.close();
			}
		}

	}

	private static class ClosableBatchDeleter implements
			Closeable
	{
		private final BatchDeleter deleter;

		public ClosableBatchDeleter(
				final BatchDeleter deleter ) {
			this.deleter = deleter;
		}

		@Override
		public void close() {
			deleter.close();
		}

		public BatchDeleter getDeleter() {
			return deleter;
		}
	}

	@Override
	protected Closeable createIndexDeleter(
			final String indexTableName,
			final String[] authorizations )
			throws Exception {
		return new ClosableBatchDeleter(
				accumuloOperations.createBatchDeleter(
						indexTableName,
						authorizations));
	}

	@Override
	protected void addToBatch(
			final Closeable deleter,
			final List<ByteArrayId> ids )
			throws Exception {
		final List<Range> rowRanges = new ArrayList<Range>();
		for (final ByteArrayId id : ids) {
			rowRanges.add(Range.exact(new Text(
					id.getBytes())));
		}
		if (deleter instanceof ClosableBatchDeleter) {
			final BatchDeleter batchDeleter = ((ClosableBatchDeleter) deleter).getDeleter();
			batchDeleter.setRanges(rowRanges);
			batchDeleter.delete();
		}
		else {
			LOGGER.error("Deleter incompatible with data store type");
		}
	}

	@Override
>>>>>>> c6386d90
	public List<InputSplit> getSplits(
			final DistributableQuery query,
			final QueryOptions queryOptions,
			final AdapterStore adapterStore,
			final DataStatisticsStore statsStore,
			final IndexStore indexStore,
			final Integer minSplits,
			final Integer maxSplits )
			throws IOException,
			InterruptedException {
		return splitsProvider.getSplits(
				accumuloOperations,
				query,
				queryOptions,
				adapterStore,
				statsStore,
				indexStore,
				indexMappingStore,
				minSplits,
				maxSplits);
	}
<<<<<<< HEAD
=======

	@Override
	public RecordReader<GeoWaveInputKey, ?> createRecordReader(
			final DistributableQuery query,
			final QueryOptions queryOptions,
			final AdapterStore adapterStore,
			final DataStatisticsStore statsStore,
			final IndexStore indexStore,
			final boolean isOutputWritable,
			final InputSplit inputSplit )
			throws IOException,
			InterruptedException {
		return new GeoWaveAccumuloRecordReader(
				query,
				queryOptions,
				isOutputWritable,
				adapterStore,
				accumuloOperations);
	}

	@Override
	public boolean delete(
			final QueryOptions queryOptions,
			final Query query ) {
		// Normal mass wipeout
		if (((query == null) || (query instanceof EverythingQuery)) && queryOptions.isAllAdapters()) {
			return deleteEverything();
		}

		// Delete by data ID works best the old way
		if (query instanceof DataIdQuery) {
			return super.delete(
					queryOptions,
					query);
		}

		// Clean up inputs
		final QueryOptions sanitizedQueryOptions = (queryOptions == null) ? new QueryOptions() : queryOptions;
		final Query sanitizedQuery = (query == null) ? new EverythingQuery() : query;

		// Get the index-adapter pairs
		MemoryAdapterStore tempAdapterStore;
		List<Pair<PrimaryIndex, List<DataAdapter<Object>>>> indexAdapterPairs;

		try {
			tempAdapterStore = new MemoryAdapterStore(
					sanitizedQueryOptions.getAdaptersArray(adapterStore));

			indexAdapterPairs = sanitizedQueryOptions.getAdaptersWithMinimalSetOfIndices(
					tempAdapterStore,
					indexMappingStore,
					indexStore);
		}
		catch (final IOException e1) {
			LOGGER.error(
					"Failed to resolve adapter or index for query",
					e1);

			return false;
		}

		// Setup the stats for update
		final DataStoreCallbackManager callbackCache = new DataStoreCallbackManager(
				statisticsStore,
				secondaryIndexDataStore,
				true);

		callbackCache.setPersistStats(accumuloOptions.isPersistDataStatistics());

		final DupTracker dupTracker = new DupTracker();

		// Get BatchDeleters for the query
		CloseableIterator<Object> deleteIt = getBatchDeleters(
				callbackCache,
				tempAdapterStore,
				indexAdapterPairs,
				sanitizedQueryOptions,
				sanitizedQuery,
				dupTracker);

		// Iterate through deleters
		while (deleteIt.hasNext()) {
			deleteIt.next();
		}

		try {
			deleteIt.close();
			callbackCache.close();
		}
		catch (IOException e) {
			LOGGER.error(
					"Failed to close delete iterator",
					e);
		}

		// Have to delete dups by data ID if any
		if (!dupTracker.dupCountMap.isEmpty()) {
			LOGGER.warn("Need to delete duplicates by data ID");
			int dupDataCount = 0;
			int dupFailCount = 0;
			boolean deleteByIdSuccess = true;

			for (ByteArrayId dataId : dupTracker.dupCountMap.keySet()) {
				if (!super.delete(
						new QueryOptions(),
						new DataIdQuery(
								dupTracker.idMap.get(dataId),
								dataId))) {
					deleteByIdSuccess = false;
					dupFailCount++;
				}
				else {
					dupDataCount++;
				}
			}

			if (deleteByIdSuccess) {
				LOGGER.warn("Deleted " + dupDataCount + " duplicates by data ID");
			}
			else {
				LOGGER.warn("Failed to delete " + dupFailCount + " duplicates by data ID");
			}
		}

		boolean countAggregation = (sanitizedQuery instanceof DataIdQuery ? false : true);

		// Count after the delete. Should always be zero
		int undeleted = getCount(
				indexAdapterPairs,
				sanitizedQueryOptions,
				sanitizedQuery,
				countAggregation);

		// Expected outcome
		if (undeleted == 0) {
			return true;
		}

		LOGGER.warn("Accumulo bulk delete failed to remove " + undeleted + " rows");

		// Fallback: delete duplicates via callback using base delete method
		return super.delete(
				queryOptions,
				query);
	}

	protected int getCount(
			List<Pair<PrimaryIndex, List<DataAdapter<Object>>>> indexAdapterPairs,
			final QueryOptions sanitizedQueryOptions,
			final Query sanitizedQuery,
			final boolean countAggregation ) {
		int count = 0;

		for (final Pair<PrimaryIndex, List<DataAdapter<Object>>> indexAdapterPair : indexAdapterPairs) {
			for (DataAdapter dataAdapter : indexAdapterPair.getRight()) {
				QueryOptions countOptions = new QueryOptions(
						sanitizedQueryOptions);
				if (countAggregation) {
					countOptions.setAggregation(
							new CountAggregation(),
							dataAdapter);
				}

				try (final CloseableIterator<Object> it = query(
						countOptions,
						sanitizedQuery)) {
					while (it.hasNext()) {
						if (countAggregation) {
							final CountResult result = ((CountResult) (it.next()));
							if (result != null) {
								count += result.getCount();
							}
						}
						else {
							it.next();
							count++;
						}
					}

					it.close();
				}
				catch (final Exception e) {
					LOGGER.warn(
							"Error running count aggregation",
							e);
					return count;
				}
			}
		}

		return count;
	}

	protected <T> CloseableIterator<T> getBatchDeleters(
			final DataStoreCallbackManager callbackCache,
			final MemoryAdapterStore tempAdapterStore,
			final List<Pair<PrimaryIndex, List<DataAdapter<Object>>>> indexAdapterPairs,
			final QueryOptions sanitizedQueryOptions,
			final Query sanitizedQuery,
			final DupTracker dupTracker ) {
		final boolean DELETE = true; // for readability
		final List<CloseableIterator<Object>> results = new ArrayList<CloseableIterator<Object>>();

		for (final Pair<PrimaryIndex, List<DataAdapter<Object>>> indexAdapterPair : indexAdapterPairs) {
			final List<ByteArrayId> adapterIdsToQuery = new ArrayList<>();
			for (final DataAdapter<Object> adapter : indexAdapterPair.getRight()) {

				// Add scan callback for bookkeeping
				final ScanCallback<Object> callback = new ScanCallback<Object>() {
					@Override
					public void entryScanned(
							final DataStoreEntryInfo entryInfo,
							final Object entry ) {
						updateDupCounts(
								dupTracker,
								adapter.getAdapterId(),
								entryInfo);

						callbackCache.getDeleteCallback(
								(WritableDataAdapter<Object>) adapter,
								indexAdapterPair.getLeft()).entryDeleted(
								entryInfo,
								entry);
					}
				};

				sanitizedQueryOptions.setScanCallback(callback);

				if (sanitizedQuery instanceof RowIdQuery) {
					sanitizedQueryOptions.setLimit(-1);
					results.add(queryRowIds(
							adapter,
							indexAdapterPair.getLeft(),
							((RowIdQuery) sanitizedQuery).getRowIds(),
							null,
							sanitizedQueryOptions,
							tempAdapterStore,
							DELETE));
					continue;
				}
				else if (sanitizedQuery instanceof PrefixIdQuery) {
					final PrefixIdQuery prefixIdQuery = (PrefixIdQuery) sanitizedQuery;
					results.add(queryRowPrefix(
							indexAdapterPair.getLeft(),
							prefixIdQuery.getRowPrefix(),
							sanitizedQueryOptions,
							tempAdapterStore,
							adapterIdsToQuery,
							DELETE));
					continue;
				}
				adapterIdsToQuery.add(adapter.getAdapterId());
			}
			// supports querying multiple adapters in a single index
			// in one query instance (one scanner) for efficiency
			if (adapterIdsToQuery.size() > 0) {
				results.add(queryConstraints(
						adapterIdsToQuery,
						indexAdapterPair.getLeft(),
						sanitizedQuery,
						null,
						sanitizedQueryOptions,
						tempAdapterStore,
						DELETE));
			}
		}

		return new CloseableIteratorWrapper<T>(
				new Closeable() {
					@Override
					public void close()
							throws IOException {
						for (final CloseableIterator<Object> result : results) {
							result.close();
						}
					}
				},
				Iterators.concat(new CastIterator<T>(
						results.iterator())));
	}

	protected void updateDupCounts(
			final DupTracker dupTracker,
			final ByteArrayId adapterId,
			DataStoreEntryInfo entryInfo ) {
		ByteArrayId dataId = new ByteArrayId(
				entryInfo.getDataId());

		for (ByteArrayId rowId : entryInfo.getRowIds()) {
			GeowaveRowId rowData = new GeowaveRowId(
					rowId.getBytes());
			int rowDups = rowData.getNumberOfDuplicates();

			if (rowDups > 0) {
				if (dupTracker.idMap.get(dataId) == null) {
					dupTracker.idMap.put(
							dataId,
							adapterId);
				}

				Integer mapDups = dupTracker.dupCountMap.get(dataId);

				if (mapDups == null) {
					dupTracker.dupCountMap.put(
							dataId,
							rowDups);
				}
				else if (mapDups == 1) {
					dupTracker.dupCountMap.remove(dataId);
				}
				else {
					dupTracker.dupCountMap.put(
							dataId,
							mapDups - 1);
				}
			}
		}

	}
>>>>>>> c6386d90
}<|MERGE_RESOLUTION|>--- conflicted
+++ resolved
@@ -11,73 +11,29 @@
 package mil.nga.giat.geowave.datastore.accumulo;
 
 import java.io.IOException;
-<<<<<<< HEAD
-=======
-import java.nio.ByteBuffer;
-import java.util.ArrayList;
-import java.util.Arrays;
-import java.util.Collections;
-import java.util.HashMap;
-import java.util.Iterator;
->>>>>>> c6386d90
 import java.util.List;
 
 import org.apache.accumulo.core.client.AccumuloException;
 import org.apache.accumulo.core.client.AccumuloSecurityException;
 import org.apache.accumulo.core.client.TableNotFoundException;
-<<<<<<< HEAD
 import org.apache.hadoop.mapreduce.InputSplit;
-import org.apache.log4j.Logger;
-=======
-import org.apache.accumulo.core.data.Key;
-import org.apache.accumulo.core.data.Range;
-import org.apache.accumulo.core.data.Value;
-import org.apache.accumulo.core.iterators.user.WholeRowIterator;
-import org.apache.commons.lang3.tuple.Pair;
-import org.apache.hadoop.io.Text;
-import org.apache.hadoop.mapreduce.InputSplit;
-import org.apache.hadoop.mapreduce.RecordReader;
 import org.slf4j.Logger;
 import org.slf4j.LoggerFactory;
-
-import com.google.common.collect.Iterators;
->>>>>>> c6386d90
 
 import mil.nga.giat.geowave.core.store.adapter.AdapterIndexMappingStore;
 import mil.nga.giat.geowave.core.store.adapter.AdapterStore;
 import mil.nga.giat.geowave.core.store.adapter.DataAdapter;
 import mil.nga.giat.geowave.core.store.adapter.RowMergingDataAdapter;
 import mil.nga.giat.geowave.core.store.adapter.statistics.DataStatisticsStore;
-<<<<<<< HEAD
 import mil.nga.giat.geowave.core.store.index.IndexStore;
 import mil.nga.giat.geowave.core.store.index.PrimaryIndex;
 import mil.nga.giat.geowave.core.store.metadata.AdapterIndexMappingStoreImpl;
 import mil.nga.giat.geowave.core.store.metadata.AdapterStoreImpl;
 import mil.nga.giat.geowave.core.store.metadata.DataStatisticsStoreImpl;
 import mil.nga.giat.geowave.core.store.metadata.IndexStoreImpl;
-import mil.nga.giat.geowave.core.store.query.DistributableQuery;
-=======
-import mil.nga.giat.geowave.core.store.adapter.statistics.DuplicateEntryCount;
-import mil.nga.giat.geowave.core.store.base.BaseDataStore;
-import mil.nga.giat.geowave.core.store.base.CastIterator;
-import mil.nga.giat.geowave.core.store.base.DataStoreCallbackManager;
-import mil.nga.giat.geowave.core.store.base.DataStoreEntryInfo;
-import mil.nga.giat.geowave.core.store.callback.IngestCallback;
-import mil.nga.giat.geowave.core.store.callback.ScanCallback;
-import mil.nga.giat.geowave.core.store.data.visibility.DifferingFieldVisibilityEntryCount;
-import mil.nga.giat.geowave.core.store.entities.GeowaveRowId;
-import mil.nga.giat.geowave.core.store.filter.DedupeFilter;
-import mil.nga.giat.geowave.core.store.index.IndexMetaDataSet;
-import mil.nga.giat.geowave.core.store.index.IndexStore;
-import mil.nga.giat.geowave.core.store.index.PrimaryIndex;
-import mil.nga.giat.geowave.core.store.index.SecondaryIndexUtils;
 import mil.nga.giat.geowave.core.store.memory.MemoryAdapterStore;
 import mil.nga.giat.geowave.core.store.query.DataIdQuery;
 import mil.nga.giat.geowave.core.store.query.DistributableQuery;
-import mil.nga.giat.geowave.core.store.query.EverythingQuery;
-import mil.nga.giat.geowave.core.store.query.PrefixIdQuery;
-import mil.nga.giat.geowave.core.store.query.Query;
->>>>>>> c6386d90
 import mil.nga.giat.geowave.core.store.query.QueryOptions;
 import mil.nga.giat.geowave.core.store.query.RowIdQuery;
 import mil.nga.giat.geowave.core.store.query.aggregate.CountAggregation;
@@ -86,24 +42,7 @@
 import mil.nga.giat.geowave.datastore.accumulo.cli.config.AccumuloOptions;
 import mil.nga.giat.geowave.datastore.accumulo.index.secondary.AccumuloSecondaryIndexDataStore;
 import mil.nga.giat.geowave.datastore.accumulo.mapreduce.AccumuloSplitsProvider;
-<<<<<<< HEAD
 import mil.nga.giat.geowave.datastore.accumulo.operations.AccumuloOperations;
-=======
-import mil.nga.giat.geowave.datastore.accumulo.mapreduce.GeoWaveAccumuloRecordReader;
-import mil.nga.giat.geowave.datastore.accumulo.metadata.AccumuloAdapterIndexMappingStore;
-import mil.nga.giat.geowave.datastore.accumulo.metadata.AccumuloAdapterStore;
-import mil.nga.giat.geowave.datastore.accumulo.metadata.AccumuloDataStatisticsStore;
-import mil.nga.giat.geowave.datastore.accumulo.metadata.AccumuloIndexStore;
-import mil.nga.giat.geowave.datastore.accumulo.operations.config.AccumuloOptions;
-import mil.nga.giat.geowave.datastore.accumulo.query.AccumuloConstraintsDelete;
-import mil.nga.giat.geowave.datastore.accumulo.query.AccumuloConstraintsQuery;
-import mil.nga.giat.geowave.datastore.accumulo.query.AccumuloRowIdsDelete;
-import mil.nga.giat.geowave.datastore.accumulo.query.AccumuloRowIdsQuery;
-import mil.nga.giat.geowave.datastore.accumulo.query.AccumuloRowPrefixDelete;
-import mil.nga.giat.geowave.datastore.accumulo.query.AccumuloRowPrefixQuery;
-import mil.nga.giat.geowave.datastore.accumulo.query.SingleEntryFilterIterator;
-import mil.nga.giat.geowave.datastore.accumulo.util.AccumuloEntryIteratorWrapper;
->>>>>>> c6386d90
 import mil.nga.giat.geowave.datastore.accumulo.util.AccumuloUtils;
 import mil.nga.giat.geowave.mapreduce.BaseMapReduceDataStore;
 
@@ -121,13 +60,7 @@
 public class AccumuloDataStore extends
 		BaseMapReduceDataStore
 {
-<<<<<<< HEAD
-	private final static Logger LOGGER = Logger.getLogger(AccumuloDataStore.class);
-=======
-	public final static String TYPE = "accumulo";
-
 	private final static Logger LOGGER = LoggerFactory.getLogger(AccumuloDataStore.class);
->>>>>>> c6386d90
 
 	private final AccumuloOperations accumuloOperations;
 	private final AccumuloOptions accumuloOptions;
@@ -246,482 +179,6 @@
 	}
 
 	@Override
-<<<<<<< HEAD
-=======
-	protected <T> void addAltIndexCallback(
-			final List<IngestCallback<T>> callbacks,
-			final String indexName,
-			final DataAdapter<T> adapter,
-			final ByteArrayId primaryIndexId ) {
-		try {
-			callbacks.add(new AltIndexCallback<T>(
-					indexName,
-					(WritableDataAdapter<T>) adapter,
-					primaryIndexId));
-
-		}
-		catch (final Exception e) {
-			LOGGER.error(
-					"Unable to create table table for alt index to  [" + indexName + "]",
-					e);
-		}
-	}
-
-	private class AltIndexCallback<T> implements
-			IngestCallback<T>
-	{
-		private final ByteArrayId EMPTY_VISIBILITY = new ByteArrayId(
-				new byte[0]);
-		private final ByteArrayId EMPTY_FIELD_ID = new ByteArrayId(
-				new byte[0]);
-		private final WritableDataAdapter<T> adapter;
-		private final String altIdxTableName;
-		private final ByteArrayId primaryIndexId;
-		private final ByteArrayId altIndexId;
-
-		public AltIndexCallback(
-				final String indexName,
-				final WritableDataAdapter<T> adapter,
-				final ByteArrayId primaryIndexId )
-				throws TableNotFoundException {
-			this.adapter = adapter;
-			altIdxTableName = indexName + ALT_INDEX_TABLE;
-			altIndexId = new ByteArrayId(
-					altIdxTableName);
-			this.primaryIndexId = primaryIndexId;
-			try {
-				if (accumuloOperations.tableExists(indexName)) {
-					if (!accumuloOperations.tableExists(altIdxTableName)) {
-						throw new TableNotFoundException(
-								altIdxTableName,
-								altIdxTableName,
-								"Requested alternate index table does not exist.");
-					}
-				}
-				else {
-					// index table does not exist yet
-					if (accumuloOperations.tableExists(altIdxTableName)) {
-						accumuloOperations.deleteTable(altIdxTableName);
-						LOGGER.warn("Deleting current alternate index table [" + altIdxTableName
-								+ "] as main table does not yet exist.");
-					}
-				}
-			}
-			catch (final IOException e) {
-				LOGGER.error("Exception checking for index " + indexName + ": " + e);
-			}
-		}
-
-		@Override
-		public void entryIngested(
-				final DataStoreEntryInfo entryInfo,
-				final T entry ) {
-			for (final ByteArrayId primaryIndexRowId : entryInfo.getRowIds()) {
-				final ByteArrayId dataId = adapter.getDataId(entry);
-				if ((dataId != null) && (dataId.getBytes() != null) && (dataId.getBytes().length > 0)) {
-					secondaryIndexDataStore.storeJoinEntry(
-							altIndexId,
-							dataId,
-							adapter.getAdapterId(),
-							EMPTY_FIELD_ID,
-							primaryIndexId,
-							primaryIndexRowId,
-							EMPTY_VISIBILITY);
-				}
-			}
-		}
-	}
-
-	@Override
-	protected CloseableIterator<Object> queryConstraints(
-			final List<ByteArrayId> adapterIdsToQuery,
-			final PrimaryIndex index,
-			final Query sanitizedQuery,
-			final DedupeFilter filter,
-			final QueryOptions sanitizedQueryOptions,
-			final AdapterStore tempAdapterStore,
-			boolean delete ) {
-		final AccumuloConstraintsQuery accumuloQuery;
-		if (delete) {
-			accumuloQuery = new AccumuloConstraintsDelete(
-					adapterIdsToQuery,
-					index,
-					sanitizedQuery,
-					filter,
-					sanitizedQueryOptions.getScanCallback(),
-					sanitizedQueryOptions.getAggregation(),
-					sanitizedQueryOptions.getFieldIdsAdapterPair(),
-					IndexMetaDataSet.getIndexMetadata(
-							index,
-							adapterIdsToQuery,
-							statisticsStore,
-							sanitizedQueryOptions.getAuthorizations()),
-					DuplicateEntryCount.getDuplicateCounts(
-							index,
-							adapterIdsToQuery,
-							statisticsStore,
-							sanitizedQueryOptions.getAuthorizations()),
-					DifferingFieldVisibilityEntryCount.getVisibilityCounts(
-							index,
-							adapterIdsToQuery,
-							statisticsStore,
-							sanitizedQueryOptions.getAuthorizations()),
-					sanitizedQueryOptions.getAuthorizations());
-		}
-		else {
-			accumuloQuery = new AccumuloConstraintsQuery(
-					adapterIdsToQuery,
-					index,
-					sanitizedQuery,
-					filter,
-					sanitizedQueryOptions.getScanCallback(),
-					sanitizedQueryOptions.getAggregation(),
-					sanitizedQueryOptions.getFieldIdsAdapterPair(),
-					IndexMetaDataSet.getIndexMetadata(
-							index,
-							adapterIdsToQuery,
-							statisticsStore,
-							sanitizedQueryOptions.getAuthorizations()),
-					DuplicateEntryCount.getDuplicateCounts(
-							index,
-							adapterIdsToQuery,
-							statisticsStore,
-							sanitizedQueryOptions.getAuthorizations()),
-					DifferingFieldVisibilityEntryCount.getVisibilityCounts(
-							index,
-							adapterIdsToQuery,
-							statisticsStore,
-							sanitizedQueryOptions.getAuthorizations()),
-					sanitizedQueryOptions.getAuthorizations());
-		}
-		return accumuloQuery.query(
-				accumuloOperations,
-				tempAdapterStore,
-				sanitizedQueryOptions.getMaxResolutionSubsamplingPerDimension(),
-				sanitizedQueryOptions.getLimit());
-	}
-
-	@Override
-	protected CloseableIterator<Object> queryRowPrefix(
-			final PrimaryIndex index,
-			final ByteArrayId rowPrefix,
-			final QueryOptions sanitizedQueryOptions,
-			final AdapterStore tempAdapterStore,
-			final List<ByteArrayId> adapterIdsToQuery,
-			boolean delete ) {
-		final AccumuloRowPrefixQuery<Object> prefixQuery;
-		if (delete) {
-			prefixQuery = new AccumuloRowPrefixDelete<Object>(
-					index,
-					rowPrefix,
-					(ScanCallback<Object>) sanitizedQueryOptions.getScanCallback(),
-					sanitizedQueryOptions.getLimit(),
-					DifferingFieldVisibilityEntryCount.getVisibilityCounts(
-							index,
-							adapterIdsToQuery,
-							statisticsStore,
-							sanitizedQueryOptions.getAuthorizations()),
-					sanitizedQueryOptions.getAuthorizations());
-		}
-		else {
-			prefixQuery = new AccumuloRowPrefixQuery<Object>(
-					index,
-					rowPrefix,
-					(ScanCallback<Object>) sanitizedQueryOptions.getScanCallback(),
-					sanitizedQueryOptions.getLimit(),
-					DifferingFieldVisibilityEntryCount.getVisibilityCounts(
-							index,
-							adapterIdsToQuery,
-							statisticsStore,
-							sanitizedQueryOptions.getAuthorizations()),
-					sanitizedQueryOptions.getAuthorizations());
-		}
-		return prefixQuery.query(
-				accumuloOperations,
-				sanitizedQueryOptions.getMaxResolutionSubsamplingPerDimension(),
-				tempAdapterStore);
-	}
-
-	@Override
-	protected CloseableIterator<Object> queryRowIds(
-			final DataAdapter<Object> adapter,
-			final PrimaryIndex index,
-			final List<ByteArrayId> rowIds,
-			final DedupeFilter filter,
-			final QueryOptions sanitizedQueryOptions,
-			final AdapterStore tempAdapterStore,
-			boolean delete ) {
-		final AccumuloRowIdsQuery<Object> q;
-		if (delete) {
-			q = new AccumuloRowIdsDelete<Object>(
-					adapter,
-					index,
-					rowIds,
-					(ScanCallback<Object>) sanitizedQueryOptions.getScanCallback(),
-					filter,
-					sanitizedQueryOptions.getAuthorizations());
-		}
-		else {
-			q = new AccumuloRowIdsQuery<Object>(
-					adapter,
-					index,
-					rowIds,
-					(ScanCallback<Object>) sanitizedQueryOptions.getScanCallback(),
-					filter,
-					sanitizedQueryOptions.getAuthorizations());
-		}
-		return q.query(
-				accumuloOperations,
-				tempAdapterStore,
-				sanitizedQueryOptions.getMaxResolutionSubsamplingPerDimension(),
-				sanitizedQueryOptions.getLimit());
-	}
-
-	protected static byte[] getRowIdBytes(
-			final GeowaveRowId rowElements ) {
-		final ByteBuffer buf = ByteBuffer.allocate(12 + rowElements.getDataId().length
-				+ rowElements.getAdapterId().length + rowElements.getInsertionId().length);
-		buf.put(rowElements.getInsertionId());
-		buf.put(rowElements.getAdapterId());
-		buf.put(rowElements.getDataId());
-		buf.putInt(rowElements.getAdapterId().length);
-		buf.putInt(rowElements.getDataId().length);
-		buf.putInt(rowElements.getNumberOfDuplicates());
-		return buf.array();
-	}
-
-	protected static GeowaveRowId getRowIdObject(
-			final byte[] row ) {
-		final byte[] metadata = Arrays.copyOfRange(
-				row,
-				row.length - 12,
-				row.length);
-		final ByteBuffer metadataBuf = ByteBuffer.wrap(metadata);
-		final int adapterIdLength = metadataBuf.getInt();
-		final int dataIdLength = metadataBuf.getInt();
-		final int numberOfDuplicates = metadataBuf.getInt();
-
-		final ByteBuffer buf = ByteBuffer.wrap(
-				row,
-				0,
-				row.length - 12);
-		final byte[] indexId = new byte[row.length - 12 - adapterIdLength - dataIdLength];
-		final byte[] adapterId = new byte[adapterIdLength];
-		final byte[] dataId = new byte[dataIdLength];
-		buf.get(indexId);
-		buf.get(adapterId);
-		buf.get(dataId);
-		return new GeowaveRowId(
-				indexId,
-				dataId,
-				adapterId,
-				numberOfDuplicates);
-	}
-
-	@SuppressFBWarnings(value = "DLS_DEAD_LOCAL_STORE", justification = "i is part of loop condition")
-	@Override
-	protected CloseableIterator<Object> getEntryRows(
-			final PrimaryIndex index,
-			final AdapterStore adapterStore,
-			final List<ByteArrayId> dataIds,
-			final DataAdapter<?> adapter,
-			final ScanCallback<Object> scanCallback,
-			final DedupeFilter dedupeFilter,
-			final String[] authorizations,
-			boolean delete ) {
-
-		try {
-
-			final ScannerBase scanner = accumuloOperations.createScanner(
-					index.getId().getString(),
-					authorizations);
-			final DifferingFieldVisibilityEntryCount visibilityCount = DifferingFieldVisibilityEntryCount
-					.getVisibilityCounts(
-							index,
-							Collections.singletonList(adapter.getAdapterId()),
-							statisticsStore,
-							authorizations);
-			scanner.fetchColumnFamily(new Text(
-					adapter.getAdapterId().getBytes()));
-			if (visibilityCount.isAnyEntryDifferingFieldVisiblity()) {
-				final IteratorSetting rowIteratorSettings = new IteratorSetting(
-						SingleEntryFilterIterator.WHOLE_ROW_ITERATOR_PRIORITY,
-						SingleEntryFilterIterator.WHOLE_ROW_ITERATOR_NAME,
-						WholeRowIterator.class);
-				scanner.addScanIterator(rowIteratorSettings);
-
-			}
-			final IteratorSetting filterIteratorSettings = new IteratorSetting(
-					SingleEntryFilterIterator.ENTRY_FILTER_ITERATOR_PRIORITY,
-					SingleEntryFilterIterator.ENTRY_FILTER_ITERATOR_NAME,
-					SingleEntryFilterIterator.class);
-
-			filterIteratorSettings.addOption(
-					SingleEntryFilterIterator.ADAPTER_ID,
-					ByteArrayUtils.byteArrayToString(adapter.getAdapterId().getBytes()));
-
-			filterIteratorSettings.addOption(
-					SingleEntryFilterIterator.WHOLE_ROW_ENCODED_KEY,
-					Boolean.toString(visibilityCount.isAnyEntryDifferingFieldVisiblity()));
-			filterIteratorSettings.addOption(
-					SingleEntryFilterIterator.DATA_IDS,
-					SingleEntryFilterIterator.encodeIDs(dataIds));
-			scanner.addScanIterator(filterIteratorSettings);
-
-			return new CloseableIteratorWrapper<Object>(
-					new ScannerClosableWrapper(
-							scanner),
-					new AccumuloEntryIteratorWrapper(
-							visibilityCount.isAnyEntryDifferingFieldVisiblity(),
-							adapterStore,
-							index,
-							scanner.iterator(),
-							dedupeFilter,
-							scanCallback));
-
-		}
-		catch (final TableNotFoundException e) {
-			LOGGER.warn(
-					"Unable to query table '" + index.getId().getString() + "'.  Table does not exist.",
-					e);
-		}
-
-		return null;
-	}
-
-	@Override
-	protected List<ByteArrayId> getAltIndexRowIds(
-			final String tableName,
-			final List<ByteArrayId> dataIds,
-			final ByteArrayId adapterId,
-			final String... authorizations ) {
-
-		final List<ByteArrayId> result = new ArrayList<ByteArrayId>();
-		try {
-			if (accumuloOptions.isUseAltIndex() && accumuloOperations.tableExists(tableName)) {
-				ScannerBase scanner = null;
-				for (final ByteArrayId dataId : dataIds) {
-					try {
-						scanner = accumuloOperations.createScanner(
-								tableName,
-								authorizations);
-
-						((Scanner) scanner).setRange(Range.exact(new Text(
-								dataId.getBytes())));
-
-						scanner.fetchColumnFamily(new Text(
-								adapterId.getBytes()));
-
-						final Iterator<Map.Entry<Key, Value>> iterator = scanner.iterator();
-						while (iterator.hasNext()) {
-							final byte[] cq = iterator.next().getKey().getColumnQualifierData().getBackingArray();
-							result.add(SecondaryIndexUtils.getPrimaryRowId(cq));
-						}
-					}
-					catch (final TableNotFoundException e) {
-						LOGGER.warn(
-								"Unable to query table '" + tableName + "'.  Table does not exist.",
-								e);
-					}
-					finally {
-						if (scanner != null) {
-							scanner.close();
-						}
-					}
-				}
-			}
-		}
-		catch (final IOException e) {
-			LOGGER.error("Exception checking for table " + tableName + ": " + e);
-		}
-
-		return result;
-	}
-
-	@Override
-	protected boolean deleteAll(
-			final String tableName,
-			final String columnFamily,
-			final String... additionalAuthorizations ) {
-		BatchDeleter deleter = null;
-		try {
-			deleter = accumuloOperations.createBatchDeleter(
-					tableName,
-					additionalAuthorizations);
-
-			deleter.setRanges(Arrays.asList(new Range()));
-			deleter.fetchColumnFamily(new Text(
-					columnFamily));
-			deleter.delete();
-			return true;
-		}
-		catch (final TableNotFoundException | MutationsRejectedException e) {
-			LOGGER.warn(
-					"Unable to delete row from table [" + tableName + "].",
-					e);
-			return false;
-		}
-		finally {
-			if (deleter != null) {
-				deleter.close();
-			}
-		}
-
-	}
-
-	private static class ClosableBatchDeleter implements
-			Closeable
-	{
-		private final BatchDeleter deleter;
-
-		public ClosableBatchDeleter(
-				final BatchDeleter deleter ) {
-			this.deleter = deleter;
-		}
-
-		@Override
-		public void close() {
-			deleter.close();
-		}
-
-		public BatchDeleter getDeleter() {
-			return deleter;
-		}
-	}
-
-	@Override
-	protected Closeable createIndexDeleter(
-			final String indexTableName,
-			final String[] authorizations )
-			throws Exception {
-		return new ClosableBatchDeleter(
-				accumuloOperations.createBatchDeleter(
-						indexTableName,
-						authorizations));
-	}
-
-	@Override
-	protected void addToBatch(
-			final Closeable deleter,
-			final List<ByteArrayId> ids )
-			throws Exception {
-		final List<Range> rowRanges = new ArrayList<Range>();
-		for (final ByteArrayId id : ids) {
-			rowRanges.add(Range.exact(new Text(
-					id.getBytes())));
-		}
-		if (deleter instanceof ClosableBatchDeleter) {
-			final BatchDeleter batchDeleter = ((ClosableBatchDeleter) deleter).getDeleter();
-			batchDeleter.setRanges(rowRanges);
-			batchDeleter.delete();
-		}
-		else {
-			LOGGER.error("Deleter incompatible with data store type");
-		}
-	}
-
-	@Override
->>>>>>> c6386d90
 	public List<InputSplit> getSplits(
 			final DistributableQuery query,
 			final QueryOptions queryOptions,
@@ -743,27 +200,6 @@
 				minSplits,
 				maxSplits);
 	}
-<<<<<<< HEAD
-=======
-
-	@Override
-	public RecordReader<GeoWaveInputKey, ?> createRecordReader(
-			final DistributableQuery query,
-			final QueryOptions queryOptions,
-			final AdapterStore adapterStore,
-			final DataStatisticsStore statsStore,
-			final IndexStore indexStore,
-			final boolean isOutputWritable,
-			final InputSplit inputSplit )
-			throws IOException,
-			InterruptedException {
-		return new GeoWaveAccumuloRecordReader(
-				query,
-				queryOptions,
-				isOutputWritable,
-				adapterStore,
-				accumuloOperations);
-	}
 
 	@Override
 	public boolean delete(
@@ -1064,5 +500,4 @@
 		}
 
 	}
->>>>>>> c6386d90
 }