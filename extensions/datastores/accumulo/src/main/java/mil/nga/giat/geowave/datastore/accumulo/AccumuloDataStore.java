--- conflicted
+++ resolved
@@ -6,6 +6,7 @@
 import java.nio.ByteBuffer;
 import java.util.ArrayList;
 import java.util.Arrays;
+import java.util.Collections;
 import java.util.Iterator;
 import java.util.List;
 import java.util.Map;
@@ -48,24 +49,14 @@
 import mil.nga.giat.geowave.core.store.adapter.RowMergingDataAdapter;
 import mil.nga.giat.geowave.core.store.adapter.WritableDataAdapter;
 import mil.nga.giat.geowave.core.store.adapter.statistics.DataStatisticsStore;
-<<<<<<< HEAD
-import mil.nga.giat.geowave.core.store.data.visibility.UniformVisibilityWriter;
-import mil.nga.giat.geowave.core.store.entities.GeowaveRowId;
-=======
 import mil.nga.giat.geowave.core.store.adapter.statistics.DuplicateEntryCount;
 import mil.nga.giat.geowave.core.store.data.visibility.DifferingFieldVisibilityEntryCount;
->>>>>>> 79824c17
+import mil.nga.giat.geowave.core.store.entities.GeowaveRowId;
 import mil.nga.giat.geowave.core.store.filter.DedupeFilter;
 import mil.nga.giat.geowave.core.store.index.IndexMetaDataSet;
 import mil.nga.giat.geowave.core.store.index.IndexStore;
 import mil.nga.giat.geowave.core.store.index.PrimaryIndex;
 import mil.nga.giat.geowave.core.store.index.SecondaryIndexDataStore;
-<<<<<<< HEAD
-import mil.nga.giat.geowave.core.store.memory.DataStoreUtils;
-=======
-import mil.nga.giat.geowave.core.store.memory.MemoryAdapterStore;
-import mil.nga.giat.geowave.core.store.query.DataIdQuery;
->>>>>>> 79824c17
 import mil.nga.giat.geowave.core.store.query.DistributableQuery;
 import mil.nga.giat.geowave.core.store.query.Query;
 import mil.nga.giat.geowave.core.store.query.QueryOptions;
@@ -189,16 +180,14 @@
 			final DataStoreOperations baseOperations,
 			final DataStoreOptions baseOptions,
 			final IngestCallback callback,
-			final Closeable closable,
-			final UniformVisibilityWriter unconstrainedVisibility ) {
+			final Closeable closable ) {
 		return new AccumuloIndexWriter(
 				adapter,
 				index,
 				accumuloOperations,
 				accumuloOptions,
 				callback,
-				closable,
-				DataStoreUtils.UNCONSTRAINED_VISIBILITY);
+				closable);
 	}
 
 	@Override
@@ -235,19 +224,7 @@
 					e);
 		}
 
-<<<<<<< HEAD
-	}
-=======
-			final IngestCallbackList<T> callbacksList = new IngestCallbackList<T>(
-					callbacks);
-			writers[i] = new AccumuloIndexWriter(
-					adapter,
-					index,
-					accumuloOperations,
-					accumuloOptions,
-					callbacksList,
-					callbacksList);
->>>>>>> 79824c17
+	}
 
 	@Override
 	protected <T> void addAltIndexCallback(
@@ -357,9 +334,20 @@
 				sanitizedQueryOptions.getScanCallback(),
 				sanitizedQueryOptions.getAggregation(),
 				sanitizedQueryOptions.getFieldIdsAdapterPair(),
-				composeMetaData(
+				IndexMetaDataSet.getIndexMetadata(
 						index,
 						adapterIdsToQuery,
+						statisticsStore,
+						sanitizedQueryOptions.getAuthorizations()),
+				DuplicateEntryCount.getDuplicateCounts(
+						index,
+						adapterIdsToQuery,
+						statisticsStore,
+						sanitizedQueryOptions.getAuthorizations()),
+				DifferingFieldVisibilityEntryCount.getVisibilityCounts(
+						index,
+						adapterIdsToQuery,
+						statisticsStore,
 						sanitizedQueryOptions.getAuthorizations()),
 				sanitizedQueryOptions.getAuthorizations());
 
@@ -371,140 +359,28 @@
 	}
 
 	@Override
-<<<<<<< HEAD
 	protected CloseableIterator<Object> queryRowPrefix(
 			final PrimaryIndex index,
 			final ByteArrayId rowPrefix,
 			final QueryOptions sanitizedQueryOptions,
-			final AdapterStore tempAdapterStore ) {
+			final AdapterStore tempAdapterStore,
+			final List<ByteArrayId> adapterIdsToQuery ) {
 		final AccumuloRowPrefixQuery<Object> prefixQuery = new AccumuloRowPrefixQuery<Object>(
 				index,
 				rowPrefix,
 				(ScanCallback<Object>) sanitizedQueryOptions.getScanCallback(),
 				sanitizedQueryOptions.getLimit(),
+				DifferingFieldVisibilityEntryCount.getVisibilityCounts(
+						index,
+						adapterIdsToQuery,
+						statisticsStore,
+						sanitizedQueryOptions.getAuthorizations()),
 				sanitizedQueryOptions.getAuthorizations());
 		return prefixQuery.query(
 				accumuloOperations,
 				sanitizedQueryOptions.getMaxResolutionSubsamplingPerDimension(),
 				tempAdapterStore);
 	}
-=======
-	public <T> CloseableIterator<T> query(
-			final QueryOptions queryOptions,
-			final Query query ) {
-		final List<CloseableIterator<Object>> results = new ArrayList<CloseableIterator<Object>>();
-		// all queries will use the same instance of the dedupe filter for
-		// client side filtering because the filter needs to be applied across
-		// indices
-		final QueryOptions sanitizedQueryOptions = (queryOptions == null) ? new QueryOptions() : queryOptions;
-		final Query sanitizedQuery = (query == null) ? new EverythingQuery() : query;
-
-		final DedupeFilter filter = new DedupeFilter();
-		MemoryAdapterStore tempAdapterStore;
-		try {
-			tempAdapterStore = new MemoryAdapterStore(
-					sanitizedQueryOptions.getAdaptersArray(adapterStore));
-
-			for (final Pair<PrimaryIndex, List<DataAdapter<Object>>> indexAdapterPair : sanitizedQueryOptions
-					.getAdaptersWithMinimalSetOfIndices(
-							tempAdapterStore,
-							indexMappingStore,
-							indexStore)) {
-				final List<ByteArrayId> adapterIdsToQuery = new ArrayList<>();
-				for (final DataAdapter<Object> adapter : indexAdapterPair.getRight()) {
-					if (sanitizedQuery instanceof RowIdQuery) {
-						final AccumuloRowIdsQuery<Object> q = new AccumuloRowIdsQuery<Object>(
-								adapter,
-								indexAdapterPair.getLeft(),
-								((RowIdQuery) sanitizedQuery).getRowIds(),
-								(ScanCallback<Object>) sanitizedQueryOptions.getScanCallback(),
-								filter,
-								sanitizedQueryOptions.getAuthorizations());
-
-						results.add(q.query(
-								accumuloOperations,
-								tempAdapterStore,
-								sanitizedQueryOptions.getMaxResolutionSubsamplingPerDimension(),
-								-1));
-						continue;
-					}
-					else if (sanitizedQuery instanceof DataIdQuery) {
-						final DataIdQuery idQuery = (DataIdQuery) sanitizedQuery;
-						if (idQuery.getAdapterId().equals(
-								adapter.getAdapterId())) {
-							results.add(getEntries(
-									indexAdapterPair.getLeft(),
-									idQuery.getDataIds(),
-									(DataAdapter<Object>) adapterStore.getAdapter(idQuery.getAdapterId()),
-									filter,
-									(ScanCallback<Object>) sanitizedQueryOptions.getScanCallback(),
-									sanitizedQueryOptions.getAuthorizations(),
-									sanitizedQueryOptions.getMaxResolutionSubsamplingPerDimension()));
-						}
-						continue;
-					}
-					else if (sanitizedQuery instanceof PrefixIdQuery) {
-						final PrefixIdQuery prefixIdQuery = (PrefixIdQuery) sanitizedQuery;
-						final AccumuloRowPrefixQuery<Object> prefixQuery = new AccumuloRowPrefixQuery<Object>(
-								indexAdapterPair.getLeft(),
-								prefixIdQuery.getRowPrefix(),
-								(ScanCallback<Object>) sanitizedQueryOptions.getScanCallback(),
-								sanitizedQueryOptions.getLimit(),
-								DifferingFieldVisibilityEntryCount.getVisibilityCounts(
-										indexAdapterPair.getLeft(),
-										adapterIdsToQuery,
-										statisticsStore,
-										sanitizedQueryOptions.getAuthorizations()),
-								sanitizedQueryOptions.getAuthorizations());
-						results.add(prefixQuery.query(
-								accumuloOperations,
-								sanitizedQueryOptions.getMaxResolutionSubsamplingPerDimension(),
-								tempAdapterStore));
-						continue;
-					}
-					adapterIdsToQuery.add(adapter.getAdapterId());
-				}
-				// supports querying multiple adapters in a single index
-				// in one query instance (one scanner) for efficiency
-				if (adapterIdsToQuery.size() > 0) {
-					AccumuloConstraintsQuery accumuloQuery;
-
-					accumuloQuery = new AccumuloConstraintsQuery(
-							adapterIdsToQuery,
-							indexAdapterPair.getLeft(),
-							sanitizedQuery,
-							filter,
-							sanitizedQueryOptions.getScanCallback(),
-							sanitizedQueryOptions.getAggregation(),
-							sanitizedQueryOptions.getFieldIdsAdapterPair(),
-							IndexMetaDataSet.getIndexMetadata(
-									indexAdapterPair.getLeft(),
-									adapterIdsToQuery,
-									statisticsStore,
-									sanitizedQueryOptions.getAuthorizations()),
-							DuplicateEntryCount.getDuplicateCounts(
-									indexAdapterPair.getLeft(),
-									adapterIdsToQuery,
-									statisticsStore,
-									queryOptions.getAuthorizations()),
-							DifferingFieldVisibilityEntryCount.getVisibilityCounts(
-									indexAdapterPair.getLeft(),
-									adapterIdsToQuery,
-									statisticsStore,
-									sanitizedQueryOptions.getAuthorizations()),
-							sanitizedQueryOptions.getAuthorizations());
-
-					results.add(accumuloQuery.query(
-							accumuloOperations,
-							tempAdapterStore,
-							sanitizedQueryOptions.getMaxResolutionSubsamplingPerDimension(),
-							sanitizedQueryOptions.getLimit()));
-				}
-			}
-
-		}
-		catch (final IOException e1)
->>>>>>> 79824c17
 
 	@Override
 	protected CloseableIterator<Object> queryRowIds(
@@ -570,63 +446,6 @@
 				numberOfDuplicates);
 	}
 
-<<<<<<< HEAD
-=======
-	@SuppressWarnings("unchecked")
-	private CloseableIterator<Object> getEntries(
-			final PrimaryIndex index,
-			final List<ByteArrayId> dataIds,
-			final DataAdapter<Object> adapter,
-			final DedupeFilter dedupeFilter,
-			final ScanCallback<Object> callback,
-			final String[] authorizations,
-			final double[] maxResolutionSubsamplingPerDimension )
-			throws IOException {
-		final String altIdxTableName = index.getId().getString() + AccumuloUtils.ALT_INDEX_TABLE;
-
-		MemoryAdapterStore tempAdapterStore;
-
-		tempAdapterStore = new MemoryAdapterStore(
-				new DataAdapter[] {
-					adapter
-				});
-
-		if (accumuloOptions.isUseAltIndex() && accumuloOperations.tableExists(altIdxTableName)) {
-			final List<ByteArrayId> rowIds = getAltIndexRowIds(
-					altIdxTableName,
-					dataIds,
-					adapter.getAdapterId());
-
-			if (rowIds.size() > 0) {
-				final AccumuloRowIdsQuery<Object> q = new AccumuloRowIdsQuery<Object>(
-						adapter,
-						index,
-						rowIds,
-						callback,
-						dedupeFilter,
-						authorizations);
-
-				return q.query(
-						accumuloOperations,
-						tempAdapterStore,
-						maxResolutionSubsamplingPerDimension,
-						-1);
-			}
-		}
-		else {
-			return getEntryRows(
-					index,
-					tempAdapterStore,
-					dataIds,
-					adapter,
-					callback,
-					dedupeFilter,
-					authorizations);
-		}
-		return new CloseableIterator.Empty();
-	}
-
->>>>>>> 79824c17
 	@SuppressFBWarnings(value = "DLS_DEAD_LOCAL_STORE", justification = "i is part of loop condition")
 	@Override
 	protected CloseableIterator<Object> getEntryRows(
@@ -679,12 +498,8 @@
 			return new CloseableIteratorWrapper<Object>(
 					new ScannerClosableWrapper(
 							scanner),
-<<<<<<< HEAD
 					new AccumuloEntryIteratorWrapper(
-=======
-					new EntryIteratorWrapper(
 							visibilityCount.isAnyEntryDifferingFieldVisiblity(),
->>>>>>> 79824c17
 							adapterStore,
 							index,
 							scanner.iterator(),
@@ -705,86 +520,10 @@
 	protected List<ByteArrayId> getAltIndexRowIds(
 			final String tableName,
 			final List<ByteArrayId> dataIds,
-<<<<<<< HEAD
 			final ByteArrayId adapterId,
 			final String... authorizations ) {
 
 		final List<ByteArrayId> result = new ArrayList<ByteArrayId>();
-=======
-			final ByteArrayId adapterId ) {
-
-		final List<ByteArrayId> result = new ArrayList<ByteArrayId>();
-		if (accumuloOptions.isUseAltIndex() && accumuloOperations.tableExists(tableName)) {
-			ScannerBase scanner = null;
-			for (final ByteArrayId dataId : dataIds) {
-				try {
-					scanner = accumuloOperations.createScanner(tableName);
-
-					((Scanner) scanner).setRange(Range.exact(new Text(
-							dataId.getBytes())));
-
-					scanner.fetchColumnFamily(new Text(
-							adapterId.getBytes()));
-
-					final Iterator<Map.Entry<Key, Value>> iterator = scanner.iterator();
-					while (iterator.hasNext()) {
-						result.add(new ByteArrayId(
-								iterator.next().getKey().getColumnQualifierData().getBackingArray()));
-					}
-				}
-				catch (final TableNotFoundException e) {
-					LOGGER.warn(
-							"Unable to query table '" + tableName + "'.  Table does not exist.",
-							e);
-				}
-				finally {
-					if (scanner != null) {
-						scanner.close();
-					}
-				}
-			}
-		}
-
-		return result;
-	}
-
-	@Override
-	public boolean delete(
-			final QueryOptions queryOptions,
-			final Query query ) {
-		if (((query == null) || (query instanceof EverythingQuery)) && queryOptions.isAllAdapters()) {
-			try {
-
-				// TODO These interfaces should all provide remove and removeAll
-				// capabilities instead of having to clear the
-				// AbstractPersistence's cache manually
-				((AbstractAccumuloPersistence) indexStore).clearCache();
-				((AbstractAccumuloPersistence) adapterStore).clearCache();
-				((AbstractAccumuloPersistence) statisticsStore).clearCache();
-				((AccumuloSecondaryIndexDataStore) secondaryIndexDataStore).clearCache();
-				((AbstractAccumuloPersistence) indexMappingStore).clearCache();
-
-				accumuloOperations.deleteAll();
-				return true;
-			}
-			catch (TableNotFoundException | AccumuloException | AccumuloSecurityException e) {
-				LOGGER.error(
-						"Unable to delete all tables",
-						e);
-
-			}
-			return false;
-		}
-
-		final AtomicBoolean aOk = new AtomicBoolean(
-				true);
-
-		// keep a list of adapters that have been queried, to only low an
-		// adapter to be queried
-		// once
-		final Set<ByteArrayId> queriedAdapters = new HashSet<ByteArrayId>();
-
->>>>>>> 79824c17
 		try {
 			if (accumuloOptions.isUseAltIndex() && accumuloOperations.tableExists(tableName)) {
 				ScannerBase scanner = null;
@@ -805,92 +544,6 @@
 							result.add(new ByteArrayId(
 									iterator.next().getKey().getColumnQualifierData().getBackingArray()));
 						}
-<<<<<<< HEAD
-=======
-					};
-
-					CloseableIterator<?> dataIt = null;
-					if (query instanceof RowIdQuery) {
-						final AccumuloRowIdsQuery<Object> q = new AccumuloRowIdsQuery<Object>(
-								adapter,
-								index,
-								((RowIdQuery) query).getRowIds(),
-								callback,
-								null,
-								queryOptions.getAuthorizations());
-
-						dataIt = q.query(
-								accumuloOperations,
-								adapterStore,
-								null,
-								-1);
-					}
-					else if (query instanceof DataIdQuery) {
-						final DataIdQuery idQuery = (DataIdQuery) query;
-						dataIt = getEntries(
-								index,
-								idQuery.getDataIds(),
-								adapter,
-								null,
-								callback,
-								queryOptions.getAuthorizations(),
-								null);
-					}
-					else if (query instanceof PrefixIdQuery) {
-						dataIt = new AccumuloRowPrefixQuery<Object>(
-								index,
-								((PrefixIdQuery) query).getRowPrefix(),
-								callback,
-								null,
-								DifferingFieldVisibilityEntryCount.getVisibilityCounts(
-										indexAdapterPair.getLeft(),
-										Collections.singletonList(adapter.getAdapterId()),
-										statisticsStore,
-										queryOptions.getAuthorizations()),
-								queryOptions.getAuthorizations()).query(
-								accumuloOperations,
-								null,
-								adapterStore);
-
-					}
-					else {
-						final List<ByteArrayId> adapterIds = Collections.singletonList(adapter.getAdapterId());
-						dataIt = new AccumuloConstraintsQuery(
-								adapterIds,
-								index,
-								query,
-								null,
-								callback,
-								null,
-								queryOptions.getFieldIdsAdapterPair(),
-								IndexMetaDataSet.getIndexMetadata(
-										indexAdapterPair.getLeft(),
-										adapterIds,
-										statisticsStore,
-										queryOptions.getAuthorizations()),
-								DuplicateEntryCount.getDuplicateCounts(
-										indexAdapterPair.getLeft(),
-										adapterIds,
-										statisticsStore,
-										queryOptions.getAuthorizations()),
-								DifferingFieldVisibilityEntryCount.getVisibilityCounts(
-										indexAdapterPair.getLeft(),
-										adapterIds,
-										statisticsStore,
-										queryOptions.getAuthorizations()),
-								queryOptions.getAuthorizations()).query(
-								accumuloOperations,
-								adapterStore,
-								null,
-								null);
-					}
-
-					while (dataIt.hasNext()) {
-						dataIt.next();
-					}
-					try {
-						dataIt.close();
->>>>>>> 79824c17
 					}
 					catch (final TableNotFoundException e) {
 						LOGGER.warn(
@@ -1035,23 +688,4 @@
 				adapterStore,
 				accumuloOperations);
 	}
-<<<<<<< HEAD
-=======
-
-	public IndexStore getIndexStore() {
-		return indexStore;
-	}
-
-	public AdapterStore getAdapterStore() {
-		return adapterStore;
-	}
-
-	public DataStatisticsStore getStatisticsStore() {
-		return statisticsStore;
-	}
-
-	public SecondaryIndexDataStore getSecondaryIndexDataStore() {
-		return secondaryIndexDataStore;
-	}
->>>>>>> 79824c17
 }