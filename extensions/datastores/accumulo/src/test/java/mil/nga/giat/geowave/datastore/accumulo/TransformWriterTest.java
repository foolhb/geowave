--- conflicted
+++ resolved
@@ -127,12 +127,7 @@
 
 	@Test
 	public void test()
-<<<<<<< HEAD
-			throws TableNotFoundException,
-			MutationsRejectedException {
-=======
 			throws TableNotFoundException {
->>>>>>> 67d8ab7a
 		final Writer w = operations.createWriter("test_table");
 		write(
 				w,
