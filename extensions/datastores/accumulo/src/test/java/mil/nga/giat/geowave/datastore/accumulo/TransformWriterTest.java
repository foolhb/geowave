package mil.nga.giat.geowave.datastore.accumulo;

import static org.junit.Assert.assertEquals;

import java.io.IOException;
import java.util.HashMap;
import java.util.Iterator;
import java.util.Map;
import java.util.Map.Entry;

import org.apache.accumulo.core.client.AccumuloException;
import org.apache.accumulo.core.client.AccumuloSecurityException;
import org.apache.accumulo.core.client.Connector;
import org.apache.accumulo.core.client.MutationsRejectedException;
import org.apache.accumulo.core.client.Scanner;
import org.apache.accumulo.core.client.TableNotFoundException;
import org.apache.accumulo.core.client.mock.MockInstance;
import org.apache.accumulo.core.client.security.tokens.PasswordToken;
import org.apache.accumulo.core.data.Key;
import org.apache.accumulo.core.data.Mutation;
import org.apache.accumulo.core.data.Value;
import org.apache.accumulo.core.security.ColumnVisibility;
import org.apache.hadoop.io.Text;
import org.junit.Before;
import org.junit.Test;

import mil.nga.giat.geowave.core.index.ByteArrayId;
import mil.nga.giat.geowave.core.index.StringUtils;
import mil.nga.giat.geowave.core.store.Writer;
import mil.nga.giat.geowave.datastore.accumulo.util.TransformerWriter;
import mil.nga.giat.geowave.datastore.accumulo.util.VisibilityTransformer;

public class TransformWriterTest
{
	private final MockInstance mockInstance = new MockInstance();
	private Connector mockConnector = null;
	private BasicAccumuloOperations operations;

	@Before
	public void setUp() {

		try {
			mockConnector = mockInstance.getConnector(
					"root",
					new PasswordToken(
							new byte[0]));

			operations = new BasicAccumuloOperations(
					mockConnector);
		}
		catch (AccumuloException | AccumuloSecurityException e) {
			e.printStackTrace();
		}

		operations.createTable(
				"test_table",
				true,
				true,
				null);
	}

	private void write(
<<<<<<< HEAD
			Writer writer,
			String id,
			String cf,
			String cq,
			String vis,
			String value )
			throws IOException {
		Mutation m = new Mutation(
=======
			final Writer writer,
			final String id,
			final String cf,
			final String cq,
			final String vis,
			final String value ) {
		final Mutation m = new Mutation(
>>>>>>> bc39cab4
				new Text(
						id.getBytes(StringUtils.GEOWAVE_CHAR_SET)));
		m.put(
				new Text(
						cf),
				new Text(
						cq),
				new ColumnVisibility(
						vis),
				new Value(
						value.getBytes(StringUtils.GEOWAVE_CHAR_SET)));
		writer.write(m);
	}

	private class Expect
	{
		byte[] id;
		int count;

		public Expect(
				final byte[] id,
				final int count ) {
			super();
			this.id = id;
			this.count = count;
		}

	}

	private void check(
			final Iterator<Entry<Key, Value>> it,
			final Expect... expectations ) {
		final Map<ByteArrayId, Integer> result = new HashMap<ByteArrayId, Integer>();

		while (it.hasNext()) {
			final Entry<Key, Value> entry = it.next();
			final ByteArrayId rowID = new ByteArrayId(
					entry.getKey().getRow().getBytes());
			result.put(
					rowID,
					Integer.valueOf(1 + (result.containsKey(rowID) ? result.get(
							rowID).intValue() : 0)));
		}
		int expectedCount = 0;
		for (final Expect e : expectations) {
			final ByteArrayId rowID = new ByteArrayId(
					e.id);
			expectedCount += (e.count > 0 ? 1 : 0);
			assertEquals(
					new Text(
							e.id).toString(),
					e.count,
					(result.containsKey(rowID) ? result.get(
							rowID).intValue() : 0));
		}
		assertEquals(
				result.size(),
				expectedCount);
	}

	@Test
	public void test()
			throws TableNotFoundException,
<<<<<<< HEAD
			MutationsRejectedException,
			IOException {
		Writer w = operations.createWriter("test_table");
=======
			MutationsRejectedException {
		final Writer w = operations.createWriter("test_table");
>>>>>>> bc39cab4
		write(
				w,
				"1234",
				"cf1",
				"cq1",
				"a&b",
				"123");
		write(
				w,
				"1234",
				"cf2",
				"cq2",
				"a&b",
				"123");
		write(
				w,
				"1235",
				"cf1",
				"cq1",
				"a&b",
				"123");
		write(
				w,
				"1235",
				"cf2",
				"cq2",
				"a&b",
				"123");
		w.close();

		Scanner scanner = operations.createScanner(
				"test_table",
				"a",
				"b");
		check(
				scanner.iterator(),
				new Expect(
						"1234".getBytes(StringUtils.GEOWAVE_CHAR_SET),
						2),
				new Expect(
						"1235".getBytes(StringUtils.GEOWAVE_CHAR_SET),
						2));
		scanner.close();

		scanner = operations.createScanner(
				"test_table",
				"a",
				"c");
		check(
				scanner.iterator(),
				new Expect(
						"1234".getBytes(StringUtils.GEOWAVE_CHAR_SET),
						0),
				new Expect(
						"1235".getBytes(StringUtils.GEOWAVE_CHAR_SET),
						0));
		scanner.close();

		final VisibilityTransformer transformer = new VisibilityTransformer(
				"b",
				"c");
		scanner = operations.createScanner(
				"test_table",
				"a",
				"b",
				"c");
		final TransformerWriter tw = new TransformerWriter(
				scanner,
				"test_table",
				operations,
				transformer);
		tw.transform();
		scanner.close();

		scanner = operations.createScanner(
				"test_table",
				"a",
				"c");
		check(
				scanner.iterator(),
				new Expect(
						"1234".getBytes(),
						2),
				new Expect(
						"1235".getBytes(),
						2));
		scanner.close();

		scanner = operations.createScanner(
				"test_table",
				"a",
				"b");
		check(
				scanner.iterator(),
				new Expect(
						"1234".getBytes(),
						0),
				new Expect(
						"1235".getBytes(),
						0));
		scanner.close();

	}
}<|MERGE_RESOLUTION|>--- conflicted
+++ resolved
@@ -2,7 +2,6 @@
 
 import static org.junit.Assert.assertEquals;
 
-import java.io.IOException;
 import java.util.HashMap;
 import java.util.Iterator;
 import java.util.Map;
@@ -11,7 +10,6 @@
 import org.apache.accumulo.core.client.AccumuloException;
 import org.apache.accumulo.core.client.AccumuloSecurityException;
 import org.apache.accumulo.core.client.Connector;
-import org.apache.accumulo.core.client.MutationsRejectedException;
 import org.apache.accumulo.core.client.Scanner;
 import org.apache.accumulo.core.client.TableNotFoundException;
 import org.apache.accumulo.core.client.mock.MockInstance;
@@ -60,16 +58,6 @@
 	}
 
 	private void write(
-<<<<<<< HEAD
-			Writer writer,
-			String id,
-			String cf,
-			String cq,
-			String vis,
-			String value )
-			throws IOException {
-		Mutation m = new Mutation(
-=======
 			final Writer writer,
 			final String id,
 			final String cf,
@@ -77,7 +65,6 @@
 			final String vis,
 			final String value ) {
 		final Mutation m = new Mutation(
->>>>>>> bc39cab4
 				new Text(
 						id.getBytes(StringUtils.GEOWAVE_CHAR_SET)));
 		m.put(
@@ -140,15 +127,8 @@
 
 	@Test
 	public void test()
-			throws TableNotFoundException,
-<<<<<<< HEAD
-			MutationsRejectedException,
-			IOException {
-		Writer w = operations.createWriter("test_table");
-=======
-			MutationsRejectedException {
+			throws TableNotFoundException {
 		final Writer w = operations.createWriter("test_table");
->>>>>>> bc39cab4
 		write(
 				w,
 				"1234",
