--- conflicted
+++ resolved
@@ -179,31 +179,13 @@
 			final String visibility,
 			final boolean clear ) {
 
-<<<<<<< HEAD
-		final ArrayList<String> args = new ArrayList<String>();
-		args.add("-" + ingestMethod);
-		args.add("-f");
-		args.add(ingestType);
-		args.add("-b");
-		args.add(baseDir.getAbsolutePath());
-		args.add("-" + GenericStoreCommandLineOptions.NAMESPACE_OPTION_KEY);
-		args.add(namespace);
-		args.add("-dim");
-		args.add(dimType);
+		// Ingest Formats
+		IngestFormatPluginOptions ingestFormatOptions = new IngestFormatPluginOptions();
+		ingestFormatOptions.selectPlugin(ingestType);
 		for (final Entry<String, String> e : additionalParams.entrySet()) {
 			args.add("-" + e.getKey());
 			args.add(e.getValue());
 		}
-
-		if ((visibility != null) && !visibility.isEmpty()) {
-			args.add("-v");
-			args.add(visibility);
-		}
-=======
-		// Ingest Formats
-		IngestFormatPluginOptions ingestFormatOptions = new IngestFormatPluginOptions();
-		ingestFormatOptions.selectPlugin(ingestType);
->>>>>>> bf52caff
 
 		// Indexes
 		IndexPluginOptions indexOption = new IndexPluginOptions();
