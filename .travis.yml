--- conflicted
+++ resolved
@@ -7,29 +7,17 @@
   matrix:
     # The first line of the matrix just builds docs (only on master) and runs unit tests
     # The rest skip the unit tests and run ITs only
-<<<<<<< HEAD
-    - NAME='UT and Publish Docs with Latest ASF Versions' STORE_TYPE='ACCUMULO'  ACCUMULO_VERSION='1.7.2'              ACCUMULO_API='1.7' HBASE_VERSION='1.2.3'             HADOOP_VERSION='2.7.3'             GEOTOOLS_VERSION='16.0'   GEOSERVER_VERSION='2.10.0' PLATFORM_VERSION='""'          BUILD_DOCS=true   IT_ONLY=false
-    - NAME='Accumulo IT on Latest ASF Versions' STORE_TYPE='ACCUMULO'  ACCUMULO_VERSION='1.7.2'              ACCUMULO_API='1.7' HBASE_VERSION='1.2.3'             HADOOP_VERSION='2.7.3'             GEOTOOLS_VERSION='16.0'   GEOSERVER_VERSION='2.10.0' PLATFORM_VERSION='""'          BUILD_DOCS=false  IT_ONLY=true
-    - NAME='HBase IT on Latest ASF Versions' STORE_TYPE='HBASE'     ACCUMULO_VERSION='1.7.2'              ACCUMULO_API='1.7' HBASE_VERSION='1.2.3'             HADOOP_VERSION='2.7.3'             GEOTOOLS_VERSION='16.0'   GEOSERVER_VERSION='2.10.0' PLATFORM_VERSION='""'          BUILD_DOCS=false  IT_ONLY=true
-    - NAME='Cassandra IT on Latest ASF Versions' STORE_TYPE='CASSANDRA'     ACCUMULO_VERSION='1.7.2'  ACCUMULO_API='1.7' HBASE_VERSION='1.2.3' HADOOP_VERSION='2.7.3' GEOTOOLS_VERSION='16.0'   GEOSERVER_VERSION='2.10.0' PLATFORM_VERSION='""' ADDITIONAL_ARGS='-P cassandra' BUILD_DOCS=false  IT_ONLY=true
-    - NAME='DynamoDB IT on Latest ASF Versions' STORE_TYPE='DYNAMODB'     ACCUMULO_VERSION='1.7.2'  ACCUMULO_API='1.7' HBASE_VERSION='1.2.3' HADOOP_VERSION='2.7.3' GEOTOOLS_VERSION='16.0'   GEOSERVER_VERSION='2.10.0' PLATFORM_VERSION='""' BUILD_DOCS=false  IT_ONLY=true
-    - NAME='Bigtable IT on Latest ASF Versions' STORE_TYPE='BIGTABLE'     ACCUMULO_VERSION='1.7.2'              ACCUMULO_API='1.7' HBASE_VERSION='1.2.3'             HADOOP_VERSION='2.7.3'             GEOTOOLS_VERSION='16.0'   GEOSERVER_VERSION='2.10.0' PLATFORM_VERSION='""'          BUILD_DOCS=false  IT_ONLY=true
-    - NAME='Accumulo IT on Latest CDH Versions' STORE_TYPE='ACCUMULO'  ACCUMULO_VERSION='1.7.2-cdh5.5.0'     ACCUMULO_API='1.7' HBASE_VERSION='1.2.0-cdh5.9.0'    HADOOP_VERSION='2.6.0-cdh5.9.0'    GEOTOOLS_VERSION='16.0'   GEOSERVER_VERSION='2.10.0' PLATFORM_VERSION='cloudera'    BUILD_DOCS=false  IT_ONLY=true
-    - NAME='Accumulo IT on Latest HDP Versions' STORE_TYPE='ACCUMULO'  ACCUMULO_VERSION='1.7.0.2.4.2.0-258'  ACCUMULO_API='1.7' HBASE_VERSION='1.1.2.2.4.2.0-258' HADOOP_VERSION='2.7.1.2.4.2.0-258' GEOTOOLS_VERSION='16.0'   GEOSERVER_VERSION='2.10.0' PLATFORM_VERSION='hortonworks' BUILD_DOCS=false  IT_ONLY=true
-    - NAME='Accumulo IT on Older ASF and GeoTools Versions' STORE_TYPE='ACCUMULO'  ACCUMULO_VERSION='1.6.5'              ACCUMULO_API='1.6' HBASE_VERSION='1.1.5'             HADOOP_VERSION='2.6.4'             GEOTOOLS_VERSION='15.2'   GEOSERVER_VERSION='2.9.2' PLATFORM_VERSION='""'          BUILD_DOCS=false  IT_ONLY=true	 
-    - NAME='HBase IT on Latest CDH Versions' STORE_TYPE='HBASE'     ACCUMULO_VERSION='1.7.2-cdh5.5.0'     ACCUMULO_API='1.7' HBASE_VERSION='1.2.0-cdh5.9.0'    HADOOP_VERSION='2.6.0-cdh5.9.0'    GEOTOOLS_VERSION='16.0'   GEOSERVER_VERSION='2.10.0' PLATFORM_VERSION='cloudera'    BUILD_DOCS=false  IT_ONLY=true
-    - NAME='HBase IT on Latest HDP Versions' STORE_TYPE='HBASE'     ACCUMULO_VERSION='1.7.0.2.4.2.0-258'  ACCUMULO_API='1.7' HBASE_VERSION='1.1.2.2.4.2.0-258' HADOOP_VERSION='2.7.1.2.4.2.0-258' GEOTOOLS_VERSION='16.0'   GEOSERVER_VERSION='2.10.0' PLATFORM_VERSION='hortonworks' BUILD_DOCS=false  IT_ONLY=true
-=======
     - NAME='UT and Publish Docs with Latest ASF Versions' MAVEN_PROFILES='""' BUILD_DOCS=true   IT_ONLY=false
     - NAME='Accumulo IT on Latest ASF Versions' MAVEN_PROFILES='accumulo-it' BUILD_DOCS=false  IT_ONLY=true
     - NAME='HBase IT on Latest ASF Versions' MAVEN_PROFILES='hbase-it' BUILD_DOCS=false  IT_ONLY=true
+    - NAME='Cassandra IT on Latest ASF Versions' MAVEN_PROFILES='cassandra-it' BUILD_DOCS=false  IT_ONLY=true
+    - NAME='DynamoDB IT on Latest ASF Versions' MAVEN_PROFILES='dynamodb-it' BUILD_DOCS=false  IT_ONLY=true
     - NAME='Bigtable IT on Latest ASF Versions' MAVEN_PROFILES='bigtable-it' BUILD_DOCS=false  IT_ONLY=true
     - NAME='Accumulo IT on Latest CDH Versions' MAVEN_PROFILES='accumulo-it,cloudera' BUILD_DOCS=false  IT_ONLY=true
     - NAME='Accumulo IT on Latest HDP Versions' MAVEN_PROFILES='accumulo-it,hortonworks' BUILD_DOCS=false  IT_ONLY=true
     - NAME='Accumulo IT on Older ASF and GeoTools Versions' MAVEN_PROFILES='accumulo-it,compatibility' BUILD_DOCS=false  IT_ONLY=true	 
     - NAME='HBase IT on Latest CDH Versions'  MAVEN_PROFILES='hbase-it,cloudera' BUILD_DOCS=false  IT_ONLY=true
     - NAME='HBase IT on Latest HDP Versions'  MAVEN_PROFILES='hbase-it,hortonworks' BUILD_DOCS=false  IT_ONLY=true
->>>>>>> e74581c8
   global:
     - secure: "TosKDl5mnt8UKeyWDg65i6cWENR7EorQbFPSvZ5ZfQfAaDAOeIN2OA/zxtRMELeYM82+n+GGXQOt0qPiYqyRlufYJJSUnWiwvI5gm3a8+f58atcU2R2bF9jd81bsL9jCS+JCQxAmzh8FCO6t7DJ4OdoMyMaIR7XjlSlsIJ97dd8="
     - secure: "IcwzKevdTSsKK9YERJ/LV81pfDe7Fx7qBxYcy43b0/emsioZJsJV5XSYHfFRIqceMkzp8LFBU8qiZR3cPZPKQoCjaG1QcwDeKQpyczIkMwzWzydhLR5dAzVETbQC9i2hH4sWjVVHW5WU6UUc3gCz5rPyIXFUYVUYxFeMWxHCe8w="
@@ -59,11 +47,7 @@
   - .utility/maven-coveralls-hack.sh
 after_success:
   - .utility/publish-docs.sh
-<<<<<<< HEAD
-  - cd test; mvn coveralls:report -Daccumulo.version=${ACCUMULO_VERSION} -Daccumulo.api=${ACCUMULO_API} -Dhbase.version=${HBASE_VERSION} -Dhadoop.version=${HADOOP_VERSION} -Dgeotools.version=${GEOTOOLS_VERSION} -Dgeoserver.version=${GEOSERVER_VERSION} -P ${PLATFORM_VERSION} ${ADDITIONAL_ARGS}
-=======
   - cd test; mvn coveralls:report -P ${MAVEN_PROFILES}
->>>>>>> e74581c8
 
 addons:
   apt_packages:
@@ -74,9 +58,5 @@
       description: Build submitted via Travis CI
     notification_email: GeoWave@nga.mil
     build_command_prepend: mvn clean
-<<<<<<< HEAD
-    build_command: mvn clean compile -Dfindbugs.skip -Daccumulo.version=${ACCUMULO_VERSION} -Daccumulo.api=${ACCUMULO_API} -Dhbase.version=${HBASE_VERSION} -Dgeotools.version=${GEOTOOLS_VERSION} -Dgeoserver.version=${GEOSERVER_VERSION} -DskipITs=true -DskipTests=true -Dformatter.skip=true -P ${PLATFORM_VERSION} ${ADDITIONAL_ARGS}
-=======
     build_command: mvn clean compile -Dfindbugs.skip -DskipTests=true -Dformatter.skip -P ${MAVEN_PROFILES}
->>>>>>> e74581c8
     branch_pattern: coverity_scan