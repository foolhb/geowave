--- conflicted
+++ resolved
@@ -4,14 +4,6 @@
   - oraclejdk7
 env:
   matrix:
-<<<<<<< HEAD
-    - ACCUMULO_VERSION='1.5.1'   HADOOP_VERSION='2.0.0-cdh4.7.0'     GEOTOOLS_VERSION='11.4'   GEOSERVER_VERSION='2.5.4'
-    - ACCUMULO_VERSION='1.6.0'   HADOOP_VERSION='2.0.0-cdh4.7.0'     GEOTOOLS_VERSION='11.4'   GEOSERVER_VERSION='2.5.4'
-    - ACCUMULO_VERSION='1.5.1'   HADOOP_VERSION='2.5.0-cdh5.2.0'     GEOTOOLS_VERSION='11.4'   GEOSERVER_VERSION='2.5.4'
-    - ACCUMULO_VERSION='1.6.0'   HADOOP_VERSION='2.5.0-cdh5.2.0'     GEOTOOLS_VERSION='11.4'   GEOSERVER_VERSION='2.5.4'
-    - ACCUMULO_VERSION='1.5.1'   HADOOP_VERSION='2.5.0-cdh5.2.0'     GEOTOOLS_VERSION='12.2'   GEOSERVER_VERSION='2.6.2'
-    - ACCUMULO_VERSION='1.6.0'   HADOOP_VERSION='2.5.0-cdh5.2.0'     GEOTOOLS_VERSION='12.2'   GEOSERVER_VERSION='2.6.2'
-=======
     - ACCUMULO_VERSION='1.5.1'   HADOOP_VERSION='2.0.0-cdh4.7.0'     GEOTOOLS_VERSION='11.4'   GEOSERVER_VERSION='2.5.4' PLATFORM_VERSION='cloudera'
     - ACCUMULO_VERSION='1.6.0'   HADOOP_VERSION='2.0.0-cdh4.7.0'     GEOTOOLS_VERSION='11.4'   GEOSERVER_VERSION='2.5.4' PLATFORM_VERSION='cloudera'
     - ACCUMULO_VERSION='1.5.1'   HADOOP_VERSION='2.5.0-cdh5.2.0'     GEOTOOLS_VERSION='11.4'   GEOSERVER_VERSION='2.5.4' PLATFORM_VERSION='cloudera'
@@ -20,7 +12,6 @@
     - ACCUMULO_VERSION='1.6.0'   HADOOP_VERSION='2.5.0-cdh5.2.0'     GEOTOOLS_VERSION='12.2'   GEOSERVER_VERSION='2.6.2' PLATFORM_VERSION='cloudera'
     - ACCUMULO_VERSION='1.6.2'   HADOOP_VERSION='2.6.0'              GEOTOOLS_VERSION='12.2'   GEOSERVER_VERSION='2.6.2' PLATFORM_VERSION='""'
     - ACCUMULO_VERSION='1.6.1'   HADOOP_VERSION='2.6.0.2.2.0.0-2041' GEOTOOLS_VERSION='12.2'   GEOSERVER_VERSION='2.6.2' PLATFORM_VERSION='hortonworks'
->>>>>>> fb59922b
   global:
     #github token
     - secure: "TosKDl5mnt8UKeyWDg65i6cWENR7EorQbFPSvZ5ZfQfAaDAOeIN2OA/zxtRMELeYM82+n+GGXQOt0qPiYqyRlufYJJSUnWiwvI5gm3a8+f58atcU2R2bF9jd81bsL9jCS+JCQxAmzh8FCO6t7DJ4OdoMyMaIR7XjlSlsIJ97dd8="
