--- conflicted
+++ resolved
@@ -68,14 +68,14 @@
 				accumuloOperations);
 	}
 
-<<<<<<< HEAD
 	public GeoWaveDataStore(
 			final AccumuloOperations accumuloOperations,
 			final AccumuloOptions accumuloOptions ) {
 		super(
 				accumuloOperations,
 				accumuloOptions);
-=======
+	}
+
 	@SuppressWarnings("unchecked")
 	public CloseableIterator<SimpleFeature> query(
 			final FeatureDataAdapter adapter,
@@ -136,7 +136,6 @@
 					}
 				},
 				Iterators.concat(results.iterator()));
->>>>>>> 6a3318af
 	}
 
 	public CloseableIterator<SimpleFeature> query(
