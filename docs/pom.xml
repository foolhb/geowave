<?xml version="1.0" encoding="UTF-8"?>
<project xmlns="http://maven.apache.org/POM/4.0.0" xmlns:xsi="http://www.w3.org/2001/XMLSchema-instance"
	xsi:schemaLocation="http://maven.apache.org/POM/4.0.0 http://maven.apache.org/xsd/maven-4.0.0.xsd">
	<modelVersion>4.0.0</modelVersion>

	<parent>
		<artifactId>geowave-parent</artifactId>
		<groupId>mil.nga.giat</groupId>
		<relativePath>../</relativePath>
		<version>0.9.3-SNAPSHOT</version>
	</parent>

	<artifactId>geowave-doc</artifactId>
	<name>GeoWave Documentation</name>
	<packaging>pom</packaging>

	<properties>
		<project.build.sourceEncoding>UTF-8</project.build.sourceEncoding>
		<asciidoctor.epub.version>1.5.0-alpha.4</asciidoctor.epub.version>
		<asciidoctor.maven.plugin.version>1.5.2.1</asciidoctor.maven.plugin.version>
		<asciidoctorj.pdf.version>1.5.0-alpha.7</asciidoctorj.pdf.version>
		<asciidoctor.pdf.version>1.5.0.alpha.7</asciidoctor.pdf.version>
		<jruby.version>1.7.20.1</jruby.version>
	</properties>

	<repositories>
		<repository>
			<id>rubygems-proxy-releases</id>
			<name>RubyGems.org Proxy (Releases)</name>
			<url>http://rubygems-proxy.torquebox.org/releases</url>
			<releases>
				<enabled>true</enabled>
			</releases>
			<snapshots>
				<enabled>false</enabled>
			</snapshots>
		</repository>
	</repositories>

	<dependencies>
		<dependency>
			<groupId>rubygems</groupId>
			<artifactId>asciidoctor-pdf</artifactId>
			<version>${asciidoctor.pdf.version}</version>
			<type>gem</type>
			<scope>provided</scope>
			<exclusions>
				<exclusion>
					<groupId>rubygems</groupId>
					<artifactId>asciidoctor</artifactId>
				</exclusion>
			</exclusions>
		</dependency>
	</dependencies>

<<<<<<< HEAD
    <build>
        <plugins>
        
        	<plugin>
                <groupId>org.codehaus.mojo</groupId>
                <artifactId>buildnumber-maven-plugin</artifactId>
                <version>1.3</version>
                <executions>
                    <execution>
                        <phase>validate</phase>
                        <goals>
                            <goal>create</goal>
                        </goals>
                    </execution>
                </executions>
            </plugin>
            
            <plugin>
                <artifactId>maven-resources-plugin</artifactId>
                <version>2.7</version>
                <executions>
                    <execution>
                        <id>copy-resources-userguide</id>
                        <phase>validate</phase>
                        <goals>
                            <goal>copy-resources</goal>
                        </goals>
                        <configuration>
                            <outputDirectory>${project.build.directory}/content/userguide</outputDirectory>
                            <resources>
                                <resource>
                                    <directory>${project.basedir}/content/userguide</directory>
                                    <filtering>true</filtering>
                                </resource>
                            </resources>
                            <nonFilteredFileExtensions>
                                <nonFilteredFileExtension>js</nonFilteredFileExtension>
                                <nonFilteredFileExtension>css</nonFilteredFileExtension>
                                <nonFilteredFileExtension>html</nonFilteredFileExtension>
                                <nonFilteredFileExtension>eot</nonFilteredFileExtension>
                                <nonFilteredFileExtension>svg</nonFilteredFileExtension>
                                <nonFilteredFileExtension>ttf</nonFilteredFileExtension>
                                <nonFilteredFileExtension>woff</nonFilteredFileExtension>
                            </nonFilteredFileExtensions>
                        </configuration>
                    </execution>
                </executions>
            </plugin>
            
            <plugin>
                <artifactId>maven-resources-plugin</artifactId>
                <version>2.7</version>
                <executions>
                    <execution>
                        <id>copy-resources-devguide</id>
                        <phase>validate</phase>
                        <goals>
                            <goal>copy-resources</goal>
                        </goals>
                        <configuration>
                            <outputDirectory>${project.build.directory}/content/devguide</outputDirectory>
                            <resources>
                                <resource>
                                    <directory>${project.basedir}/content/devguide</directory>
                                    <filtering>true</filtering>
                                </resource>
                            </resources>
                            <nonFilteredFileExtensions>
                                <nonFilteredFileExtension>js</nonFilteredFileExtension>
                                <nonFilteredFileExtension>css</nonFilteredFileExtension>
                                <nonFilteredFileExtension>html</nonFilteredFileExtension>
                                <nonFilteredFileExtension>eot</nonFilteredFileExtension>
                                <nonFilteredFileExtension>svg</nonFilteredFileExtension>
                                <nonFilteredFileExtension>ttf</nonFilteredFileExtension>
                                <nonFilteredFileExtension>woff</nonFilteredFileExtension>
                            </nonFilteredFileExtensions>
                        </configuration>
                    </execution>
                </executions>
            </plugin>
            
            <plugin>
                <artifactId>maven-resources-plugin</artifactId>
                <version>2.7</version>
                <executions>
                    <execution>
                        <id>copy-resources-quickstart</id>
                        <phase>validate</phase>
                        <goals>
                            <goal>copy-resources</goal>
                        </goals>
                        <configuration>
                            <outputDirectory>${project.build.directory}/content/quickstart</outputDirectory>
                            <resources>
                                <resource>
                                    <directory>${project.basedir}/content/quickstart</directory>
                                    <filtering>true</filtering>
                                </resource>
                            </resources>
                            <nonFilteredFileExtensions>
                                <nonFilteredFileExtension>js</nonFilteredFileExtension>
                                <nonFilteredFileExtension>css</nonFilteredFileExtension>
                                <nonFilteredFileExtension>html</nonFilteredFileExtension>
                                <nonFilteredFileExtension>eot</nonFilteredFileExtension>
                                <nonFilteredFileExtension>svg</nonFilteredFileExtension>
                                <nonFilteredFileExtension>ttf</nonFilteredFileExtension>
                                <nonFilteredFileExtension>woff</nonFilteredFileExtension>
                            </nonFilteredFileExtensions>
                        </configuration>
                    </execution>
                </executions>
            </plugin>
            
            <plugin>
                <artifactId>maven-resources-plugin</artifactId>
                <version>2.7</version>
                <executions>
                    <execution>
                        <id>copy-resources-commands</id>
                        <phase>validate</phase>
                        <goals>
                            <goal>copy-resources</goal>
                        </goals>
                        <configuration>
                            <outputDirectory>${project.build.directory}/content/commands</outputDirectory>
                            <resources>
                                <resource>
                                    <directory>${project.basedir}/content/commands</directory>
                                    <filtering>true</filtering>
                                </resource>
                            </resources>
                            <nonFilteredFileExtensions>
                                <nonFilteredFileExtension>js</nonFilteredFileExtension>
                                <nonFilteredFileExtension>css</nonFilteredFileExtension>
                                <nonFilteredFileExtension>html</nonFilteredFileExtension>
                                <nonFilteredFileExtension>eot</nonFilteredFileExtension>
                                <nonFilteredFileExtension>svg</nonFilteredFileExtension>
                                <nonFilteredFileExtension>ttf</nonFilteredFileExtension>
                                <nonFilteredFileExtension>woff</nonFilteredFileExtension>
                            </nonFilteredFileExtensions>
                        </configuration>
                    </execution>
                </executions>
            </plugin>
                     
            <plugin>
                <artifactId>maven-antrun-plugin</artifactId>
                <version>1.7</version>
                <executions>
                    <execution>
                    <id>generate-devguide</id>
                        <phase>generate-sources</phase>
                        <configuration>
                            <target>
                                <fileset id="generate-index-file" dir="${project.basedir}/content/devguide" includes="*.adoc"/>
                                <!--
                                    Abusing this a bit to do some simple templating, I have a file list and need
                                    a list of asciidoc includes that look like include::000-titlepage.adoc[]
                                 -->
                                <pathconvert pathsep="[]${line.separator}" property="asciidoc-files" refid="generate-index-file">
                                    <map from="${project.basedir}/content/devguide/" to="include::"/>
                                </pathconvert>
                                <echo file="${project.build.directory}/content/devguide/devguide.adoc">${asciidoc-files}[]</echo>
                            </target>
                        </configuration>
                        <goals>
                            <goal>run</goal>
                        </goals>
                    </execution>
                </executions>
            </plugin>
            
            <plugin>
                <artifactId>maven-antrun-plugin</artifactId>
                <version>1.7</version>
                <executions>
                    <execution>
                    <id>generate-userguide</id>
                        <phase>generate-sources</phase>
                        <configuration>
                            <target>
                                <fileset id="generate-index-file" dir="${project.basedir}/content/userguide" includes="*.adoc"/>
                                <!--
                                    Abusing this a bit to do some simple templating, I have a file list and need
                                    a list of asciidoc includes that look like include::000-titlepage.adoc[]
                                 -->
                                <pathconvert pathsep="[]${line.separator}" property="asciidoc-files" refid="generate-index-file">
                                    <map from="${project.basedir}/content/userguide/" to="include::"/>
                                </pathconvert>
                                <echo file="${project.build.directory}/content/userguide/userguide.adoc">${asciidoc-files}[]</echo>
                            </target>
                        </configuration>
                        <goals>
                            <goal>run</goal>
                        </goals>
                    </execution>
                </executions>
            </plugin>
            
            <plugin>
                <artifactId>maven-antrun-plugin</artifactId>
                <version>1.7</version>
                <executions>
                    <execution>
                    <id>generate-quickstart</id>
                        <phase>generate-sources</phase>
                        <configuration>
                            <target>
                                <fileset id="generate-index-file-quickstart" dir="${project.basedir}/content/quickstart" includes="*.adoc"/>
                                <!--
                                    Abusing this a bit to do some simple templating, I have a file list and need
                                    a list of asciidoc includes that look like include::000-titlepage.adoc[]
                                 -->
                                <pathconvert pathsep="[]${line.separator}" property="asciidoc-files" refid="generate-index-file-quickstart">
                                    <map from="${project.basedir}/content/quickstart/" to="include::"/>
                                </pathconvert>
                                <echo file="${project.build.directory}/content/quickstart/quickstart.adoc">${asciidoc-files}[]</echo>
                            </target>
                        </configuration>
                        <goals>
                            <goal>run</goal>
                        </goals>
                    </execution>
                </executions>
            </plugin>
            
            <plugin>
                <artifactId>maven-antrun-plugin</artifactId>
                <version>1.7</version>
                <executions>
                    <execution>
                    <id>generate-commands</id>
                        <phase>generate-sources</phase>
                        <configuration>
                            <target>
                                <fileset id="generate-index-file-commands" dir="${project.basedir}/content/commands" includes="*.adoc"/>
                                <!--
                                    Abusing this a bit to do some simple templating, I have a file list and need
                                    a list of asciidoc includes that look like include::000-titlepage.adoc[]
                                 -->
                                <pathconvert pathsep="[]${line.separator}" property="asciidoc-files" refid="generate-index-file-commands">
                                    <map from="${project.basedir}/content/commands/" to="include::"/>
                                </pathconvert>
                                <echo file="${project.build.directory}/content/commands/commands.adoc">${asciidoc-files}[]</echo>
                            </target>
                        </configuration>
                        <goals>
                            <goal>run</goal>
                        </goals>
                    </execution>
                </executions>
            </plugin>
                        
            <plugin>
                <groupId>org.asciidoctor</groupId>
                <artifactId>asciidoctor-maven-plugin</artifactId>
                <version>${asciidoctor.maven.plugin.version}</version>
                <dependencies>
                    <dependency>
                        <groupId>org.asciidoctor</groupId>
                        <artifactId>asciidoctorj-epub3</artifactId>
                        <version>${asciidoctor.epub.version}</version>
                    </dependency>
                    <dependency>
                        <groupId>org.asciidoctor</groupId>
                        <artifactId>asciidoctorj-pdf</artifactId>
                        <version>${asciidoctorj.pdf.version}</version>
                    </dependency>
                </dependencies>
                <configuration>
                    <doctype>book</doctype>
                    <outputDirectory>../target/site</outputDirectory>
                    <gemPath>${project.build.directory}/gems-provided</gemPath>
                    <attributes>
                        <sourcedir>${project.build.sourceDirectory}</sourcedir>
                    </attributes>
                </configuration>
                <executions>
                
                	<execution>
                        <id>generate-epub-userguide</id>
                        <phase>generate-resources</phase>
                        <goals>
                            <goal>process-asciidoc</goal>
                        </goals>
                        <configuration>
                            <backend>epub3</backend>
                            <sourceHighlighter>coderay</sourceHighlighter>
                    <sourceDirectory>${project.build.directory}/content/userguide</sourceDirectory>
                    <sourceDocumentName>userguide.adoc</sourceDocumentName>
                        </configuration>
                    </execution>
                    
                    <execution>
                        <id>generate-pdf-userguide</id>
                        <phase>generate-resources</phase>
                        <goals>
                            <goal>process-asciidoc</goal>
                        </goals>
                        <configuration>
                            <requires>
                                <require>asciidoctor-pdf</require>
                            </requires>
                            <backend>pdf</backend>
                            <compact>true</compact>
                            <sourceHighlighter>coderay</sourceHighlighter>
                    <sourceDirectory>${project.build.directory}/content/userguide</sourceDirectory>
                    <sourceDocumentName>userguide.adoc</sourceDocumentName>
                        </configuration>
                    </execution>
                    
                    <execution>
                        <id>generate-html-userguide</id>
                        <phase>generate-resources</phase>
                        <goals>
                            <goal>process-asciidoc</goal>
                        </goals>
                        <configuration>
                            <backend>html5</backend>
                            <sourceHighlighter>highlightjs</sourceHighlighter>
                    <sourceDirectory>${project.build.directory}/content/userguide</sourceDirectory>
                    <sourceDocumentName>userguide.adoc</sourceDocumentName>
                            <attributes>
                                <stylesdir>stylesheets</stylesdir>
                                <stylesheet>geowave.css</stylesheet>
                                <imagesdir>./images</imagesdir>
                                <toc>right</toc>
                                <icons>font</icons>
                                <sectanchors>true</sectanchors>
                                <idprefix/>
                                <idseparator>-</idseparator>
                                <docinfo1>true</docinfo1>
                            </attributes>
                        </configuration>
                    </execution>
                    
                    <execution>
                        <id>generate-epub-devguide</id>
                        <phase>generate-resources</phase>
                        <goals>
                            <goal>process-asciidoc</goal>
                        </goals>
                        <configuration>
                            <backend>epub3</backend>
                            <sourceHighlighter>coderay</sourceHighlighter>
                    <sourceDirectory>${project.build.directory}/content/devguide</sourceDirectory>
                    <sourceDocumentName>devguide.adoc</sourceDocumentName>
                        </configuration>
                    </execution>
                    
                    <execution>
                        <id>generate-pdf-devguide</id>
                        <phase>generate-resources</phase>
                        <goals>
                            <goal>process-asciidoc</goal>
                        </goals>
                        <configuration>
                            <requires>
                                <require>asciidoctor-pdf</require>
                            </requires>
                            <backend>pdf</backend>
                            <compact>true</compact>
                            <sourceHighlighter>coderay</sourceHighlighter>
                    <sourceDirectory>${project.build.directory}/content/devguide</sourceDirectory>
                    <sourceDocumentName>devguide.adoc</sourceDocumentName>
                        </configuration>
                    </execution>
                    
                    <execution>
                        <id>generate-html-devguide</id>
                        <phase>generate-resources</phase>
                        <goals>
                            <goal>process-asciidoc</goal>
                        </goals>
                        <configuration>
                            <backend>html5</backend>
                            <sourceHighlighter>highlightjs</sourceHighlighter>
                    <sourceDirectory>${project.build.directory}/content/devguide</sourceDirectory>
                    <sourceDocumentName>devguide.adoc</sourceDocumentName>
                            <attributes>
                                <stylesdir>stylesheets</stylesdir>
                                <stylesheet>geowave.css</stylesheet>
                                <imagesdir>./images</imagesdir>
                                <toc>right</toc>
                                <icons>font</icons>
                                <sectanchors>true</sectanchors>
                                <idprefix/>
                                <idseparator>-</idseparator>
                                <docinfo1>true</docinfo1>
                            </attributes>
                        </configuration>
                    </execution>
                    
                     <execution>
                        <id>generate-epub-quickstart</id>
                        <phase>generate-resources</phase>
                        <goals>
                            <goal>process-asciidoc</goal>
                        </goals>
                        <configuration>
                            <backend>epub3</backend>
                            <sourceHighlighter>coderay</sourceHighlighter>
                            <sourceDirectory>${project.build.directory}/content/quickstart</sourceDirectory>
                    		<sourceDocumentName>quickstart.adoc</sourceDocumentName>
                        </configuration>
                    </execution>

                    <execution>
                        <id>generate-pdf-quickstart</id>
                        <phase>generate-resources</phase>
                        <goals>
                            <goal>process-asciidoc</goal>
                        </goals>
                        <configuration>
                            <requires>
                                <require>asciidoctor-pdf</require>
                            </requires>
                            <backend>pdf</backend>
                            <compact>true</compact>
                            <sourceHighlighter>coderay</sourceHighlighter>
                            <sourceDirectory>${project.build.directory}/content/quickstart</sourceDirectory>
                    		<sourceDocumentName>quickstart.adoc</sourceDocumentName>
                        </configuration>
                    </execution>

                    <execution>
                        <id>generate-html-quickstart</id>
                        <phase>generate-resources</phase>
                        <goals>
                            <goal>process-asciidoc</goal>
                        </goals>
                        <configuration>
                            <backend>html5</backend>
                            <sourceHighlighter>highlightjs</sourceHighlighter>
                            <sourceDirectory>${project.build.directory}/content/quickstart</sourceDirectory>
                    		<sourceDocumentName>quickstart.adoc</sourceDocumentName>
                            <attributes>
                                <stylesdir>stylesheets</stylesdir>
                                <stylesheet>geowave.css</stylesheet>
                                <imagesdir>./images</imagesdir>
                                <toc>right</toc>
                                <icons>font</icons>
                                <sectanchors>true</sectanchors>
                                <idprefix/>
                                <idseparator>-</idseparator>
                                <docinfo1>true</docinfo1>
                            </attributes>
                        </configuration>
                    </execution>
                    
                    <execution>
                        <id>generate-epub-commands</id>
                        <phase>generate-resources</phase>
                        <goals>
                            <goal>process-asciidoc</goal>
                        </goals>
                        <configuration>
                            <backend>epub3</backend>
                            <sourceHighlighter>coderay</sourceHighlighter>
                            <sourceDirectory>${project.build.directory}/content/commands</sourceDirectory>
                    		<sourceDocumentName>commands.adoc</sourceDocumentName>
                        </configuration>
                    </execution>

                    <execution>
                        <id>generate-pdf-commands</id>
                        <phase>generate-resources</phase>
                        <goals>
                            <goal>process-asciidoc</goal>
                        </goals>
                        <configuration>
                            <requires>
                                <require>asciidoctor-pdf</require>
                            </requires>
                            <backend>pdf</backend>
                            <compact>true</compact>
                            <sourceHighlighter>coderay</sourceHighlighter>
                            <sourceDirectory>${project.build.directory}/content/commands</sourceDirectory>
                    		<sourceDocumentName>commands.adoc</sourceDocumentName>
                        </configuration>
                    </execution>

                    <execution>
                        <id>generate-html-commands</id>
                        <phase>generate-resources</phase>
                        <goals>
                            <goal>process-asciidoc</goal>
                        </goals>
                        <configuration>
                            <backend>html5</backend>
                            <sourceHighlighter>highlightjs</sourceHighlighter>
                            <sourceDirectory>${project.build.directory}/content/commands</sourceDirectory>
                    		<sourceDocumentName>commands.adoc</sourceDocumentName>
                            <attributes>
                                <stylesdir>stylesheets</stylesdir>
                                <stylesheet>geowave.css</stylesheet>
                                <imagesdir>./images</imagesdir>
                                <toc>right</toc>
                                <icons>font</icons>
                                <sectanchors>true</sectanchors>
                                <idprefix/>
                                <idseparator>-</idseparator>
                                <docinfo1>true</docinfo1>
                            </attributes>
                        </configuration>
                    </execution>
                    
                </executions>
            </plugin>
            
        </plugins>
    </build>
=======
	<build>
		<plugins>
			<plugin>
				<groupId>org.codehaus.mojo</groupId>
				<artifactId>buildnumber-maven-plugin</artifactId>
				<version>1.3</version>
				<executions>
					<execution>
						<phase>validate</phase>
						<goals>
							<goal>create</goal>
						</goals>
					</execution>
				</executions>
			</plugin>
			<plugin>
				<artifactId>maven-resources-plugin</artifactId>
				<version>2.7</version>
				<executions>
					<execution>
						<id>copy-resources</id>
						<phase>validate</phase>
						<goals>
							<goal>copy-resources</goal>
						</goals>
						<configuration>
							<outputDirectory>${project.build.directory}/content</outputDirectory>
							<resources>
								<resource>
									<directory>${project.basedir}/content</directory>
									<filtering>true</filtering>
								</resource>
							</resources>
							<nonFilteredFileExtensions>
								<nonFilteredFileExtension>js</nonFilteredFileExtension>
								<nonFilteredFileExtension>css</nonFilteredFileExtension>
								<nonFilteredFileExtension>html</nonFilteredFileExtension>
								<nonFilteredFileExtension>eot</nonFilteredFileExtension>
								<nonFilteredFileExtension>svg</nonFilteredFileExtension>
								<nonFilteredFileExtension>ttf</nonFilteredFileExtension>
								<nonFilteredFileExtension>woff</nonFilteredFileExtension>
							</nonFilteredFileExtensions>
						</configuration>
					</execution>
					<execution>
						<id>copy-resources-quickstart</id>
						<phase>validate</phase>
						<goals>
							<goal>copy-resources</goal>
						</goals>
						<configuration>
							<outputDirectory>${project.build.directory}/content/quickstart</outputDirectory>
							<resources>
								<resource>
									<directory>${project.basedir}/content/quickstart</directory>
									<filtering>true</filtering>
								</resource>
							</resources>
							<nonFilteredFileExtensions>
								<nonFilteredFileExtension>js</nonFilteredFileExtension>
								<nonFilteredFileExtension>css</nonFilteredFileExtension>
								<nonFilteredFileExtension>html</nonFilteredFileExtension>
								<nonFilteredFileExtension>eot</nonFilteredFileExtension>
								<nonFilteredFileExtension>svg</nonFilteredFileExtension>
								<nonFilteredFileExtension>ttf</nonFilteredFileExtension>
								<nonFilteredFileExtension>woff</nonFilteredFileExtension>
							</nonFilteredFileExtensions>
						</configuration>
					</execution>
				</executions>
			</plugin>
			<plugin>
				<artifactId>maven-antrun-plugin</artifactId>
				<version>1.7</version>
				<executions>
					<execution>
						<id>generate</id>
						<phase>generate-sources</phase>
						<configuration>
							<target>
								<fileset id="generate-index-file" dir="${project.basedir}/content"
									includes="*.adoc" />
								<!-- Abusing this a bit to do some simple templating, I have a file 
									list and need a list of asciidoc includes that look like include::000-titlepage.adoc[] -->
								<pathconvert pathsep="[]${line.separator}" property="asciidoc-files"
									refid="generate-index-file">
									<map from="${project.basedir}/content/" to="include::" />
								</pathconvert>
								<echo file="${project.build.directory}/content/documentation.adoc">${asciidoc-files}[]</echo>
							</target>
						</configuration>
						<goals>
							<goal>run</goal>
						</goals>
					</execution>
					<execution>
						<id>generate-quickstart</id>
						<phase>generate-sources</phase>
						<configuration>
							<target>
								<fileset id="generate-index-file-quickstart" dir="${project.basedir}/content/quickstart"
									includes="*.adoc" />
								<!-- Abusing this a bit to do some simple templating, I have a file 
									list and need a list of asciidoc includes that look like include::000-titlepage.adoc[] -->
								<pathconvert pathsep="[]${line.separator}" property="asciidoc-files"
									refid="generate-index-file-quickstart">
									<map from="${project.basedir}/content/quickstart/" to="include::" />
								</pathconvert>
								<echo
									file="${project.build.directory}/content/quickstart/quickstart.adoc">${asciidoc-files}[]</echo>
							</target>
						</configuration>
						<goals>
							<goal>run</goal>
						</goals>
					</execution>
				</executions>
			</plugin>

			<plugin>
				<groupId>org.asciidoctor</groupId>
				<artifactId>asciidoctor-maven-plugin</artifactId>
				<version>${asciidoctor.maven.plugin.version}</version>
				<dependencies>
					<dependency>
						<groupId>org.asciidoctor</groupId>
						<artifactId>asciidoctorj-epub3</artifactId>
						<version>${asciidoctor.epub.version}</version>
					</dependency>
					<dependency>
						<groupId>org.asciidoctor</groupId>
						<artifactId>asciidoctorj-pdf</artifactId>
						<version>${asciidoctorj.pdf.version}</version>
					</dependency>
				</dependencies>
				<configuration>
					<doctype>book</doctype>
					<outputDirectory>../target/site</outputDirectory>
					<gemPath>${project.build.directory}/gems-provided</gemPath>
					<attributes>
						<sourcedir>${project.build.sourceDirectory}</sourcedir>
					</attributes>
				</configuration>
				<executions>
					<execution>
						<id>generate-epub</id>
						<phase>generate-resources</phase>
						<goals>
							<goal>process-asciidoc</goal>
						</goals>
						<configuration>
							<backend>epub3</backend>
							<sourceHighlighter>coderay</sourceHighlighter>
							<sourceDirectory>${project.build.directory}/content</sourceDirectory>
							<sourceDocumentName>documentation.adoc</sourceDocumentName>
						</configuration>
					</execution>
					<execution>
						<id>generate-pdf</id>
						<phase>generate-resources</phase>
						<goals>
							<goal>process-asciidoc</goal>
						</goals>
						<configuration>
							<requires>
								<require>asciidoctor-pdf</require>
							</requires>
							<backend>pdf</backend>
							<compact>true</compact>
							<sourceHighlighter>coderay</sourceHighlighter>
							<sourceDirectory>${project.build.directory}/content</sourceDirectory>
							<sourceDocumentName>documentation.adoc</sourceDocumentName>
						</configuration>
					</execution>
					<execution>
						<id>generate-html</id>
						<phase>generate-resources</phase>
						<goals>
							<goal>process-asciidoc</goal>
						</goals>
						<configuration>
							<backend>html5</backend>
							<sourceHighlighter>highlightjs</sourceHighlighter>
							<sourceDirectory>${project.build.directory}/content</sourceDirectory>
							<sourceDocumentName>documentation.adoc</sourceDocumentName>
							<attributes>
								<stylesdir>stylesheets</stylesdir>
								<stylesheet>geowave.css</stylesheet>
								<imagesdir>./images</imagesdir>
								<toc>right</toc>
								<icons>font</icons>
								<sectanchors>true</sectanchors>
								<idprefix />
								<idseparator>-</idseparator>
								<docinfo1>true</docinfo1>
							</attributes>
						</configuration>
					</execution>
					<execution>
						<id>generate-epub-quickstart</id>
						<phase>generate-resources</phase>
						<goals>
							<goal>process-asciidoc</goal>
						</goals>
						<configuration>
							<backend>epub3</backend>
							<sourceHighlighter>coderay</sourceHighlighter>
							<sourceDirectory>${project.build.directory}/content/quickstart</sourceDirectory>
							<sourceDocumentName>quickstart.adoc</sourceDocumentName>
						</configuration>
					</execution>
					<!-- Remove Quick Start PDF from doc gen <execution> <id>generate-pdf-quickstart</id> 
						<phase>generate-resources</phase> <goals> <goal>process-asciidoc</goal> </goals> 
						<configuration> <requires> <require>asciidoctor-pdf</require> </requires> 
						<backend>pdf</backend> <compact>true</compact> <sourceHighlighter>coderay</sourceHighlighter> 
						<sourceDirectory>${project.build.directory}/content/quickstart</sourceDirectory> 
						<sourceDocumentName>quickstart.adoc</sourceDocumentName> </configuration> 
						</execution> -->
					<execution>
						<id>generate-html-quickstart</id>
						<phase>generate-resources</phase>
						<goals>
							<goal>process-asciidoc</goal>
						</goals>
						<configuration>
							<backend>html5</backend>
							<sourceHighlighter>highlightjs</sourceHighlighter>
							<sourceDirectory>${project.build.directory}/content/quickstart</sourceDirectory>
							<sourceDocumentName>quickstart.adoc</sourceDocumentName>
							<attributes>
								<stylesdir>stylesheets</stylesdir>
								<stylesheet>geowave.css</stylesheet>
								<imagesdir>./images</imagesdir>
								<toc>right</toc>
								<icons>font</icons>
								<sectanchors>true</sectanchors>
								<idprefix />
								<idseparator>-</idseparator>
								<docinfo1>true</docinfo1>
							</attributes>
						</configuration>
					</execution>
				</executions>
			</plugin>

		</plugins>
	</build>
>>>>>>> 0e5207d7
</project><|MERGE_RESOLUTION|>--- conflicted
+++ resolved
@@ -53,522 +53,9 @@
 		</dependency>
 	</dependencies>
 
-<<<<<<< HEAD
-    <build>
-        <plugins>
-        
-        	<plugin>
-                <groupId>org.codehaus.mojo</groupId>
-                <artifactId>buildnumber-maven-plugin</artifactId>
-                <version>1.3</version>
-                <executions>
-                    <execution>
-                        <phase>validate</phase>
-                        <goals>
-                            <goal>create</goal>
-                        </goals>
-                    </execution>
-                </executions>
-            </plugin>
-            
-            <plugin>
-                <artifactId>maven-resources-plugin</artifactId>
-                <version>2.7</version>
-                <executions>
-                    <execution>
-                        <id>copy-resources-userguide</id>
-                        <phase>validate</phase>
-                        <goals>
-                            <goal>copy-resources</goal>
-                        </goals>
-                        <configuration>
-                            <outputDirectory>${project.build.directory}/content/userguide</outputDirectory>
-                            <resources>
-                                <resource>
-                                    <directory>${project.basedir}/content/userguide</directory>
-                                    <filtering>true</filtering>
-                                </resource>
-                            </resources>
-                            <nonFilteredFileExtensions>
-                                <nonFilteredFileExtension>js</nonFilteredFileExtension>
-                                <nonFilteredFileExtension>css</nonFilteredFileExtension>
-                                <nonFilteredFileExtension>html</nonFilteredFileExtension>
-                                <nonFilteredFileExtension>eot</nonFilteredFileExtension>
-                                <nonFilteredFileExtension>svg</nonFilteredFileExtension>
-                                <nonFilteredFileExtension>ttf</nonFilteredFileExtension>
-                                <nonFilteredFileExtension>woff</nonFilteredFileExtension>
-                            </nonFilteredFileExtensions>
-                        </configuration>
-                    </execution>
-                </executions>
-            </plugin>
-            
-            <plugin>
-                <artifactId>maven-resources-plugin</artifactId>
-                <version>2.7</version>
-                <executions>
-                    <execution>
-                        <id>copy-resources-devguide</id>
-                        <phase>validate</phase>
-                        <goals>
-                            <goal>copy-resources</goal>
-                        </goals>
-                        <configuration>
-                            <outputDirectory>${project.build.directory}/content/devguide</outputDirectory>
-                            <resources>
-                                <resource>
-                                    <directory>${project.basedir}/content/devguide</directory>
-                                    <filtering>true</filtering>
-                                </resource>
-                            </resources>
-                            <nonFilteredFileExtensions>
-                                <nonFilteredFileExtension>js</nonFilteredFileExtension>
-                                <nonFilteredFileExtension>css</nonFilteredFileExtension>
-                                <nonFilteredFileExtension>html</nonFilteredFileExtension>
-                                <nonFilteredFileExtension>eot</nonFilteredFileExtension>
-                                <nonFilteredFileExtension>svg</nonFilteredFileExtension>
-                                <nonFilteredFileExtension>ttf</nonFilteredFileExtension>
-                                <nonFilteredFileExtension>woff</nonFilteredFileExtension>
-                            </nonFilteredFileExtensions>
-                        </configuration>
-                    </execution>
-                </executions>
-            </plugin>
-            
-            <plugin>
-                <artifactId>maven-resources-plugin</artifactId>
-                <version>2.7</version>
-                <executions>
-                    <execution>
-                        <id>copy-resources-quickstart</id>
-                        <phase>validate</phase>
-                        <goals>
-                            <goal>copy-resources</goal>
-                        </goals>
-                        <configuration>
-                            <outputDirectory>${project.build.directory}/content/quickstart</outputDirectory>
-                            <resources>
-                                <resource>
-                                    <directory>${project.basedir}/content/quickstart</directory>
-                                    <filtering>true</filtering>
-                                </resource>
-                            </resources>
-                            <nonFilteredFileExtensions>
-                                <nonFilteredFileExtension>js</nonFilteredFileExtension>
-                                <nonFilteredFileExtension>css</nonFilteredFileExtension>
-                                <nonFilteredFileExtension>html</nonFilteredFileExtension>
-                                <nonFilteredFileExtension>eot</nonFilteredFileExtension>
-                                <nonFilteredFileExtension>svg</nonFilteredFileExtension>
-                                <nonFilteredFileExtension>ttf</nonFilteredFileExtension>
-                                <nonFilteredFileExtension>woff</nonFilteredFileExtension>
-                            </nonFilteredFileExtensions>
-                        </configuration>
-                    </execution>
-                </executions>
-            </plugin>
-            
-            <plugin>
-                <artifactId>maven-resources-plugin</artifactId>
-                <version>2.7</version>
-                <executions>
-                    <execution>
-                        <id>copy-resources-commands</id>
-                        <phase>validate</phase>
-                        <goals>
-                            <goal>copy-resources</goal>
-                        </goals>
-                        <configuration>
-                            <outputDirectory>${project.build.directory}/content/commands</outputDirectory>
-                            <resources>
-                                <resource>
-                                    <directory>${project.basedir}/content/commands</directory>
-                                    <filtering>true</filtering>
-                                </resource>
-                            </resources>
-                            <nonFilteredFileExtensions>
-                                <nonFilteredFileExtension>js</nonFilteredFileExtension>
-                                <nonFilteredFileExtension>css</nonFilteredFileExtension>
-                                <nonFilteredFileExtension>html</nonFilteredFileExtension>
-                                <nonFilteredFileExtension>eot</nonFilteredFileExtension>
-                                <nonFilteredFileExtension>svg</nonFilteredFileExtension>
-                                <nonFilteredFileExtension>ttf</nonFilteredFileExtension>
-                                <nonFilteredFileExtension>woff</nonFilteredFileExtension>
-                            </nonFilteredFileExtensions>
-                        </configuration>
-                    </execution>
-                </executions>
-            </plugin>
-                     
-            <plugin>
-                <artifactId>maven-antrun-plugin</artifactId>
-                <version>1.7</version>
-                <executions>
-                    <execution>
-                    <id>generate-devguide</id>
-                        <phase>generate-sources</phase>
-                        <configuration>
-                            <target>
-                                <fileset id="generate-index-file" dir="${project.basedir}/content/devguide" includes="*.adoc"/>
-                                <!--
-                                    Abusing this a bit to do some simple templating, I have a file list and need
-                                    a list of asciidoc includes that look like include::000-titlepage.adoc[]
-                                 -->
-                                <pathconvert pathsep="[]${line.separator}" property="asciidoc-files" refid="generate-index-file">
-                                    <map from="${project.basedir}/content/devguide/" to="include::"/>
-                                </pathconvert>
-                                <echo file="${project.build.directory}/content/devguide/devguide.adoc">${asciidoc-files}[]</echo>
-                            </target>
-                        </configuration>
-                        <goals>
-                            <goal>run</goal>
-                        </goals>
-                    </execution>
-                </executions>
-            </plugin>
-            
-            <plugin>
-                <artifactId>maven-antrun-plugin</artifactId>
-                <version>1.7</version>
-                <executions>
-                    <execution>
-                    <id>generate-userguide</id>
-                        <phase>generate-sources</phase>
-                        <configuration>
-                            <target>
-                                <fileset id="generate-index-file" dir="${project.basedir}/content/userguide" includes="*.adoc"/>
-                                <!--
-                                    Abusing this a bit to do some simple templating, I have a file list and need
-                                    a list of asciidoc includes that look like include::000-titlepage.adoc[]
-                                 -->
-                                <pathconvert pathsep="[]${line.separator}" property="asciidoc-files" refid="generate-index-file">
-                                    <map from="${project.basedir}/content/userguide/" to="include::"/>
-                                </pathconvert>
-                                <echo file="${project.build.directory}/content/userguide/userguide.adoc">${asciidoc-files}[]</echo>
-                            </target>
-                        </configuration>
-                        <goals>
-                            <goal>run</goal>
-                        </goals>
-                    </execution>
-                </executions>
-            </plugin>
-            
-            <plugin>
-                <artifactId>maven-antrun-plugin</artifactId>
-                <version>1.7</version>
-                <executions>
-                    <execution>
-                    <id>generate-quickstart</id>
-                        <phase>generate-sources</phase>
-                        <configuration>
-                            <target>
-                                <fileset id="generate-index-file-quickstart" dir="${project.basedir}/content/quickstart" includes="*.adoc"/>
-                                <!--
-                                    Abusing this a bit to do some simple templating, I have a file list and need
-                                    a list of asciidoc includes that look like include::000-titlepage.adoc[]
-                                 -->
-                                <pathconvert pathsep="[]${line.separator}" property="asciidoc-files" refid="generate-index-file-quickstart">
-                                    <map from="${project.basedir}/content/quickstart/" to="include::"/>
-                                </pathconvert>
-                                <echo file="${project.build.directory}/content/quickstart/quickstart.adoc">${asciidoc-files}[]</echo>
-                            </target>
-                        </configuration>
-                        <goals>
-                            <goal>run</goal>
-                        </goals>
-                    </execution>
-                </executions>
-            </plugin>
-            
-            <plugin>
-                <artifactId>maven-antrun-plugin</artifactId>
-                <version>1.7</version>
-                <executions>
-                    <execution>
-                    <id>generate-commands</id>
-                        <phase>generate-sources</phase>
-                        <configuration>
-                            <target>
-                                <fileset id="generate-index-file-commands" dir="${project.basedir}/content/commands" includes="*.adoc"/>
-                                <!--
-                                    Abusing this a bit to do some simple templating, I have a file list and need
-                                    a list of asciidoc includes that look like include::000-titlepage.adoc[]
-                                 -->
-                                <pathconvert pathsep="[]${line.separator}" property="asciidoc-files" refid="generate-index-file-commands">
-                                    <map from="${project.basedir}/content/commands/" to="include::"/>
-                                </pathconvert>
-                                <echo file="${project.build.directory}/content/commands/commands.adoc">${asciidoc-files}[]</echo>
-                            </target>
-                        </configuration>
-                        <goals>
-                            <goal>run</goal>
-                        </goals>
-                    </execution>
-                </executions>
-            </plugin>
-                        
-            <plugin>
-                <groupId>org.asciidoctor</groupId>
-                <artifactId>asciidoctor-maven-plugin</artifactId>
-                <version>${asciidoctor.maven.plugin.version}</version>
-                <dependencies>
-                    <dependency>
-                        <groupId>org.asciidoctor</groupId>
-                        <artifactId>asciidoctorj-epub3</artifactId>
-                        <version>${asciidoctor.epub.version}</version>
-                    </dependency>
-                    <dependency>
-                        <groupId>org.asciidoctor</groupId>
-                        <artifactId>asciidoctorj-pdf</artifactId>
-                        <version>${asciidoctorj.pdf.version}</version>
-                    </dependency>
-                </dependencies>
-                <configuration>
-                    <doctype>book</doctype>
-                    <outputDirectory>../target/site</outputDirectory>
-                    <gemPath>${project.build.directory}/gems-provided</gemPath>
-                    <attributes>
-                        <sourcedir>${project.build.sourceDirectory}</sourcedir>
-                    </attributes>
-                </configuration>
-                <executions>
-                
-                	<execution>
-                        <id>generate-epub-userguide</id>
-                        <phase>generate-resources</phase>
-                        <goals>
-                            <goal>process-asciidoc</goal>
-                        </goals>
-                        <configuration>
-                            <backend>epub3</backend>
-                            <sourceHighlighter>coderay</sourceHighlighter>
-                    <sourceDirectory>${project.build.directory}/content/userguide</sourceDirectory>
-                    <sourceDocumentName>userguide.adoc</sourceDocumentName>
-                        </configuration>
-                    </execution>
-                    
-                    <execution>
-                        <id>generate-pdf-userguide</id>
-                        <phase>generate-resources</phase>
-                        <goals>
-                            <goal>process-asciidoc</goal>
-                        </goals>
-                        <configuration>
-                            <requires>
-                                <require>asciidoctor-pdf</require>
-                            </requires>
-                            <backend>pdf</backend>
-                            <compact>true</compact>
-                            <sourceHighlighter>coderay</sourceHighlighter>
-                    <sourceDirectory>${project.build.directory}/content/userguide</sourceDirectory>
-                    <sourceDocumentName>userguide.adoc</sourceDocumentName>
-                        </configuration>
-                    </execution>
-                    
-                    <execution>
-                        <id>generate-html-userguide</id>
-                        <phase>generate-resources</phase>
-                        <goals>
-                            <goal>process-asciidoc</goal>
-                        </goals>
-                        <configuration>
-                            <backend>html5</backend>
-                            <sourceHighlighter>highlightjs</sourceHighlighter>
-                    <sourceDirectory>${project.build.directory}/content/userguide</sourceDirectory>
-                    <sourceDocumentName>userguide.adoc</sourceDocumentName>
-                            <attributes>
-                                <stylesdir>stylesheets</stylesdir>
-                                <stylesheet>geowave.css</stylesheet>
-                                <imagesdir>./images</imagesdir>
-                                <toc>right</toc>
-                                <icons>font</icons>
-                                <sectanchors>true</sectanchors>
-                                <idprefix/>
-                                <idseparator>-</idseparator>
-                                <docinfo1>true</docinfo1>
-                            </attributes>
-                        </configuration>
-                    </execution>
-                    
-                    <execution>
-                        <id>generate-epub-devguide</id>
-                        <phase>generate-resources</phase>
-                        <goals>
-                            <goal>process-asciidoc</goal>
-                        </goals>
-                        <configuration>
-                            <backend>epub3</backend>
-                            <sourceHighlighter>coderay</sourceHighlighter>
-                    <sourceDirectory>${project.build.directory}/content/devguide</sourceDirectory>
-                    <sourceDocumentName>devguide.adoc</sourceDocumentName>
-                        </configuration>
-                    </execution>
-                    
-                    <execution>
-                        <id>generate-pdf-devguide</id>
-                        <phase>generate-resources</phase>
-                        <goals>
-                            <goal>process-asciidoc</goal>
-                        </goals>
-                        <configuration>
-                            <requires>
-                                <require>asciidoctor-pdf</require>
-                            </requires>
-                            <backend>pdf</backend>
-                            <compact>true</compact>
-                            <sourceHighlighter>coderay</sourceHighlighter>
-                    <sourceDirectory>${project.build.directory}/content/devguide</sourceDirectory>
-                    <sourceDocumentName>devguide.adoc</sourceDocumentName>
-                        </configuration>
-                    </execution>
-                    
-                    <execution>
-                        <id>generate-html-devguide</id>
-                        <phase>generate-resources</phase>
-                        <goals>
-                            <goal>process-asciidoc</goal>
-                        </goals>
-                        <configuration>
-                            <backend>html5</backend>
-                            <sourceHighlighter>highlightjs</sourceHighlighter>
-                    <sourceDirectory>${project.build.directory}/content/devguide</sourceDirectory>
-                    <sourceDocumentName>devguide.adoc</sourceDocumentName>
-                            <attributes>
-                                <stylesdir>stylesheets</stylesdir>
-                                <stylesheet>geowave.css</stylesheet>
-                                <imagesdir>./images</imagesdir>
-                                <toc>right</toc>
-                                <icons>font</icons>
-                                <sectanchors>true</sectanchors>
-                                <idprefix/>
-                                <idseparator>-</idseparator>
-                                <docinfo1>true</docinfo1>
-                            </attributes>
-                        </configuration>
-                    </execution>
-                    
-                     <execution>
-                        <id>generate-epub-quickstart</id>
-                        <phase>generate-resources</phase>
-                        <goals>
-                            <goal>process-asciidoc</goal>
-                        </goals>
-                        <configuration>
-                            <backend>epub3</backend>
-                            <sourceHighlighter>coderay</sourceHighlighter>
-                            <sourceDirectory>${project.build.directory}/content/quickstart</sourceDirectory>
-                    		<sourceDocumentName>quickstart.adoc</sourceDocumentName>
-                        </configuration>
-                    </execution>
-
-                    <execution>
-                        <id>generate-pdf-quickstart</id>
-                        <phase>generate-resources</phase>
-                        <goals>
-                            <goal>process-asciidoc</goal>
-                        </goals>
-                        <configuration>
-                            <requires>
-                                <require>asciidoctor-pdf</require>
-                            </requires>
-                            <backend>pdf</backend>
-                            <compact>true</compact>
-                            <sourceHighlighter>coderay</sourceHighlighter>
-                            <sourceDirectory>${project.build.directory}/content/quickstart</sourceDirectory>
-                    		<sourceDocumentName>quickstart.adoc</sourceDocumentName>
-                        </configuration>
-                    </execution>
-
-                    <execution>
-                        <id>generate-html-quickstart</id>
-                        <phase>generate-resources</phase>
-                        <goals>
-                            <goal>process-asciidoc</goal>
-                        </goals>
-                        <configuration>
-                            <backend>html5</backend>
-                            <sourceHighlighter>highlightjs</sourceHighlighter>
-                            <sourceDirectory>${project.build.directory}/content/quickstart</sourceDirectory>
-                    		<sourceDocumentName>quickstart.adoc</sourceDocumentName>
-                            <attributes>
-                                <stylesdir>stylesheets</stylesdir>
-                                <stylesheet>geowave.css</stylesheet>
-                                <imagesdir>./images</imagesdir>
-                                <toc>right</toc>
-                                <icons>font</icons>
-                                <sectanchors>true</sectanchors>
-                                <idprefix/>
-                                <idseparator>-</idseparator>
-                                <docinfo1>true</docinfo1>
-                            </attributes>
-                        </configuration>
-                    </execution>
-                    
-                    <execution>
-                        <id>generate-epub-commands</id>
-                        <phase>generate-resources</phase>
-                        <goals>
-                            <goal>process-asciidoc</goal>
-                        </goals>
-                        <configuration>
-                            <backend>epub3</backend>
-                            <sourceHighlighter>coderay</sourceHighlighter>
-                            <sourceDirectory>${project.build.directory}/content/commands</sourceDirectory>
-                    		<sourceDocumentName>commands.adoc</sourceDocumentName>
-                        </configuration>
-                    </execution>
-
-                    <execution>
-                        <id>generate-pdf-commands</id>
-                        <phase>generate-resources</phase>
-                        <goals>
-                            <goal>process-asciidoc</goal>
-                        </goals>
-                        <configuration>
-                            <requires>
-                                <require>asciidoctor-pdf</require>
-                            </requires>
-                            <backend>pdf</backend>
-                            <compact>true</compact>
-                            <sourceHighlighter>coderay</sourceHighlighter>
-                            <sourceDirectory>${project.build.directory}/content/commands</sourceDirectory>
-                    		<sourceDocumentName>commands.adoc</sourceDocumentName>
-                        </configuration>
-                    </execution>
-
-                    <execution>
-                        <id>generate-html-commands</id>
-                        <phase>generate-resources</phase>
-                        <goals>
-                            <goal>process-asciidoc</goal>
-                        </goals>
-                        <configuration>
-                            <backend>html5</backend>
-                            <sourceHighlighter>highlightjs</sourceHighlighter>
-                            <sourceDirectory>${project.build.directory}/content/commands</sourceDirectory>
-                    		<sourceDocumentName>commands.adoc</sourceDocumentName>
-                            <attributes>
-                                <stylesdir>stylesheets</stylesdir>
-                                <stylesheet>geowave.css</stylesheet>
-                                <imagesdir>./images</imagesdir>
-                                <toc>right</toc>
-                                <icons>font</icons>
-                                <sectanchors>true</sectanchors>
-                                <idprefix/>
-                                <idseparator>-</idseparator>
-                                <docinfo1>true</docinfo1>
-                            </attributes>
-                        </configuration>
-                    </execution>
-                    
-                </executions>
-            </plugin>
-            
-        </plugins>
-    </build>
-=======
 	<build>
 		<plugins>
+
 			<plugin>
 				<groupId>org.codehaus.mojo</groupId>
 				<artifactId>buildnumber-maven-plugin</artifactId>
@@ -582,6 +69,7 @@
 					</execution>
 				</executions>
 			</plugin>
+
 			<plugin>
 				<artifactId>maven-resources-plugin</artifactId>
 				<version>2.7</version>
@@ -593,10 +81,10 @@
 							<goal>copy-resources</goal>
 						</goals>
 						<configuration>
-							<outputDirectory>${project.build.directory}/content</outputDirectory>
+							<outputDirectory>${project.build.directory}/content/</outputDirectory>
 							<resources>
 								<resource>
-									<directory>${project.basedir}/content</directory>
+									<directory>${project.basedir}/content/</directory>
 									<filtering>true</filtering>
 								</resource>
 							</resources>
@@ -611,51 +99,49 @@
 							</nonFilteredFileExtensions>
 						</configuration>
 					</execution>
-					<execution>
-						<id>copy-resources-quickstart</id>
-						<phase>validate</phase>
-						<goals>
-							<goal>copy-resources</goal>
-						</goals>
-						<configuration>
-							<outputDirectory>${project.build.directory}/content/quickstart</outputDirectory>
-							<resources>
-								<resource>
-									<directory>${project.basedir}/content/quickstart</directory>
-									<filtering>true</filtering>
-								</resource>
-							</resources>
-							<nonFilteredFileExtensions>
-								<nonFilteredFileExtension>js</nonFilteredFileExtension>
-								<nonFilteredFileExtension>css</nonFilteredFileExtension>
-								<nonFilteredFileExtension>html</nonFilteredFileExtension>
-								<nonFilteredFileExtension>eot</nonFilteredFileExtension>
-								<nonFilteredFileExtension>svg</nonFilteredFileExtension>
-								<nonFilteredFileExtension>ttf</nonFilteredFileExtension>
-								<nonFilteredFileExtension>woff</nonFilteredFileExtension>
-							</nonFilteredFileExtensions>
-						</configuration>
-					</execution>
 				</executions>
 			</plugin>
+
 			<plugin>
 				<artifactId>maven-antrun-plugin</artifactId>
 				<version>1.7</version>
 				<executions>
 					<execution>
-						<id>generate</id>
+						<id>generate-devguide</id>
 						<phase>generate-sources</phase>
 						<configuration>
 							<target>
-								<fileset id="generate-index-file" dir="${project.basedir}/content"
+								<fileset id="generate-index-file" dir="${project.basedir}/content/devguide"
 									includes="*.adoc" />
 								<!-- Abusing this a bit to do some simple templating, I have a file 
 									list and need a list of asciidoc includes that look like include::000-titlepage.adoc[] -->
 								<pathconvert pathsep="[]${line.separator}" property="asciidoc-files"
 									refid="generate-index-file">
-									<map from="${project.basedir}/content/" to="include::" />
+									<map from="${project.basedir}/content/devguide/" to="include::" />
 								</pathconvert>
-								<echo file="${project.build.directory}/content/documentation.adoc">${asciidoc-files}[]</echo>
+								<echo
+									file="${project.build.directory}/content/devguide/devguide.adoc">${asciidoc-files}[]</echo>
+							</target>
+						</configuration>
+						<goals>
+							<goal>run</goal>
+						</goals>
+					</execution>
+					<execution>
+						<id>generate-userguide</id>
+						<phase>generate-sources</phase>
+						<configuration>
+							<target>
+								<fileset id="generate-index-file" dir="${project.basedir}/content/userguide"
+									includes="*.adoc" />
+								<!-- Abusing this a bit to do some simple templating, I have a file 
+									list and need a list of asciidoc includes that look like include::000-titlepage.adoc[] -->
+								<pathconvert pathsep="[]${line.separator}" property="asciidoc-files"
+									refid="generate-index-file">
+									<map from="${project.basedir}/content/userguide/" to="include::" />
+								</pathconvert>
+								<echo
+									file="${project.build.directory}/content/userguide/userguide.adoc">${asciidoc-files}[]</echo>
 							</target>
 						</configuration>
 						<goals>
@@ -683,8 +169,32 @@
 							<goal>run</goal>
 						</goals>
 					</execution>
+
+					<execution>
+						<id>generate-commands</id>
+						<phase>generate-sources</phase>
+						<configuration>
+							<target>
+								<fileset id="generate-index-file-commands" dir="${project.basedir}/content/commands"
+									includes="*.adoc" />
+								<!-- Abusing this a bit to do some simple templating, I have a file 
+									list and need a list of asciidoc includes that look like include::000-titlepage.adoc[] -->
+								<pathconvert pathsep="[]${line.separator}" property="asciidoc-files"
+									refid="generate-index-file-commands">
+									<map from="${project.basedir}/content/commands/" to="include::" />
+								</pathconvert>
+								<echo
+									file="${project.build.directory}/content/commands/commands.adoc">${asciidoc-files}[]</echo>
+							</target>
+						</configuration>
+						<goals>
+							<goal>run</goal>
+						</goals>
+					</execution>
 				</executions>
 			</plugin>
+
+
 
 			<plugin>
 				<groupId>org.asciidoctor</groupId>
@@ -711,8 +221,9 @@
 					</attributes>
 				</configuration>
 				<executions>
-					<execution>
-						<id>generate-epub</id>
+
+					<execution>
+						<id>generate-epub-userguide</id>
 						<phase>generate-resources</phase>
 						<goals>
 							<goal>process-asciidoc</goal>
@@ -720,12 +231,13 @@
 						<configuration>
 							<backend>epub3</backend>
 							<sourceHighlighter>coderay</sourceHighlighter>
-							<sourceDirectory>${project.build.directory}/content</sourceDirectory>
-							<sourceDocumentName>documentation.adoc</sourceDocumentName>
-						</configuration>
-					</execution>
-					<execution>
-						<id>generate-pdf</id>
+							<sourceDirectory>${project.build.directory}/content/userguide</sourceDirectory>
+							<sourceDocumentName>userguide.adoc</sourceDocumentName>
+						</configuration>
+					</execution>
+
+					<execution>
+						<id>generate-pdf-userguide</id>
 						<phase>generate-resources</phase>
 						<goals>
 							<goal>process-asciidoc</goal>
@@ -737,12 +249,13 @@
 							<backend>pdf</backend>
 							<compact>true</compact>
 							<sourceHighlighter>coderay</sourceHighlighter>
-							<sourceDirectory>${project.build.directory}/content</sourceDirectory>
-							<sourceDocumentName>documentation.adoc</sourceDocumentName>
-						</configuration>
-					</execution>
-					<execution>
-						<id>generate-html</id>
+							<sourceDirectory>${project.build.directory}/content/userguide</sourceDirectory>
+							<sourceDocumentName>userguide.adoc</sourceDocumentName>
+						</configuration>
+					</execution>
+
+					<execution>
+						<id>generate-html-userguide</id>
 						<phase>generate-resources</phase>
 						<goals>
 							<goal>process-asciidoc</goal>
@@ -750,8 +263,8 @@
 						<configuration>
 							<backend>html5</backend>
 							<sourceHighlighter>highlightjs</sourceHighlighter>
-							<sourceDirectory>${project.build.directory}/content</sourceDirectory>
-							<sourceDocumentName>documentation.adoc</sourceDocumentName>
+							<sourceDirectory>${project.build.directory}/content/userguide</sourceDirectory>
+							<sourceDocumentName>userguide.adoc</sourceDocumentName>
 							<attributes>
 								<stylesdir>stylesheets</stylesdir>
 								<stylesheet>geowave.css</stylesheet>
@@ -765,6 +278,64 @@
 							</attributes>
 						</configuration>
 					</execution>
+
+					<execution>
+						<id>generate-epub-devguide</id>
+						<phase>generate-resources</phase>
+						<goals>
+							<goal>process-asciidoc</goal>
+						</goals>
+						<configuration>
+							<backend>epub3</backend>
+							<sourceHighlighter>coderay</sourceHighlighter>
+							<sourceDirectory>${project.build.directory}/content/devguide</sourceDirectory>
+							<sourceDocumentName>devguide.adoc</sourceDocumentName>
+						</configuration>
+					</execution>
+
+					<execution>
+						<id>generate-pdf-devguide</id>
+						<phase>generate-resources</phase>
+						<goals>
+							<goal>process-asciidoc</goal>
+						</goals>
+						<configuration>
+							<requires>
+								<require>asciidoctor-pdf</require>
+							</requires>
+							<backend>pdf</backend>
+							<compact>true</compact>
+							<sourceHighlighter>coderay</sourceHighlighter>
+							<sourceDirectory>${project.build.directory}/content/devguide</sourceDirectory>
+							<sourceDocumentName>devguide.adoc</sourceDocumentName>
+						</configuration>
+					</execution>
+
+					<execution>
+						<id>generate-html-devguide</id>
+						<phase>generate-resources</phase>
+						<goals>
+							<goal>process-asciidoc</goal>
+						</goals>
+						<configuration>
+							<backend>html5</backend>
+							<sourceHighlighter>highlightjs</sourceHighlighter>
+							<sourceDirectory>${project.build.directory}/content/devguide</sourceDirectory>
+							<sourceDocumentName>devguide.adoc</sourceDocumentName>
+							<attributes>
+								<stylesdir>stylesheets</stylesdir>
+								<stylesheet>geowave.css</stylesheet>
+								<imagesdir>./images</imagesdir>
+								<toc>right</toc>
+								<icons>font</icons>
+								<sectanchors>true</sectanchors>
+								<idprefix />
+								<idseparator>-</idseparator>
+								<docinfo1>true</docinfo1>
+							</attributes>
+						</configuration>
+					</execution>
+
 					<execution>
 						<id>generate-epub-quickstart</id>
 						<phase>generate-resources</phase>
@@ -778,13 +349,25 @@
 							<sourceDocumentName>quickstart.adoc</sourceDocumentName>
 						</configuration>
 					</execution>
-					<!-- Remove Quick Start PDF from doc gen <execution> <id>generate-pdf-quickstart</id> 
-						<phase>generate-resources</phase> <goals> <goal>process-asciidoc</goal> </goals> 
-						<configuration> <requires> <require>asciidoctor-pdf</require> </requires> 
-						<backend>pdf</backend> <compact>true</compact> <sourceHighlighter>coderay</sourceHighlighter> 
-						<sourceDirectory>${project.build.directory}/content/quickstart</sourceDirectory> 
-						<sourceDocumentName>quickstart.adoc</sourceDocumentName> </configuration> 
-						</execution> -->
+
+					<execution>
+						<id>generate-pdf-quickstart</id>
+						<phase>generate-resources</phase>
+						<goals>
+							<goal>process-asciidoc</goal>
+						</goals>
+						<configuration>
+							<requires>
+								<require>asciidoctor-pdf</require>
+							</requires>
+							<backend>pdf</backend>
+							<compact>true</compact>
+							<sourceHighlighter>coderay</sourceHighlighter>
+							<sourceDirectory>${project.build.directory}/content/quickstart</sourceDirectory>
+							<sourceDocumentName>quickstart.adoc</sourceDocumentName>
+						</configuration>
+					</execution>
+
 					<execution>
 						<id>generate-html-quickstart</id>
 						<phase>generate-resources</phase>
@@ -809,10 +392,65 @@
 							</attributes>
 						</configuration>
 					</execution>
+
+					<execution>
+						<id>generate-epub-commands</id>
+						<phase>generate-resources</phase>
+						<goals>
+							<goal>process-asciidoc</goal>
+						</goals>
+						<configuration>
+							<backend>epub3</backend>
+							<sourceHighlighter>coderay</sourceHighlighter>
+							<sourceDirectory>${project.build.directory}/content/commands</sourceDirectory>
+							<sourceDocumentName>commands.adoc</sourceDocumentName>
+						</configuration>
+					</execution>
+
+					<execution>
+						<id>generate-pdf-commands</id>
+						<phase>generate-resources</phase>
+						<goals>
+							<goal>process-asciidoc</goal>
+						</goals>
+						<configuration>
+							<requires>
+								<require>asciidoctor-pdf</require>
+							</requires>
+							<backend>pdf</backend>
+							<compact>true</compact>
+							<sourceHighlighter>coderay</sourceHighlighter>
+							<sourceDirectory>${project.build.directory}/content/commands</sourceDirectory>
+							<sourceDocumentName>commands.adoc</sourceDocumentName>
+						</configuration>
+					</execution>
+
+					<execution>
+						<id>generate-html-commands</id>
+						<phase>generate-resources</phase>
+						<goals>
+							<goal>process-asciidoc</goal>
+						</goals>
+						<configuration>
+							<backend>html5</backend>
+							<sourceHighlighter>highlightjs</sourceHighlighter>
+							<sourceDirectory>${project.build.directory}/content/commands</sourceDirectory>
+							<sourceDocumentName>commands.adoc</sourceDocumentName>
+							<attributes>
+								<stylesdir>stylesheets</stylesdir>
+								<stylesheet>geowave.css</stylesheet>
+								<imagesdir>./images</imagesdir>
+								<toc>right</toc>
+								<icons>font</icons>
+								<sectanchors>true</sectanchors>
+								<idprefix />
+								<idseparator>-</idseparator>
+								<docinfo1>true</docinfo1>
+							</attributes>
+						</configuration>
+					</execution>
 				</executions>
 			</plugin>
-
 		</plugins>
 	</build>
->>>>>>> 0e5207d7
 </project>