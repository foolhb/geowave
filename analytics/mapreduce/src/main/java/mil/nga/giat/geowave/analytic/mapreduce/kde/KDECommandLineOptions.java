package mil.nga.giat.geowave.analytic.mapreduce.kde;

import org.apache.commons.cli.CommandLine;
import org.apache.commons.cli.Option;
import org.apache.commons.cli.Options;
import org.apache.commons.cli.ParseException;

public class KDECommandLineOptions
{
	public static final String FEATURE_TYPE_KEY = "featureType";
	public static final String INDEX_ID_KEY = "indexId";
	public static final String MIN_LEVEL_KEY = "minLevel";
	public static final String MAX_LEVEL_KEY = "maxLevel";
	public static final String MIN_SPLITS_KEY = "minSplits";
	public static final String MAX_SPLITS_KEY = "maxSplits";
	public static final String COVERAGE_NAME_KEY = "coverageName";
	public static final String HDFS_HOST_PORT_KEY = "hdfsHostPort";
	public static final String JOB_TRACKER_HOST_PORT_KEY = "jobSubmissionHostPort";
	public static final String TILE_SIZE_KEY = "tileSize";
	public static final String CQL_FILTER_KEY = "cqlFilter";

	private final String featureType;
	private final String indexId;
	private final Integer minLevel;
	private final Integer maxLevel;
	private final Integer minSplits;
	private final Integer maxSplits;
	private final String coverageName;
	private final String hdfsHostPort;
	private final String jobTrackerOrResourceManHostPort;
	private final Integer tileSize;
	private final String cqlFilter;

	public KDECommandLineOptions(
			final String featureType,
			final String indexId,
			final Integer minLevel,
			final Integer maxLevel,
			final Integer minSplits,
			final Integer maxSplits,
			final String coverageName,
			final String hdfsHostPort,
			final String jobTrackerOrResourceManHostPort,
			final Integer tileSize,
			final String cqlFilter ) {
		this.featureType = featureType;
		this.indexId = indexId;
		this.minLevel = minLevel;
		this.maxLevel = maxLevel;
		this.minSplits = minSplits;
		this.maxSplits = maxSplits;
		this.coverageName = coverageName;
		this.hdfsHostPort = hdfsHostPort;
		this.jobTrackerOrResourceManHostPort = jobTrackerOrResourceManHostPort;
		this.tileSize = tileSize;
		this.cqlFilter = cqlFilter;
	}

	public String getIndexId() {
		return indexId;
	}

	public String getFeatureType() {
		return featureType;
	}

	public Integer getMinLevel() {
		return minLevel;
	}

	public Integer getMaxLevel() {
		return maxLevel;
	}

	public Integer getMinSplits() {
		return minSplits;
	}

	public Integer getMaxSplits() {
		return maxSplits;
	}

	public String getCoverageName() {
		return coverageName;
	}

	public String getHdfsHostPort() {
		return hdfsHostPort;
	}

	public String getJobTrackerOrResourceManHostPort() {
		return jobTrackerOrResourceManHostPort;
	}

	public Integer getTileSize() {
		return tileSize;
	}

	public String getCqlFilter() {
		return cqlFilter;
	}

	public static KDECommandLineOptions parseOptions(
			final CommandLine commandLine )
			throws ParseException {
		final String featureType = commandLine.getOptionValue(FEATURE_TYPE_KEY);
		final int minLevel = Integer.parseInt(commandLine.getOptionValue(MIN_LEVEL_KEY));
		final int maxLevel = Integer.parseInt(commandLine.getOptionValue(MAX_LEVEL_KEY));
		final int minSplits = Integer.parseInt(commandLine.getOptionValue(MIN_SPLITS_KEY));
		final int maxSplits = Integer.parseInt(commandLine.getOptionValue(MAX_SPLITS_KEY));
		final String coverageName = commandLine.getOptionValue(COVERAGE_NAME_KEY);
		String hdfsHostPort = commandLine.getOptionValue(HDFS_HOST_PORT_KEY);

		if (!hdfsHostPort.contains("://")) {
			hdfsHostPort = "hdfs://" + hdfsHostPort;
		}
		final String jobTrackerOrResourceManHostPort = commandLine.getOptionValue(JOB_TRACKER_HOST_PORT_KEY);
		final int tileSize = Integer.parseInt(commandLine.getOptionValue(TILE_SIZE_KEY));
		String cqlFilter = null;
		if (commandLine.hasOption(CQL_FILTER_KEY)) {
			cqlFilter = commandLine.getOptionValue(CQL_FILTER_KEY);
		}
		String indexId = null;
		if (commandLine.hasOption(INDEX_ID_KEY)) {
			indexId = commandLine.getOptionValue(INDEX_ID_KEY);
		}
		return new KDECommandLineOptions(
				featureType,
				indexId,
				minLevel,
				maxLevel,
				minSplits,
				maxSplits,
				coverageName,
				hdfsHostPort,
				jobTrackerOrResourceManHostPort,
				tileSize,
				cqlFilter);
	}

	public static void applyOptions(
			final Options allOptions ) {
		final Option featureTypeOption = new Option(
				FEATURE_TYPE_KEY,
				true,
				"The name of the feature type to run a KDE on");
		featureTypeOption.setRequired(true);
		allOptions.addOption(featureTypeOption);

		final Option minLevelOption = new Option(
				MIN_LEVEL_KEY,
				true,
				"The min level to run a KDE at");
		minLevelOption.setRequired(true);
		allOptions.addOption(minLevelOption);
		final Option maxLevelOption = new Option(
				MAX_LEVEL_KEY,
				true,
				"The max level to run a KDE at");
		maxLevelOption.setRequired(true);
		allOptions.addOption(maxLevelOption);
		final Option minSplitsOption = new Option(
				MIN_SPLITS_KEY,
				true,
				"The min partitions for the input data");
		minSplitsOption.setRequired(true);
		allOptions.addOption(minSplitsOption);
		final Option maxSplitsOption = new Option(
				MAX_SPLITS_KEY,
				true,
				"The max partitions for the input data");
		maxSplitsOption.setRequired(true);
		allOptions.addOption(maxSplitsOption);
		final Option coverageNameOption = new Option(
				COVERAGE_NAME_KEY,
				true,
				"The max partitions for the input data");
		coverageNameOption.setRequired(true);
		allOptions.addOption(coverageNameOption);
		final Option hdfsHostPortOption = new Option(
				HDFS_HOST_PORT_KEY,
				true,
				"The max partitions for the input data");
		hdfsHostPortOption.setRequired(true);
		allOptions.addOption(hdfsHostPortOption);
		final Option jobTrackerOption = new Option(
				JOB_TRACKER_HOST_PORT_KEY,
				true,
				"The max partitions for the input data");
		jobTrackerOption.setRequired(true);
		allOptions.addOption(jobTrackerOption);
		final Option tileSizeOption = new Option(
				TILE_SIZE_KEY,
				true,
				"The max partitions for the input data");
		tileSizeOption.setRequired(true);
		allOptions.addOption(tileSizeOption);
		final Option cqlFilterOption = new Option(
				CQL_FILTER_KEY,
				true,
				"An optional CQL filter applied to the input data");
<<<<<<< HEAD
=======

>>>>>>> 603f9ead
		cqlFilterOption.setRequired(false);
		allOptions.addOption(cqlFilterOption);
		final Option indexIdOption = new Option(
				INDEX_ID_KEY,
				true,
				"An optional index ID to filter the input data");
		indexIdOption.setRequired(false);
		allOptions.addOption(indexIdOption);
	}
}<|MERGE_RESOLUTION|>--- conflicted
+++ resolved
@@ -199,10 +199,7 @@
 				CQL_FILTER_KEY,
 				true,
 				"An optional CQL filter applied to the input data");
-<<<<<<< HEAD
-=======
-
->>>>>>> 603f9ead
+
 		cqlFilterOption.setRequired(false);
 		allOptions.addOption(cqlFilterOption);
 		final Option indexIdOption = new Option(
