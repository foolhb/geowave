package mil.nga.giat.geowave.analytic.mapreduce.operations.options;

import com.beust.jcommander.Parameter;
import com.beust.jcommander.ParametersDelegate;
import com.google.common.base.Function;
import com.google.common.collect.Lists;

import mil.nga.giat.geowave.analytic.param.CommonParameters;
import mil.nga.giat.geowave.analytic.param.ExtractParameters;
import mil.nga.giat.geowave.analytic.param.OutputParameters;
import mil.nga.giat.geowave.analytic.param.InputParameters;
<<<<<<< HEAD
import mil.nga.giat.geowave.analytic.param.annotations.CommonParameter;
import mil.nga.giat.geowave.analytic.param.annotations.ExtractParameter;
import mil.nga.giat.geowave.analytic.param.annotations.InputParameter;
=======
import mil.nga.giat.geowave.analytic.param.MapReduceParameters;
import mil.nga.giat.geowave.analytic.param.annotations.CommonParameter;
import mil.nga.giat.geowave.analytic.param.annotations.ExtractParameter;
import mil.nga.giat.geowave.analytic.param.annotations.InputParameter;
import mil.nga.giat.geowave.analytic.param.annotations.MapReduceParameter;
>>>>>>> 701d5054
import mil.nga.giat.geowave.analytic.param.annotations.OutputParameter;
import mil.nga.giat.geowave.core.cli.annotations.PrefixParameter;
import mil.nga.giat.geowave.core.index.ByteArrayId;
import mil.nga.giat.geowave.core.store.query.QueryOptions;

public class CommonOptions
{
<<<<<<< HEAD
=======
	@MapReduceParameter(MapReduceParameters.MRConfig.CONFIG_FILE)
	@Parameter(names = {
		"-conf",
		"--mapReduceConfigFile"
	}, description = "MapReduce Configuration")
	private String mapReduceConfigFile;

	@MapReduceParameter(MapReduceParameters.MRConfig.HDFS_BASE_DIR)
	@Parameter(names = {
		"-hdfsbase",
		"--mapReduceHdfsBaseDir"
	}, required = true, description = "Fully qualified path to the base directory in hdfs")
	private String mapReduceHdfsBaseDir;

	@MapReduceParameter(MapReduceParameters.MRConfig.HDFS_HOST_PORT)
	@Parameter(names = {
		"-hdfs",
		"--mapReduceHdfsHostPort"
	}, required = true, description = "HDFS hostname and port in the format hostname:port")
	private String mapReduceHdfsHostPort;

	@MapReduceParameter(MapReduceParameters.MRConfig.JOBTRACKER_HOST_PORT)
	@Parameter(names = {
		"-jobtracker",
		"--mapReduceJobtrackerHostPort"
	}, description = "[REQUIRED (or resourceman)] Hadoop job tracker hostname and port in the format hostname:port")
	private String mapReduceJobtrackerHostPort;

	@MapReduceParameter(MapReduceParameters.MRConfig.YARN_RESOURCE_MANAGER)
	@Parameter(names = {
		"-resourceman",
		"--mapReduceYarnResourceManager"
	}, description = "[REQUIRED (or jobtracker)] Yarn resource manager hostname and port in the format hostname:port")
	private String mapReduceYarnResourceManager;
>>>>>>> 701d5054

	@CommonParameter(CommonParameters.Common.DISTANCE_FUNCTION_CLASS)
	@Parameter(names = {
		"-cdf",
		"--commonDistanceFunctionClass"
	}, description = "Distance Function Class implements mil.nga.giat.geowave.analytics.distance.DistanceFn")
	private String commonDistanceFunctionClass;

	@ParametersDelegate
	@PrefixParameter(prefix = "query")
	private QueryOptionsCommand queryOptions = new QueryOptionsCommand();

	@ExtractParameter(ExtractParameters.Extract.MAX_INPUT_SPLIT)
	@Parameter(names = {
		"-emx",
		"--extractMaxInputSplit"
<<<<<<< HEAD
	}, description = "Maximum input split size")
=======
	}, required = true, description = "Maximum hdfs input split size")
>>>>>>> 701d5054
	private String extractMaxInputSplit;

	@ExtractParameter(ExtractParameters.Extract.MIN_INPUT_SPLIT)
	@Parameter(names = {
		"-emn",
		"--extractMinInputSplit"
<<<<<<< HEAD
	}, description = "Minimum input split size")
=======
	}, required = true, description = "Minimum hdfs input split size")
>>>>>>> 701d5054
	private String extractMinInputSplit;

	@ExtractParameter(ExtractParameters.Extract.QUERY)
	@Parameter(names = {
		"-eq",
		"--extractQuery"
	}, description = "Query")
	private String extractQuery;

	@OutputParameter(OutputParameters.Output.OUTPUT_FORMAT)
	@Parameter(names = {
		"-ofc",
		"--outputOutputFormat"
	}, description = "Output Format Class")
	private String outputOutputFormat;

	@InputParameter(InputParameters.Input.INPUT_FORMAT)
	@Parameter(names = {
		"-ifc",
		"--inputFormatClass"
	}, description = "Input Format Class")
	private String inputFormatClass;

	@InputParameter(InputParameters.Input.HDFS_INPUT_PATH)
	@Parameter(names = {
		"-iip",
		"--inputHdfsPath"
<<<<<<< HEAD
	}, description = "Input Path")
=======
	}, hidden = true, description = "Input Path")
>>>>>>> 701d5054
	private String inputHdfsPath;

	@OutputParameter(OutputParameters.Output.REDUCER_COUNT)
	@Parameter(names = {
		"-orc",
		"--outputReducerCount"
	}, description = "Number of Reducers For Output")
	private String outputReducerCount;

	public String getCommonDistanceFunctionClass() {
		return commonDistanceFunctionClass;
	}

	public void setCommonDistanceFunctionClass(
			String commonDistanceFunctionClass ) {
		this.commonDistanceFunctionClass = commonDistanceFunctionClass;
	}

	public QueryOptionsCommand getQueryOptions() {
		return queryOptions;
	}

	public void setQueryOptions(
			QueryOptionsCommand extractQueryOptions ) {
		this.queryOptions = extractQueryOptions;
	}

	public String getExtractMaxInputSplit() {
		return extractMaxInputSplit;
	}

	public void setExtractMaxInputSplit(
			String extractMaxInputSplit ) {
		this.extractMaxInputSplit = extractMaxInputSplit;
	}

	public String getExtractMinInputSplit() {
		return extractMinInputSplit;
	}

	public void setExtractMinInputSplit(
			String extractMinInputSplit ) {
		this.extractMinInputSplit = extractMinInputSplit;
	}

	public String getExtractQuery() {
		return extractQuery;
	}

	public void setExtractQuery(
			String extractQuery ) {
		this.extractQuery = extractQuery;
	}

	public String getOutputOutputFormat() {
		return outputOutputFormat;
	}

	public void setOutputOutputFormat(
			String outputOutputFormat ) {
		this.outputOutputFormat = outputOutputFormat;
	}

	public String getOutputReducerCount() {
		return outputReducerCount;
	}

	public void setOutputReducerCount(
			String outputReducerCount ) {
		this.outputReducerCount = outputReducerCount;
	}

	public String getInputFormatClass() {
		return inputFormatClass;
	}

	public void setInputFormatClass(
			String inputFormatClass ) {
		this.inputFormatClass = inputFormatClass;
	}

	public String getInputHdfsPath() {
		return inputHdfsPath;
	}

	public void setInputHdfsPath(
			String inputHdfsPath ) {
		this.inputHdfsPath = inputHdfsPath;
	}

	/**
	 * Build the query options from the command line arguments.
	 * 
	 * @return
	 */
	public QueryOptions buildQueryOptions() {
		final QueryOptions options = new QueryOptions();
<<<<<<< HEAD
		if (queryOptions.getAdapterIds() != null && queryOptions.getAdapterIds().size() > 0) options.setAdapter(Lists.transform(
				queryOptions.getAdapterIds(),
				new Function<String, ByteArrayId>() {
					@Override
					public ByteArrayId apply(
							String input ) {
						return new ByteArrayId(
								input);
					}
				}));
=======
		if (queryOptions.getAdapterIds() != null && queryOptions.getAdapterIds().size() > 0)
			options.setAdapter(Lists.transform(
					queryOptions.getAdapterIds(),
					new Function<String, ByteArrayId>() {
						@Override
						public ByteArrayId apply(
								String input ) {
							return new ByteArrayId(
									input);
						}
					}));
>>>>>>> 701d5054
		if (queryOptions.getAuthorizations() != null) {
			options.setAuthorizations(this.queryOptions.getAuthorizations().toArray(
					new String[this.queryOptions.getAuthorizations().size()]));
		}
		if (queryOptions.getIndexId() != null) {
			options.setIndexId(new ByteArrayId(
					queryOptions.getIndexId()));
		}
		return options;
	}

<<<<<<< HEAD
=======
	public String getMapReduceConfigFile() {
		return mapReduceConfigFile;
	}

	public void setMapReduceConfigFile(
			String mapReduceConfigFile ) {
		this.mapReduceConfigFile = mapReduceConfigFile;
	}

	public String getMapReduceHdfsBaseDir() {
		return mapReduceHdfsBaseDir;
	}

	public void setMapReduceHdfsBaseDir(
			String mapReduceHdfsBaseDir ) {
		this.mapReduceHdfsBaseDir = mapReduceHdfsBaseDir;
	}

	public String getMapReduceHdfsHostPort() {
		return mapReduceHdfsHostPort;
	}

	public void setMapReduceHdfsHostPort(
			String mapReduceHdfsHostPort ) {
		this.mapReduceHdfsHostPort = mapReduceHdfsHostPort;
	}

	public String getMapReduceJobtrackerHostPort() {
		return mapReduceJobtrackerHostPort;
	}

	public void setMapReduceJobtrackerHostPort(
			String mapReduceJobtrackerHostPort ) {
		this.mapReduceJobtrackerHostPort = mapReduceJobtrackerHostPort;
	}

	public String getMapReduceYarnResourceManager() {
		return mapReduceYarnResourceManager;
	}

	public void setMapReduceYarnResourceManager(
			String mapReduceYarnResourceManager ) {
		this.mapReduceYarnResourceManager = mapReduceYarnResourceManager;
	}
>>>>>>> 701d5054
}<|MERGE_RESOLUTION|>--- conflicted
+++ resolved
@@ -9,17 +9,11 @@
 import mil.nga.giat.geowave.analytic.param.ExtractParameters;
 import mil.nga.giat.geowave.analytic.param.OutputParameters;
 import mil.nga.giat.geowave.analytic.param.InputParameters;
-<<<<<<< HEAD
-import mil.nga.giat.geowave.analytic.param.annotations.CommonParameter;
-import mil.nga.giat.geowave.analytic.param.annotations.ExtractParameter;
-import mil.nga.giat.geowave.analytic.param.annotations.InputParameter;
-=======
 import mil.nga.giat.geowave.analytic.param.MapReduceParameters;
 import mil.nga.giat.geowave.analytic.param.annotations.CommonParameter;
 import mil.nga.giat.geowave.analytic.param.annotations.ExtractParameter;
 import mil.nga.giat.geowave.analytic.param.annotations.InputParameter;
 import mil.nga.giat.geowave.analytic.param.annotations.MapReduceParameter;
->>>>>>> 701d5054
 import mil.nga.giat.geowave.analytic.param.annotations.OutputParameter;
 import mil.nga.giat.geowave.core.cli.annotations.PrefixParameter;
 import mil.nga.giat.geowave.core.index.ByteArrayId;
@@ -27,8 +21,6 @@
 
 public class CommonOptions
 {
-<<<<<<< HEAD
-=======
 	@MapReduceParameter(MapReduceParameters.MRConfig.CONFIG_FILE)
 	@Parameter(names = {
 		"-conf",
@@ -63,7 +55,6 @@
 		"--mapReduceYarnResourceManager"
 	}, description = "[REQUIRED (or jobtracker)] Yarn resource manager hostname and port in the format hostname:port")
 	private String mapReduceYarnResourceManager;
->>>>>>> 701d5054
 
 	@CommonParameter(CommonParameters.Common.DISTANCE_FUNCTION_CLASS)
 	@Parameter(names = {
@@ -80,22 +71,14 @@
 	@Parameter(names = {
 		"-emx",
 		"--extractMaxInputSplit"
-<<<<<<< HEAD
-	}, description = "Maximum input split size")
-=======
 	}, required = true, description = "Maximum hdfs input split size")
->>>>>>> 701d5054
 	private String extractMaxInputSplit;
 
 	@ExtractParameter(ExtractParameters.Extract.MIN_INPUT_SPLIT)
 	@Parameter(names = {
 		"-emn",
 		"--extractMinInputSplit"
-<<<<<<< HEAD
-	}, description = "Minimum input split size")
-=======
 	}, required = true, description = "Minimum hdfs input split size")
->>>>>>> 701d5054
 	private String extractMinInputSplit;
 
 	@ExtractParameter(ExtractParameters.Extract.QUERY)
@@ -123,11 +106,7 @@
 	@Parameter(names = {
 		"-iip",
 		"--inputHdfsPath"
-<<<<<<< HEAD
-	}, description = "Input Path")
-=======
 	}, hidden = true, description = "Input Path")
->>>>>>> 701d5054
 	private String inputHdfsPath;
 
 	@OutputParameter(OutputParameters.Output.REDUCER_COUNT)
@@ -225,7 +204,6 @@
 	 */
 	public QueryOptions buildQueryOptions() {
 		final QueryOptions options = new QueryOptions();
-<<<<<<< HEAD
 		if (queryOptions.getAdapterIds() != null && queryOptions.getAdapterIds().size() > 0) options.setAdapter(Lists.transform(
 				queryOptions.getAdapterIds(),
 				new Function<String, ByteArrayId>() {
@@ -236,19 +214,6 @@
 								input);
 					}
 				}));
-=======
-		if (queryOptions.getAdapterIds() != null && queryOptions.getAdapterIds().size() > 0)
-			options.setAdapter(Lists.transform(
-					queryOptions.getAdapterIds(),
-					new Function<String, ByteArrayId>() {
-						@Override
-						public ByteArrayId apply(
-								String input ) {
-							return new ByteArrayId(
-									input);
-						}
-					}));
->>>>>>> 701d5054
 		if (queryOptions.getAuthorizations() != null) {
 			options.setAuthorizations(this.queryOptions.getAuthorizations().toArray(
 					new String[this.queryOptions.getAuthorizations().size()]));
@@ -260,8 +225,6 @@
 		return options;
 	}
 
-<<<<<<< HEAD
-=======
 	public String getMapReduceConfigFile() {
 		return mapReduceConfigFile;
 	}
@@ -306,5 +269,4 @@
 			String mapReduceYarnResourceManager ) {
 		this.mapReduceYarnResourceManager = mapReduceYarnResourceManager;
 	}
->>>>>>> 701d5054
 }