package mil.nga.giat.geowave.analytic.mapreduce.operations.options;

import com.beust.jcommander.Parameter;

<<<<<<< HEAD
import mil.nga.giat.geowave.analytic.param.MapReduceParameters;
import mil.nga.giat.geowave.analytic.param.OutputParameters;
import mil.nga.giat.geowave.analytic.param.PartitionParameters;
import mil.nga.giat.geowave.analytic.param.annotations.MapReduceParameter;
=======
import mil.nga.giat.geowave.analytic.param.OutputParameters;
import mil.nga.giat.geowave.analytic.param.PartitionParameters;
>>>>>>> 701d5054
import mil.nga.giat.geowave.analytic.param.annotations.OutputParameter;
import mil.nga.giat.geowave.analytic.param.annotations.PartitionParameter;

public class NearestNeighborOptions
{

	@OutputParameter(OutputParameters.Output.HDFS_OUTPUT_PATH)
	@Parameter(names = {
		"-oop",
		"--outputHdfsOutputPath"
<<<<<<< HEAD
	}, description = "Output HDFS File Path")
	private String outputHdfsOutputPath;

	@MapReduceParameter(MapReduceParameters.MRConfig.CONFIG_FILE)
	@Parameter(names = {
		"-conf",
		"--mapReduceConfigFile"
	}, description = "MapReduce Configuration")
	private String mapReduceConfigFile;

	@MapReduceParameter(MapReduceParameters.MRConfig.HDFS_BASE_DIR)
	@Parameter(names = {
		"-hdfsbase",
		"--mapReduceHdfsBaseDir"
	}, description = "Fully qualified path to the base directory in hdfs")
	private String mapReduceHdfsBaseDir;

=======
	}, required = true, description = "Output HDFS File Path")
	private String outputHdfsOutputPath;

>>>>>>> 701d5054
	@PartitionParameter(PartitionParameters.Partition.MAX_MEMBER_SELECTION)
	@Parameter(names = {
		"-pms",
		"--partitionMaxMemberSelection"
	}, description = "Maximum number of members selected from a partition")
	private String partitionMaxMemberSelection;

	@PartitionParameter(PartitionParameters.Partition.PARTITIONER_CLASS)
	@Parameter(names = {
		"-pc",
		"--partitionPartitionerClass"
	}, description = "Index Identifier for Centroids")
	private String partitionPartitionerClass;

	@PartitionParameter(PartitionParameters.Partition.MAX_DISTANCE)
	@Parameter(names = {
		"-pmd",
		"--partitionMaxDistance"
<<<<<<< HEAD
	}, description = "Maximum Partition Distance")
	private String partitionPartitionDistance;
=======
	}, required = true, description = "Maximum Partition Distance")
	private String partitionMaxDistance;
>>>>>>> 701d5054

	@PartitionParameter(PartitionParameters.Partition.PARTITION_PRECISION)
	@Parameter(names = {
		"-pp",
		"--partitionPartitionPrecision"
	}, description = "Partition Precision")
	private String partitionPartitionPrecision;

	@PartitionParameter(PartitionParameters.Partition.DISTANCE_THRESHOLDS)
	@Parameter(names = {
		"-pdt",
		"--partitionDistanceThresholds"
	}, description = "Comma separated list of distance thresholds, per dimension")
	private String partitioningDistanceThresholds;

	@PartitionParameter(PartitionParameters.Partition.GEOMETRIC_DISTANCE_UNIT)
	@Parameter(names = {
		"-pdu",
		"--partitionGeometricDistanceUnit"
	}, description = "Geometric distance unit (m=meters,km=kilometers, see symbols for javax.units.BaseUnit)")
	private String partitioningGeometricDistanceUnit;

	@PartitionParameter(PartitionParameters.Partition.SECONDARY_PARTITIONER_CLASS)
	@Parameter(names = {
		"-psp",
		"--partitionSecondaryPartitionerClass"
	}, description = "Perform secondary partitioning with the provided class")
	private String partitionSecondaryPartitionerClass;

	public String getOutputHdfsOutputPath() {
		return outputHdfsOutputPath;
	}

	public void setOutputHdfsOutputPath(
			String outputHdfsOutputPath ) {
		this.outputHdfsOutputPath = outputHdfsOutputPath;
	}

	public String getPartitionMaxMemberSelection() {
		return partitionMaxMemberSelection;
	}

	public void setPartitionMaxMemberSelection(
			String partitionMaxMemberSelection ) {
		this.partitionMaxMemberSelection = partitionMaxMemberSelection;
	}

	public String getPartitionPartitionerClass() {
		return partitionPartitionerClass;
	}

	public void setPartitionPartitionerClass(
			String partitionPartitionerClass ) {
		this.partitionPartitionerClass = partitionPartitionerClass;
	}

<<<<<<< HEAD
	public String getPartitionPartitionDistance() {
		return partitionPartitionDistance;
	}

	public void setPartitionPartitionDistance(
			String partitionPartitionDistance ) {
		this.partitionPartitionDistance = partitionPartitionDistance;
=======
	public String getPartitionMaxDistance() {
		return partitionMaxDistance;
	}

	public void setPartitionMaxDistance(
			String partitionMaxDistance ) {
		this.partitionMaxDistance = partitionMaxDistance;
>>>>>>> 701d5054
	}

	public String getPartitionSecondaryPartitionerClass() {
		return partitionSecondaryPartitionerClass;
	}

	public void setPartitionSecondaryPartitionerClass(
			String partitionSecondaryPartitionerClass ) {
		this.partitionSecondaryPartitionerClass = partitionSecondaryPartitionerClass;
	}

	public String getPartitionPartitionPrecision() {
		return partitionPartitionPrecision;
	}

	public void setPartitionPartitionPrecision(
			String partitionPartitionPrecision ) {
		this.partitionPartitionPrecision = partitionPartitionPrecision;
	}

	public String getPartitioningDistanceThresholds() {
		return partitioningDistanceThresholds;
	}

	public void setPartitioningDistanceThresholds(
			String partitioningDistanceThresholds ) {
		this.partitioningDistanceThresholds = partitioningDistanceThresholds;
	}

	public String getPartitioningGeometricDistanceUnit() {
		return partitioningGeometricDistanceUnit;
	}

	public void setPartitioningGeometricDistanceUnit(
			String partitioningGeometricDistanceUnit ) {
		this.partitioningGeometricDistanceUnit = partitioningGeometricDistanceUnit;
	}
<<<<<<< HEAD

	public String getMapReduceConfigFile() {
		return mapReduceConfigFile;
	}

	public void setMapReduceConfigFile(
			String mapReduceConfigFile ) {
		this.mapReduceConfigFile = mapReduceConfigFile;
	}

	public String getMapReduceHdfsBaseDir() {
		return mapReduceHdfsBaseDir;
	}

	public void setMapReduceHdfsBaseDir(
			String mapReduceHdfsBaseDir ) {
		this.mapReduceHdfsBaseDir = mapReduceHdfsBaseDir;
	}

=======
>>>>>>> 701d5054
}<|MERGE_RESOLUTION|>--- conflicted
+++ resolved
@@ -2,15 +2,8 @@
 
 import com.beust.jcommander.Parameter;
 
-<<<<<<< HEAD
-import mil.nga.giat.geowave.analytic.param.MapReduceParameters;
 import mil.nga.giat.geowave.analytic.param.OutputParameters;
 import mil.nga.giat.geowave.analytic.param.PartitionParameters;
-import mil.nga.giat.geowave.analytic.param.annotations.MapReduceParameter;
-=======
-import mil.nga.giat.geowave.analytic.param.OutputParameters;
-import mil.nga.giat.geowave.analytic.param.PartitionParameters;
->>>>>>> 701d5054
 import mil.nga.giat.geowave.analytic.param.annotations.OutputParameter;
 import mil.nga.giat.geowave.analytic.param.annotations.PartitionParameter;
 
@@ -21,29 +14,9 @@
 	@Parameter(names = {
 		"-oop",
 		"--outputHdfsOutputPath"
-<<<<<<< HEAD
-	}, description = "Output HDFS File Path")
-	private String outputHdfsOutputPath;
-
-	@MapReduceParameter(MapReduceParameters.MRConfig.CONFIG_FILE)
-	@Parameter(names = {
-		"-conf",
-		"--mapReduceConfigFile"
-	}, description = "MapReduce Configuration")
-	private String mapReduceConfigFile;
-
-	@MapReduceParameter(MapReduceParameters.MRConfig.HDFS_BASE_DIR)
-	@Parameter(names = {
-		"-hdfsbase",
-		"--mapReduceHdfsBaseDir"
-	}, description = "Fully qualified path to the base directory in hdfs")
-	private String mapReduceHdfsBaseDir;
-
-=======
 	}, required = true, description = "Output HDFS File Path")
 	private String outputHdfsOutputPath;
 
->>>>>>> 701d5054
 	@PartitionParameter(PartitionParameters.Partition.MAX_MEMBER_SELECTION)
 	@Parameter(names = {
 		"-pms",
@@ -62,13 +35,8 @@
 	@Parameter(names = {
 		"-pmd",
 		"--partitionMaxDistance"
-<<<<<<< HEAD
-	}, description = "Maximum Partition Distance")
-	private String partitionPartitionDistance;
-=======
 	}, required = true, description = "Maximum Partition Distance")
 	private String partitionMaxDistance;
->>>>>>> 701d5054
 
 	@PartitionParameter(PartitionParameters.Partition.PARTITION_PRECISION)
 	@Parameter(names = {
@@ -125,15 +93,6 @@
 		this.partitionPartitionerClass = partitionPartitionerClass;
 	}
 
-<<<<<<< HEAD
-	public String getPartitionPartitionDistance() {
-		return partitionPartitionDistance;
-	}
-
-	public void setPartitionPartitionDistance(
-			String partitionPartitionDistance ) {
-		this.partitionPartitionDistance = partitionPartitionDistance;
-=======
 	public String getPartitionMaxDistance() {
 		return partitionMaxDistance;
 	}
@@ -141,7 +100,6 @@
 	public void setPartitionMaxDistance(
 			String partitionMaxDistance ) {
 		this.partitionMaxDistance = partitionMaxDistance;
->>>>>>> 701d5054
 	}
 
 	public String getPartitionSecondaryPartitionerClass() {
@@ -179,26 +137,4 @@
 			String partitioningGeometricDistanceUnit ) {
 		this.partitioningGeometricDistanceUnit = partitioningGeometricDistanceUnit;
 	}
-<<<<<<< HEAD
-
-	public String getMapReduceConfigFile() {
-		return mapReduceConfigFile;
-	}
-
-	public void setMapReduceConfigFile(
-			String mapReduceConfigFile ) {
-		this.mapReduceConfigFile = mapReduceConfigFile;
-	}
-
-	public String getMapReduceHdfsBaseDir() {
-		return mapReduceHdfsBaseDir;
-	}
-
-	public void setMapReduceHdfsBaseDir(
-			String mapReduceHdfsBaseDir ) {
-		this.mapReduceHdfsBaseDir = mapReduceHdfsBaseDir;
-	}
-
-=======
->>>>>>> 701d5054
 }