package mil.nga.giat.geowave.analytic.mapreduce.operations.options;

import java.lang.reflect.AnnotatedElement;

import mil.nga.giat.geowave.analytic.PropertyManagement;
import mil.nga.giat.geowave.analytic.param.ParameterEnum;
import mil.nga.giat.geowave.analytic.param.annotations.CentroidParameter;
import mil.nga.giat.geowave.analytic.param.annotations.ClusteringParameter;
import mil.nga.giat.geowave.analytic.param.annotations.CommonParameter;
import mil.nga.giat.geowave.analytic.param.annotations.ExtractParameter;
import mil.nga.giat.geowave.analytic.param.annotations.GlobalParameter;
import mil.nga.giat.geowave.analytic.param.annotations.HullParameter;
import mil.nga.giat.geowave.analytic.param.annotations.InputParameter;
import mil.nga.giat.geowave.analytic.param.annotations.JumpParameter;
import mil.nga.giat.geowave.analytic.param.annotations.MapReduceParameter;
import mil.nga.giat.geowave.analytic.param.annotations.OutputParameter;
import mil.nga.giat.geowave.analytic.param.annotations.PartitionParameter;
import mil.nga.giat.geowave.analytic.param.annotations.SampleParameter;
import mil.nga.giat.geowave.core.cli.prefix.JCommanderPrefixTranslator;
import mil.nga.giat.geowave.core.cli.prefix.JCommanderTranslationMap;
import mil.nga.giat.geowave.core.cli.prefix.TranslationEntry;

/**
 * This is a stop-gap measure which allows us to copy parameters read from the
 * command line into the PropertyManagement object.
 */
public class PropertyManagementConverter
{

	final PropertyManagement properties;

	public PropertyManagementConverter(
			PropertyManagement properties ) {
		this.properties = properties;
	}

	public PropertyManagement getProperties() {
		return properties;
	}

	/**
	 * Find annotations in the object, and copy the values to the
	 * PropertyManagement
	 * 
	 * @param object
	 */
	public void readProperties(
			Object object ) {
		JCommanderPrefixTranslator translator = new JCommanderPrefixTranslator();
		translator.addObject(object);
		JCommanderTranslationMap map = translator.translate();
		for (TranslationEntry entry : map.getEntries().values()) {
			// Has annotation?
			AnnotatedElement element = entry.getMember();
			CentroidParameter centroid = element.getAnnotation(CentroidParameter.class);
			ClusteringParameter clustering = element.getAnnotation(ClusteringParameter.class);
			CommonParameter common = element.getAnnotation(CommonParameter.class);
			ExtractParameter extract = element.getAnnotation(ExtractParameter.class);
			GlobalParameter global = element.getAnnotation(GlobalParameter.class);
			HullParameter hull = element.getAnnotation(HullParameter.class);
			InputParameter input = element.getAnnotation(InputParameter.class);
			JumpParameter jump = element.getAnnotation(JumpParameter.class);
			MapReduceParameter mapReduce = element.getAnnotation(MapReduceParameter.class);
			OutputParameter output = element.getAnnotation(OutputParameter.class);
			PartitionParameter partition = element.getAnnotation(PartitionParameter.class);
			SampleParameter sample = element.getAnnotation(SampleParameter.class);

			if (centroid != null) {
				handleEnum(
						entry,
						centroid.value());
			}
			if (clustering != null) {
				handleEnum(
						entry,
						clustering.value());
			}
			if (common != null) {
				handleEnum(
						entry,
						common.value());
			}
			if (extract != null) {
				handleEnum(
						entry,
						extract.value());
			}
			if (global != null) {
				handleEnum(
						entry,
						global.value());
			}
			if (hull != null) {
				handleEnum(
						entry,
						hull.value());
			}
			if (input != null) {
				handleEnum(
						entry,
						input.value());
			}
			if (jump != null) {
				handleEnum(
						entry,
						jump.value());
			}
			if (mapReduce != null) {
				handleEnum(
						entry,
						mapReduce.value());
			}
			if (output != null) {
				handleEnum(
						entry,
						output.value());
			}
			if (partition != null) {
				handleEnum(
						entry,
						partition.value());
			}
			if (sample != null) {
				handleEnum(
						entry,
						sample.value());
			}

		}
	}

	/**
	 * For a single value, copy the value from the object to PropertyManagement.
	 * 
	 * @param entry
	 * @param enumVal
	 */
	@SuppressWarnings("unchecked")
	private void handleEnum(
			TranslationEntry entry,
			ParameterEnum<?> enumVal ) {
		Object value = entry.getParam().get(
				entry.getObject());
		if (value != null) {
			((ParameterEnum<Object>) enumVal).getHelper().setValue(
					properties,
<<<<<<< HEAD
					value);
=======
					enumVal.getHelper().getValue(
							value.toString()));
>>>>>>> 93cf3494
		}
	}
}<|MERGE_RESOLUTION|>--- conflicted
+++ resolved
@@ -144,12 +144,8 @@
 		if (value != null) {
 			((ParameterEnum<Object>) enumVal).getHelper().setValue(
 					properties,
-<<<<<<< HEAD
-					value);
-=======
 					enumVal.getHelper().getValue(
 							value.toString()));
->>>>>>> 93cf3494
 		}
 	}
 }