--- conflicted
+++ resolved
@@ -1,21 +1,14 @@
 package mil.nga.giat.geowave.analytic.mapreduce.operations.options;
 
-<<<<<<< HEAD
-import com.beust.jcommander.Parameter;
-=======
 import com.beust.jcommander.IStringConverter;
 import com.beust.jcommander.Parameter;
 import com.beust.jcommander.ParameterException;
->>>>>>> 701d5054
 
 import mil.nga.giat.geowave.analytic.param.JumpParameters;
 import mil.nga.giat.geowave.analytic.param.SampleParameters;
 import mil.nga.giat.geowave.analytic.param.annotations.JumpParameter;
 import mil.nga.giat.geowave.analytic.param.annotations.SampleParameter;
-<<<<<<< HEAD
-=======
 import mil.nga.giat.geowave.core.index.sfc.data.NumericRange;
->>>>>>> 701d5054
 
 public class KMeansJumpOptions
 {
@@ -24,45 +17,28 @@
 	@Parameter(names = {
 		"-jkp",
 		"--jumpKplusplusMin"
-<<<<<<< HEAD
-	}, description = "The minimum k when K means ++ takes over sampling.")
-=======
 	}, required = true, description = "The minimum k when K means ++ takes over sampling.")
->>>>>>> 701d5054
 	private String jumpKplusplusMin;
 
 	@JumpParameter(JumpParameters.Jump.RANGE_OF_CENTROIDS)
 	@Parameter(names = {
 		"-jrc",
 		"--jumpRangeOfCentroids"
-<<<<<<< HEAD
-	}, description = "Comma-separated range of centroids (e.g. 2,100)")
-	private String jumpRangeOfCentroids;
-=======
 	}, required = true, description = "Comma-separated range of centroids (e.g. 2,100)", converter = NumericRangeConverter.class)
 	private NumericRange jumpRangeOfCentroids;
->>>>>>> 701d5054
 
 	@SampleParameter(SampleParameters.Sample.SAMPLE_RANK_FUNCTION)
 	@Parameter(names = {
 		"-srf",
 		"--sampleSampleRankFunction"
-<<<<<<< HEAD
-	}, description = "The rank function used when sampling the first N highest rank items.")
-=======
 	}, hidden = true, description = "The rank function used when sampling the first N highest rank items.")
->>>>>>> 701d5054
 	private String sampleSampleRankFunction;
 
 	@SampleParameter(SampleParameters.Sample.SAMPLE_SIZE)
 	@Parameter(names = {
 		"-sss",
 		"--sampleSampleSize"
-<<<<<<< HEAD
-	}, description = "Sample Size")
-=======
 	}, hidden = true, description = "Sample Size")
->>>>>>> 701d5054
 	private String sampleSampleSize;
 
 	public String getJumpKplusplusMin() {
@@ -74,20 +50,12 @@
 		this.jumpKplusplusMin = jumpKplusplusMin;
 	}
 
-<<<<<<< HEAD
-	public String getJumpRangeOfCentroids() {
-=======
 	public NumericRange getJumpRangeOfCentroids() {
->>>>>>> 701d5054
 		return jumpRangeOfCentroids;
 	}
 
 	public void setJumpRangeOfCentroids(
-<<<<<<< HEAD
-			String jumpRangeOfCentroids ) {
-=======
 			NumericRange jumpRangeOfCentroids ) {
->>>>>>> 701d5054
 		this.jumpRangeOfCentroids = jumpRangeOfCentroids;
 	}
 
@@ -108,8 +76,6 @@
 			String sampleSampleSize ) {
 		this.sampleSampleSize = sampleSampleSize;
 	}
-<<<<<<< HEAD
-=======
 
 	public static class NumericRangeConverter implements
 			IStringConverter<NumericRange>
@@ -139,5 +105,4 @@
 		}
 
 	}
->>>>>>> 701d5054
 }