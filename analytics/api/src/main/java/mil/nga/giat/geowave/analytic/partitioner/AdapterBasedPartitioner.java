<<<<<<< HEAD
package mil.nga.giat.geowave.analytic.partitioner;

import java.io.IOException;
import java.io.Serializable;
import java.util.ArrayList;
import java.util.Arrays;
import java.util.List;

import mil.nga.giat.geowave.analytic.PropertyManagement;
import mil.nga.giat.geowave.analytic.SerializableAdapterStore;
import mil.nga.giat.geowave.analytic.param.ParameterEnum;
import mil.nga.giat.geowave.analytic.param.StoreParameters;
import mil.nga.giat.geowave.analytic.partitioner.AdapterBasedPartitioner.AdapterDataEntry;
import mil.nga.giat.geowave.analytic.store.PersistableAdapterStore;
import mil.nga.giat.geowave.core.geotime.index.dimension.LongitudeDefinition;
import mil.nga.giat.geowave.core.index.ByteArrayId;
import mil.nga.giat.geowave.core.index.dimension.NumericDimensionDefinition;
import mil.nga.giat.geowave.core.index.sfc.data.BasicNumericDataset;
import mil.nga.giat.geowave.core.index.sfc.data.MultiDimensionalNumericData;
import mil.nga.giat.geowave.core.index.sfc.data.NumericData;
import mil.nga.giat.geowave.core.index.sfc.data.NumericRange;
import mil.nga.giat.geowave.core.store.adapter.AdapterPersistenceEncoding;
import mil.nga.giat.geowave.core.store.adapter.AdapterStore;
import mil.nga.giat.geowave.core.store.adapter.DataAdapter;
import mil.nga.giat.geowave.core.store.index.CommonIndexModel;

import org.apache.hadoop.conf.Configuration;
import org.apache.hadoop.mapreduce.JobContext;
import org.slf4j.Logger;
import org.slf4j.LoggerFactory;

/**
 * This class uses the {@link DataAdapter} to decode the dimension fields to be
 * indexed. Although seemingly more flexible than the
 * {@link OrthodromicDistancePartitioner}, handling different types of data
 * entries, the assumption is that each object decode by the adapter provides
 * the fields required according to the supplied model.
 * 
 * The user provides the distances per dimension. It us up to the user to
 * convert geographic distance into distance in degrees per longitude and
 * latitude.
 * 
 * This class depends on an AdapterStore. Since an AdapterStore is not
 * Serializable, the dependency is transient requiring initialization after
 * serialization
 * {@link AdapterBasedPartitioner#initialize(ConfigurationWrapper)

 * 
 * 
 */
public class AdapterBasedPartitioner extends
		AbstractPartitioner<AdapterDataEntry> implements
		Partitioner<AdapterDataEntry>,
		Serializable
{

	final static Logger LOGGER = LoggerFactory.getLogger(AdapterBasedPartitioner.class);

	private static final long serialVersionUID = 5951564193108204266L;

	private NumericData[] fullRangesPerDimension;
	private boolean[] wrapsAroundBoundary;
	private SerializableAdapterStore adapterStore;

	public AdapterBasedPartitioner() {

	}

	public AdapterBasedPartitioner(
			final CommonIndexModel indexModel,
			final double[] distancesPerDimension,
			final AdapterStore adapterStore ) {
		super(
				indexModel,
				distancesPerDimension);
		this.adapterStore = new SerializableAdapterStore(
				adapterStore);
		init();
	}

	public static class AdapterDataEntry
	{
		ByteArrayId adapterId;
		Object data;

		public AdapterDataEntry(
				final ByteArrayId adapterId,
				final Object data ) {
			super();
			this.adapterId = adapterId;
			this.data = data;
		}
	}

	@Override
	protected NumericDataHolder getNumericData(
			final AdapterDataEntry entry ) {
		final NumericDataHolder numericDataHolder = new NumericDataHolder();

		@SuppressWarnings("unchecked")
		final DataAdapter<Object> adapter = (DataAdapter<Object>) adapterStore.getAdapter(entry.adapterId);
		if (adapter == null) {
			LOGGER.error(
					"Unable to find an adapter for id {}",
					entry.adapterId.toString());
			return null;
		}
		final AdapterPersistenceEncoding encoding = adapter.encode(
				entry.data,
				getIndex().getIndexModel());
		final double[] thetas = getDistancePerDimension();
		final MultiDimensionalNumericData primaryData = encoding.getNumericData(getIndex().getIndexModel().getDimensions());
		numericDataHolder.primary = primaryData;
		numericDataHolder.expansion = querySet(
				primaryData,
				thetas);
		return numericDataHolder;
	}

	protected void init() {
		final NumericDimensionDefinition[] definitions = getIndex().getIndexStrategy().getOrderedDimensionDefinitions();
		fullRangesPerDimension = new NumericData[definitions.length];
		wrapsAroundBoundary = new boolean[definitions.length];
		for (int i = 0; i < definitions.length; i++) {
			fullRangesPerDimension[i] = definitions[i].getFullRange();
			wrapsAroundBoundary[i] = getIndex().getIndexModel().getDimensions()[i].getBaseDefinition() instanceof LongitudeDefinition;
		}

	}

	@Override
	public void initialize(
			final JobContext context,
			final Class<?> scope )
			throws IOException {
		super.initialize(
				context,
				scope);
		adapterStore = new SerializableAdapterStore(
				((PersistableAdapterStore) StoreParameters.StoreParam.ADAPTER_STORE.getHelper().getValue(
						context,
						scope,
						null)).getCliOptions().createStore());

		init();
	}

	@Override
	public void setup(
			final PropertyManagement runTimeProperties,
			final Class<?> scope,
			final Configuration configuration ) {
		super.setup(
				runTimeProperties,
				scope,
				configuration);
		final ParameterEnum[] params = new ParameterEnum[] {
			StoreParameters.StoreParam.ADAPTER_STORE
		};
		runTimeProperties.setConfig(
				params,
				configuration,
				scope);
	}

	protected MultiDimensionalNumericData[] querySet(
			final MultiDimensionalNumericData dimensionsData,
			final double[] distances ) {

		final List<NumericRange[]> resultList = new ArrayList<NumericRange[]>();
		final NumericRange[] currentData = new NumericRange[dimensionsData.getDimensionCount()];
		addToList(
				resultList,
				currentData,
				distances,
				dimensionsData,
				0);
		final MultiDimensionalNumericData[] finalSet = new MultiDimensionalNumericData[resultList.size()];
		int i = 0;
		for (final NumericRange[] rangeData : resultList) {
			finalSet[i++] = new BasicNumericDataset(
					rangeData);
		}
		return finalSet;
	}

	private void addToList(
			final List<NumericRange[]> resultList,
			final NumericRange[] currentData,
			final double[] distances,
			final MultiDimensionalNumericData dimensionsData,
			final int d ) {
		if (d == currentData.length) {
			resultList.add(Arrays.copyOf(
					currentData,
					currentData.length));
			return;
		}

		final NumericData dimensionData = dimensionsData.getDataPerDimension()[d];
		final double lowerBound = dimensionData.getMin() - distances[d];
		final double upperBound = dimensionData.getMax() + distances[d];

		final double mindiff = lowerBound - fullRangesPerDimension[d].getMin();
		final double maxdiff = upperBound - fullRangesPerDimension[d].getMax();
		if (wrapsAroundBoundary[d] && (mindiff < 0)) {
			currentData[d] = new NumericRange(
					fullRangesPerDimension[d].getMax() + mindiff,
					fullRangesPerDimension[d].getMax());
			addToList(
					resultList,
					currentData,
					distances,
					dimensionsData,
					d + 1);
			currentData[d] = new NumericRange(
					fullRangesPerDimension[d].getMin(),
					upperBound);
			addToList(
					resultList,
					currentData,
					distances,
					dimensionsData,
					d + 1);
		}
		else if (wrapsAroundBoundary[d] && (maxdiff > 0)) {
			currentData[d] = new NumericRange(
					lowerBound,
					fullRangesPerDimension[d].getMax());
			addToList(
					resultList,
					currentData,
					distances,
					dimensionsData,
					d + 1);
			currentData[d] = new NumericRange(
					fullRangesPerDimension[d].getMin(),
					fullRangesPerDimension[d].getMin() + maxdiff);
			addToList(
					resultList,
					currentData,
					distances,
					dimensionsData,
					d + 1);
		}
		else {
			currentData[d] = new NumericRange(
					lowerBound,
					upperBound);
			addToList(
					resultList,
					currentData,
					distances,
					dimensionsData,
					d + 1);
		}

	}

}
=======
package mil.nga.giat.geowave.analytic.partitioner;

import java.io.IOException;
import java.io.Serializable;
import java.util.ArrayList;
import java.util.Arrays;
import java.util.List;

import org.apache.hadoop.conf.Configuration;
import org.apache.hadoop.mapreduce.JobContext;
import org.slf4j.Logger;
import org.slf4j.LoggerFactory;

import mil.nga.giat.geowave.analytic.PropertyManagement;
import mil.nga.giat.geowave.analytic.SerializableAdapterStore;
import mil.nga.giat.geowave.analytic.param.ParameterEnum;
import mil.nga.giat.geowave.analytic.param.StoreParameters;
import mil.nga.giat.geowave.analytic.partitioner.AdapterBasedPartitioner.AdapterDataEntry;
import mil.nga.giat.geowave.analytic.store.PersistableStore;
import mil.nga.giat.geowave.core.geotime.index.dimension.LongitudeDefinition;
import mil.nga.giat.geowave.core.index.ByteArrayId;
import mil.nga.giat.geowave.core.index.dimension.NumericDimensionDefinition;
import mil.nga.giat.geowave.core.index.sfc.data.BasicNumericDataset;
import mil.nga.giat.geowave.core.index.sfc.data.MultiDimensionalNumericData;
import mil.nga.giat.geowave.core.index.sfc.data.NumericData;
import mil.nga.giat.geowave.core.index.sfc.data.NumericRange;
import mil.nga.giat.geowave.core.store.adapter.AdapterPersistenceEncoding;
import mil.nga.giat.geowave.core.store.adapter.AdapterStore;
import mil.nga.giat.geowave.core.store.adapter.DataAdapter;
import mil.nga.giat.geowave.core.store.index.CommonIndexModel;

/**
 * This class uses the {@link DataAdapter} to decode the dimension fields to be
 * indexed. Although seemingly more flexible than the
 * {@link OrthodromicDistancePartitioner}, handling different types of data
 * entries, the assumption is that each object decode by the adapter provides
 * the fields required according to the supplied model.
 * 
 * The user provides the distances per dimension. It us up to the user to
 * convert geographic distance into distance in degrees per longitude and
 * latitude.
 * 
 * This class depends on an AdapterStore. Since an AdapterStore is not
 * Serializable, the dependency is transient requiring initialization after
 * serialization
 * {@link AdapterBasedPartitioner#initialize(ConfigurationWrapper)

 * 
 * 
 */
public class AdapterBasedPartitioner extends
		AbstractPartitioner<AdapterDataEntry> implements
		Partitioner<AdapterDataEntry>,
		Serializable
{

	final static Logger LOGGER = LoggerFactory.getLogger(AdapterBasedPartitioner.class);

	private static final long serialVersionUID = 5951564193108204266L;

	private NumericData[] fullRangesPerDimension;
	private boolean[] wrapsAroundBoundary;
	private SerializableAdapterStore adapterStore;

	public AdapterBasedPartitioner() {

	}

	public AdapterBasedPartitioner(
			final CommonIndexModel indexModel,
			final double[] distancesPerDimension,
			final AdapterStore adapterStore ) {
		super(
				indexModel,
				distancesPerDimension);
		this.adapterStore = new SerializableAdapterStore(
				adapterStore);
		init();
	}

	public static class AdapterDataEntry
	{
		ByteArrayId adapterId;
		Object data;

		public AdapterDataEntry(
				final ByteArrayId adapterId,
				final Object data ) {
			super();
			this.adapterId = adapterId;
			this.data = data;
		}
	}

	@Override
	protected NumericDataHolder getNumericData(
			final AdapterDataEntry entry ) {
		final NumericDataHolder numericDataHolder = new NumericDataHolder();

		@SuppressWarnings("unchecked")
		final DataAdapter<Object> adapter = (DataAdapter<Object>) adapterStore.getAdapter(entry.adapterId);
		if (adapter == null) {
			LOGGER.error(
					"Unable to find an adapter for id {}",
					entry.adapterId.toString());
			return null;
		}
		final AdapterPersistenceEncoding encoding = adapter.encode(
				entry.data,
				getIndex().getIndexModel());
		final double[] thetas = getDistancePerDimension();
		final MultiDimensionalNumericData primaryData = encoding.getNumericData(getIndex().getIndexModel().getDimensions());
		numericDataHolder.primary = primaryData;
		numericDataHolder.expansion = querySet(
				primaryData,
				thetas);
		return numericDataHolder;
	}

	protected void init() {
		final NumericDimensionDefinition[] definitions = getIndex().getIndexStrategy().getOrderedDimensionDefinitions();
		fullRangesPerDimension = new NumericData[definitions.length];
		wrapsAroundBoundary = new boolean[definitions.length];
		for (int i = 0; i < definitions.length; i++) {
			fullRangesPerDimension[i] = definitions[i].getFullRange();
			wrapsAroundBoundary[i] = getIndex().getIndexModel().getDimensions()[i].getBaseDefinition() instanceof LongitudeDefinition;
		}

	}

	@Override
	public void initialize(
			final JobContext context,
			final Class<?> scope )
			throws IOException {
		super.initialize(
				context,
				scope);
		adapterStore = new SerializableAdapterStore(
				((PersistableStore) StoreParameters.StoreParam.STORE.getHelper().getValue(
						context,
						scope,
						null)).getDataStoreOptions().createAdapterStore());

		init();
	}

	@Override
	public void setup(
			final PropertyManagement runTimeProperties,
			final Class<?> scope,
			final Configuration configuration ) {
		super.setup(
				runTimeProperties,
				scope,
				configuration);
		final ParameterEnum[] params = new ParameterEnum[] {
			StoreParameters.StoreParam.STORE
		};
		runTimeProperties.setConfig(
				params,
				configuration,
				scope);
	}

	protected MultiDimensionalNumericData[] querySet(
			final MultiDimensionalNumericData dimensionsData,
			final double[] distances ) {

		final List<NumericRange[]> resultList = new ArrayList<NumericRange[]>();
		final NumericRange[] currentData = new NumericRange[dimensionsData.getDimensionCount()];
		addToList(
				resultList,
				currentData,
				distances,
				dimensionsData,
				0);
		final MultiDimensionalNumericData[] finalSet = new MultiDimensionalNumericData[resultList.size()];
		int i = 0;
		for (final NumericRange[] rangeData : resultList) {
			finalSet[i++] = new BasicNumericDataset(
					rangeData);
		}
		return finalSet;
	}

	private void addToList(
			final List<NumericRange[]> resultList,
			final NumericRange[] currentData,
			final double[] distances,
			final MultiDimensionalNumericData dimensionsData,
			final int d ) {
		if (d == currentData.length) {
			resultList.add(Arrays.copyOf(
					currentData,
					currentData.length));
			return;
		}

		final NumericData dimensionData = dimensionsData.getDataPerDimension()[d];
		final double lowerBound = dimensionData.getMin() - distances[d];
		final double upperBound = dimensionData.getMax() + distances[d];

		final double mindiff = lowerBound - fullRangesPerDimension[d].getMin();
		final double maxdiff = upperBound - fullRangesPerDimension[d].getMax();
		if (wrapsAroundBoundary[d] && (mindiff < 0)) {
			currentData[d] = new NumericRange(
					fullRangesPerDimension[d].getMax() + mindiff,
					fullRangesPerDimension[d].getMax());
			addToList(
					resultList,
					currentData,
					distances,
					dimensionsData,
					d + 1);
			currentData[d] = new NumericRange(
					fullRangesPerDimension[d].getMin(),
					upperBound);
			addToList(
					resultList,
					currentData,
					distances,
					dimensionsData,
					d + 1);
		}
		else if (wrapsAroundBoundary[d] && (maxdiff > 0)) {
			currentData[d] = new NumericRange(
					lowerBound,
					fullRangesPerDimension[d].getMax());
			addToList(
					resultList,
					currentData,
					distances,
					dimensionsData,
					d + 1);
			currentData[d] = new NumericRange(
					fullRangesPerDimension[d].getMin(),
					fullRangesPerDimension[d].getMin() + maxdiff);
			addToList(
					resultList,
					currentData,
					distances,
					dimensionsData,
					d + 1);
		}
		else {
			currentData[d] = new NumericRange(
					lowerBound,
					upperBound);
			addToList(
					resultList,
					currentData,
					distances,
					dimensionsData,
					d + 1);
		}

	}

}
>>>>>>> bf52caff
<|MERGE_RESOLUTION|>--- conflicted
+++ resolved
@@ -1,265 +1,3 @@
-<<<<<<< HEAD
-package mil.nga.giat.geowave.analytic.partitioner;
-
-import java.io.IOException;
-import java.io.Serializable;
-import java.util.ArrayList;
-import java.util.Arrays;
-import java.util.List;
-
-import mil.nga.giat.geowave.analytic.PropertyManagement;
-import mil.nga.giat.geowave.analytic.SerializableAdapterStore;
-import mil.nga.giat.geowave.analytic.param.ParameterEnum;
-import mil.nga.giat.geowave.analytic.param.StoreParameters;
-import mil.nga.giat.geowave.analytic.partitioner.AdapterBasedPartitioner.AdapterDataEntry;
-import mil.nga.giat.geowave.analytic.store.PersistableAdapterStore;
-import mil.nga.giat.geowave.core.geotime.index.dimension.LongitudeDefinition;
-import mil.nga.giat.geowave.core.index.ByteArrayId;
-import mil.nga.giat.geowave.core.index.dimension.NumericDimensionDefinition;
-import mil.nga.giat.geowave.core.index.sfc.data.BasicNumericDataset;
-import mil.nga.giat.geowave.core.index.sfc.data.MultiDimensionalNumericData;
-import mil.nga.giat.geowave.core.index.sfc.data.NumericData;
-import mil.nga.giat.geowave.core.index.sfc.data.NumericRange;
-import mil.nga.giat.geowave.core.store.adapter.AdapterPersistenceEncoding;
-import mil.nga.giat.geowave.core.store.adapter.AdapterStore;
-import mil.nga.giat.geowave.core.store.adapter.DataAdapter;
-import mil.nga.giat.geowave.core.store.index.CommonIndexModel;
-
-import org.apache.hadoop.conf.Configuration;
-import org.apache.hadoop.mapreduce.JobContext;
-import org.slf4j.Logger;
-import org.slf4j.LoggerFactory;
-
-/**
- * This class uses the {@link DataAdapter} to decode the dimension fields to be
- * indexed. Although seemingly more flexible than the
- * {@link OrthodromicDistancePartitioner}, handling different types of data
- * entries, the assumption is that each object decode by the adapter provides
- * the fields required according to the supplied model.
- * 
- * The user provides the distances per dimension. It us up to the user to
- * convert geographic distance into distance in degrees per longitude and
- * latitude.
- * 
- * This class depends on an AdapterStore. Since an AdapterStore is not
- * Serializable, the dependency is transient requiring initialization after
- * serialization
- * {@link AdapterBasedPartitioner#initialize(ConfigurationWrapper)
-
- * 
- * 
- */
-public class AdapterBasedPartitioner extends
-		AbstractPartitioner<AdapterDataEntry> implements
-		Partitioner<AdapterDataEntry>,
-		Serializable
-{
-
-	final static Logger LOGGER = LoggerFactory.getLogger(AdapterBasedPartitioner.class);
-
-	private static final long serialVersionUID = 5951564193108204266L;
-
-	private NumericData[] fullRangesPerDimension;
-	private boolean[] wrapsAroundBoundary;
-	private SerializableAdapterStore adapterStore;
-
-	public AdapterBasedPartitioner() {
-
-	}
-
-	public AdapterBasedPartitioner(
-			final CommonIndexModel indexModel,
-			final double[] distancesPerDimension,
-			final AdapterStore adapterStore ) {
-		super(
-				indexModel,
-				distancesPerDimension);
-		this.adapterStore = new SerializableAdapterStore(
-				adapterStore);
-		init();
-	}
-
-	public static class AdapterDataEntry
-	{
-		ByteArrayId adapterId;
-		Object data;
-
-		public AdapterDataEntry(
-				final ByteArrayId adapterId,
-				final Object data ) {
-			super();
-			this.adapterId = adapterId;
-			this.data = data;
-		}
-	}
-
-	@Override
-	protected NumericDataHolder getNumericData(
-			final AdapterDataEntry entry ) {
-		final NumericDataHolder numericDataHolder = new NumericDataHolder();
-
-		@SuppressWarnings("unchecked")
-		final DataAdapter<Object> adapter = (DataAdapter<Object>) adapterStore.getAdapter(entry.adapterId);
-		if (adapter == null) {
-			LOGGER.error(
-					"Unable to find an adapter for id {}",
-					entry.adapterId.toString());
-			return null;
-		}
-		final AdapterPersistenceEncoding encoding = adapter.encode(
-				entry.data,
-				getIndex().getIndexModel());
-		final double[] thetas = getDistancePerDimension();
-		final MultiDimensionalNumericData primaryData = encoding.getNumericData(getIndex().getIndexModel().getDimensions());
-		numericDataHolder.primary = primaryData;
-		numericDataHolder.expansion = querySet(
-				primaryData,
-				thetas);
-		return numericDataHolder;
-	}
-
-	protected void init() {
-		final NumericDimensionDefinition[] definitions = getIndex().getIndexStrategy().getOrderedDimensionDefinitions();
-		fullRangesPerDimension = new NumericData[definitions.length];
-		wrapsAroundBoundary = new boolean[definitions.length];
-		for (int i = 0; i < definitions.length; i++) {
-			fullRangesPerDimension[i] = definitions[i].getFullRange();
-			wrapsAroundBoundary[i] = getIndex().getIndexModel().getDimensions()[i].getBaseDefinition() instanceof LongitudeDefinition;
-		}
-
-	}
-
-	@Override
-	public void initialize(
-			final JobContext context,
-			final Class<?> scope )
-			throws IOException {
-		super.initialize(
-				context,
-				scope);
-		adapterStore = new SerializableAdapterStore(
-				((PersistableAdapterStore) StoreParameters.StoreParam.ADAPTER_STORE.getHelper().getValue(
-						context,
-						scope,
-						null)).getCliOptions().createStore());
-
-		init();
-	}
-
-	@Override
-	public void setup(
-			final PropertyManagement runTimeProperties,
-			final Class<?> scope,
-			final Configuration configuration ) {
-		super.setup(
-				runTimeProperties,
-				scope,
-				configuration);
-		final ParameterEnum[] params = new ParameterEnum[] {
-			StoreParameters.StoreParam.ADAPTER_STORE
-		};
-		runTimeProperties.setConfig(
-				params,
-				configuration,
-				scope);
-	}
-
-	protected MultiDimensionalNumericData[] querySet(
-			final MultiDimensionalNumericData dimensionsData,
-			final double[] distances ) {
-
-		final List<NumericRange[]> resultList = new ArrayList<NumericRange[]>();
-		final NumericRange[] currentData = new NumericRange[dimensionsData.getDimensionCount()];
-		addToList(
-				resultList,
-				currentData,
-				distances,
-				dimensionsData,
-				0);
-		final MultiDimensionalNumericData[] finalSet = new MultiDimensionalNumericData[resultList.size()];
-		int i = 0;
-		for (final NumericRange[] rangeData : resultList) {
-			finalSet[i++] = new BasicNumericDataset(
-					rangeData);
-		}
-		return finalSet;
-	}
-
-	private void addToList(
-			final List<NumericRange[]> resultList,
-			final NumericRange[] currentData,
-			final double[] distances,
-			final MultiDimensionalNumericData dimensionsData,
-			final int d ) {
-		if (d == currentData.length) {
-			resultList.add(Arrays.copyOf(
-					currentData,
-					currentData.length));
-			return;
-		}
-
-		final NumericData dimensionData = dimensionsData.getDataPerDimension()[d];
-		final double lowerBound = dimensionData.getMin() - distances[d];
-		final double upperBound = dimensionData.getMax() + distances[d];
-
-		final double mindiff = lowerBound - fullRangesPerDimension[d].getMin();
-		final double maxdiff = upperBound - fullRangesPerDimension[d].getMax();
-		if (wrapsAroundBoundary[d] && (mindiff < 0)) {
-			currentData[d] = new NumericRange(
-					fullRangesPerDimension[d].getMax() + mindiff,
-					fullRangesPerDimension[d].getMax());
-			addToList(
-					resultList,
-					currentData,
-					distances,
-					dimensionsData,
-					d + 1);
-			currentData[d] = new NumericRange(
-					fullRangesPerDimension[d].getMin(),
-					upperBound);
-			addToList(
-					resultList,
-					currentData,
-					distances,
-					dimensionsData,
-					d + 1);
-		}
-		else if (wrapsAroundBoundary[d] && (maxdiff > 0)) {
-			currentData[d] = new NumericRange(
-					lowerBound,
-					fullRangesPerDimension[d].getMax());
-			addToList(
-					resultList,
-					currentData,
-					distances,
-					dimensionsData,
-					d + 1);
-			currentData[d] = new NumericRange(
-					fullRangesPerDimension[d].getMin(),
-					fullRangesPerDimension[d].getMin() + maxdiff);
-			addToList(
-					resultList,
-					currentData,
-					distances,
-					dimensionsData,
-					d + 1);
-		}
-		else {
-			currentData[d] = new NumericRange(
-					lowerBound,
-					upperBound);
-			addToList(
-					resultList,
-					currentData,
-					distances,
-					dimensionsData,
-					d + 1);
-		}
-
-	}
-
-}
-=======
 package mil.nga.giat.geowave.analytic.partitioner;
 
 import java.io.IOException;
@@ -305,9 +43,9 @@
  * This class depends on an AdapterStore. Since an AdapterStore is not
  * Serializable, the dependency is transient requiring initialization after
  * serialization
- * {@link AdapterBasedPartitioner#initialize(ConfigurationWrapper)
-
- * 
+ * {@link AdapterBasedPartitioner#initialize(ConfigurationWrapper)+
+ * 
  * 
  */
 public class AdapterBasedPartitioner extends
@@ -519,5 +257,4 @@
 
 	}
 
-}
->>>>>>> bf52caff
+}