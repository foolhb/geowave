--- conflicted
+++ resolved
@@ -17,9 +17,5 @@
 	ElementType.METHOD
 })
 public @interface MapReduceParameter {
-<<<<<<< HEAD
-	MRConfig value();
-=======
 	MRConfig[] value();
->>>>>>> 701d5054
 }