--- conflicted
+++ resolved
@@ -17,9 +17,5 @@
 	ElementType.METHOD
 })
 public @interface GlobalParameter {
-<<<<<<< HEAD
-	Global value();
-=======
 	Global[] value();
->>>>>>> 701d5054
 }