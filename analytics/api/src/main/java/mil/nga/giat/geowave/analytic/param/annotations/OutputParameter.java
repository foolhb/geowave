package mil.nga.giat.geowave.analytic.param.annotations;

import java.lang.annotation.ElementType;
import java.lang.annotation.Retention;
import java.lang.annotation.RetentionPolicy;
import java.lang.annotation.Target;

import mil.nga.giat.geowave.analytic.param.OutputParameters.Output;

/**
 * This is a stop-gap measure to allow using JCommander with Analytics, until we
 * figure out how to deal with PropertyEnum.
 */
@Retention(RetentionPolicy.RUNTIME)
@Target({
	ElementType.FIELD,
	ElementType.METHOD
})
public @interface OutputParameter {
<<<<<<< HEAD
	Output value();
=======
	Output[] value();
>>>>>>> 701d5054
}<|MERGE_RESOLUTION|>--- conflicted
+++ resolved
@@ -17,9 +17,5 @@
 	ElementType.METHOD
 })
 public @interface OutputParameter {
-<<<<<<< HEAD
-	Output value();
-=======
 	Output[] value();
->>>>>>> 701d5054
 }