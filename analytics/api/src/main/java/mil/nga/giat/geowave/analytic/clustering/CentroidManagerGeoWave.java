--- conflicted
+++ resolved
@@ -238,16 +238,7 @@
 		final String indexId = scopedJob.getString(
 				CentroidParameters.Centroid.INDEX_ID,
 				new SpatialDimensionalityTypeProvider().createPrimaryIndex().getId().getString());
-<<<<<<< HEAD
-		dataStore = ((PersistableDataStore) StoreParameters.StoreParam.DATA_STORE.getHelper().getValue(
-				context,
-				scope,
-				null)).getCliOptions().createStore();
-		indexStore = ((PersistableIndexStore) StoreParameters.StoreParam.INDEX_STORE.getHelper().getValue(
-=======
-
 		PersistableStore store = (PersistableStore) StoreParameters.StoreParam.STORE.getHelper().getValue(
->>>>>>> bf52caff
 				context,
 				scope,
 				null);
