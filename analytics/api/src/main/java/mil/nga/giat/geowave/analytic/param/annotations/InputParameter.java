package mil.nga.giat.geowave.analytic.param.annotations;

import java.lang.annotation.ElementType;
import java.lang.annotation.Retention;
import java.lang.annotation.RetentionPolicy;
import java.lang.annotation.Target;

import mil.nga.giat.geowave.analytic.param.InputParameters.Input;

/**
 * This is a stop-gap measure to allow using JCommander with Analytics, until we
 * figure out how to deal with PropertyEnum.
 */
@Retention(RetentionPolicy.RUNTIME)
@Target({
	ElementType.FIELD,
	ElementType.METHOD
})
public @interface InputParameter {
<<<<<<< HEAD
	Input value();
=======
	Input[] value();
>>>>>>> 701d5054
}<|MERGE_RESOLUTION|>--- conflicted
+++ resolved
@@ -17,9 +17,5 @@
 	ElementType.METHOD
 })
 public @interface InputParameter {
-<<<<<<< HEAD
-	Input value();
-=======
 	Input[] value();
->>>>>>> 701d5054
 }