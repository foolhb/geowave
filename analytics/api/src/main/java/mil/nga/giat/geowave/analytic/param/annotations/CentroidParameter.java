--- conflicted
+++ resolved
@@ -17,9 +17,5 @@
 	ElementType.METHOD
 })
 public @interface CentroidParameter {
-<<<<<<< HEAD
-	Centroid value();
-=======
 	Centroid[] value();
->>>>>>> 701d5054
 }