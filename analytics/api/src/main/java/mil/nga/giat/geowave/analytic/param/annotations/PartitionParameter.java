package mil.nga.giat.geowave.analytic.param.annotations;

import java.lang.annotation.ElementType;
import java.lang.annotation.Retention;
import java.lang.annotation.RetentionPolicy;
import java.lang.annotation.Target;

import mil.nga.giat.geowave.analytic.param.PartitionParameters.Partition;

/**
 * This is a stop-gap measure to allow using JCommander with Analytics, until we
 * figure out how to deal with PropertyEnum.
 */
@Retention(RetentionPolicy.RUNTIME)
@Target({
	ElementType.FIELD,
	ElementType.METHOD
})
public @interface PartitionParameter {
<<<<<<< HEAD
	Partition value();
=======
	Partition[] value();
>>>>>>> 701d5054
}<|MERGE_RESOLUTION|>--- conflicted
+++ resolved
@@ -17,9 +17,5 @@
 	ElementType.METHOD
 })
 public @interface PartitionParameter {
-<<<<<<< HEAD
-	Partition value();
-=======
 	Partition[] value();
->>>>>>> 701d5054
 }