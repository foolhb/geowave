--- conflicted
+++ resolved
@@ -357,14 +357,10 @@
 
 	}
 
-<<<<<<< HEAD
 	protected synchronized GeoWaveInputSplit toFinalSplit(
 			final DataStatisticsStore statisticsStore,
 			final Map<ByteArrayId, List<ByteArrayId>> indexIdToAdaptersMap,
 			final String... authorizations ) {
-=======
-	public synchronized GeoWaveInputSplit toFinalSplit() {
->>>>>>> c6386d90
 		final Set<String> locations = new HashSet<String>();
 		for (final Entry<ByteArrayId, SplitInfo> entry : splitInfo.entrySet()) {
 			for (final RangeLocationPair pair : entry.getValue().getRangeLocationPairs()) {
