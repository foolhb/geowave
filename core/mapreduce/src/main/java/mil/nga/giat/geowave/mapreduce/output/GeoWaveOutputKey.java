package mil.nga.giat.geowave.mapreduce.output;

import java.io.DataInput;
import java.io.DataOutput;
import java.io.IOException;
import java.util.ArrayList;
import java.util.Arrays;
import java.util.Collection;
import java.util.Iterator;

import mil.nga.giat.geowave.core.index.ByteArrayId;
import mil.nga.giat.geowave.mapreduce.GeoWaveKey;

import org.apache.commons.lang3.ArrayUtils;
import org.apache.hadoop.io.WritableComparator;

/**
 * This class encapsulates the unique identifier for GeoWave to ingest data
 * using a map-reduce GeoWave output format. The record writer must have bother
 * the adapter and the index for the data element to ingest.
 */
public class GeoWaveOutputKey extends
		GeoWaveKey
{
	/**
	 *
	 */
	private static final long serialVersionUID = 1L;
<<<<<<< HEAD
	private Collection<ByteArrayId> indexIds;
=======
	private ByteArrayId indexId;
>>>>>>> b08386c4

	protected GeoWaveOutputKey() {
		super();
	}

	public GeoWaveOutputKey(
			final ByteArrayId adapterId,
			final ByteArrayId indexId ) {
		super(
				adapterId);
		this.indexIds = Arrays.asList(indexId);
	}

	public GeoWaveOutputKey(
			final ByteArrayId adapterId,
			final Collection<ByteArrayId> indexIds ) {
		super(
				adapterId);
		this.indexIds = indexIds;
	}

	public Collection<ByteArrayId> getIndexIds() {
		return indexIds;
	}

	@Override
	public int compareTo(
			final GeoWaveKey o ) {
		final int baseCompare = super.compareTo(o);
		if (baseCompare != 0) {
			return baseCompare;
		}
		if (o instanceof GeoWaveOutputKey) {
			final GeoWaveOutputKey other = (GeoWaveOutputKey) o;
			final byte[] thisIndex = getConcatenatedIndexId();
			final byte[] otherIndex = other.getConcatenatedIndexId();
			return WritableComparator.compareBytes(
					thisIndex,
					0,
					thisIndex.length,
					otherIndex,
					0,
					otherIndex.length);
		}
		return 1;
	}

	private byte[] getConcatenatedIndexId() {
		final Iterator<ByteArrayId> iterator = indexIds.iterator();
		byte[] bytes = iterator.next().getBytes();
		if (indexIds.size() > 1) {
			while (iterator.hasNext()) {
				bytes = ArrayUtils.addAll(
						bytes,
						iterator.next().getBytes());
			}
		}
		return bytes;
	}

	@Override
	public int hashCode() {
		final int prime = 31;
		int result = super.hashCode();
		result = (prime * result) + ((indexIds == null) ? 0 : indexIds.hashCode());
		return result;
	}

	@Override
	public boolean equals(
			final Object obj ) {
		if (this == obj) {
			return true;
		}
		if (!super.equals(obj)) {
			return false;
		}
		if (getClass() != obj.getClass()) {
			return false;
		}
		final GeoWaveOutputKey other = (GeoWaveOutputKey) obj;
		if (indexIds == null) {
			if (other.indexIds != null) {
				return false;
			}
		}
		else if (!indexIds.equals(other.indexIds)) {
			return false;
		}
		return true;
	}

	@Override
	public void readFields(
			final DataInput input )
			throws IOException {
		super.readFields(input);
		final byte indexIdCount = input.readByte();
		indexIds = new ArrayList<ByteArrayId>();
		for (int i = 0; i < indexIdCount; i++) {
			final int indexIdLength = input.readInt();
			final byte[] indexIdBytes = new byte[indexIdLength];
			input.readFully(indexIdBytes);
			indexIds.add(new ByteArrayId(
					indexIdBytes));
		}
	}

	@Override
	public void write(
			final DataOutput output )
			throws IOException {
		super.write(output);
		output.writeByte(indexIds.size());
		for (final ByteArrayId indexId : indexIds) {
			output.writeInt(indexId.getBytes().length);
			output.write(indexId.getBytes());
		}
	}
}<|MERGE_RESOLUTION|>--- conflicted
+++ resolved
@@ -26,11 +26,8 @@
 	 *
 	 */
 	private static final long serialVersionUID = 1L;
-<<<<<<< HEAD
 	private Collection<ByteArrayId> indexIds;
-=======
-	private ByteArrayId indexId;
->>>>>>> b08386c4
+
 
 	protected GeoWaveOutputKey() {
 		super();
