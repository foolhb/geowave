--- conflicted
+++ resolved
@@ -272,74 +272,6 @@
 				context);
 	}
 
-<<<<<<< HEAD
-	public static String getIndexStoreName(
-			final JobContext context ) {
-		return GeoWaveConfiguratorBase.getIndexStoreName(
-				CLASS,
-				context);
-	}
-
-	public static String getDataStatisticsStoreName(
-			final JobContext context ) {
-		return GeoWaveConfiguratorBase.getDataStatisticsStoreName(
-				CLASS,
-				context);
-	}
-
-	public static String getAdapterStoreName(
-			final JobContext context ) {
-		return GeoWaveConfiguratorBase.getAdapterStoreName(
-				CLASS,
-				context);
-=======
-	/**
-	 * First look for input-specific adapters
-	 * 
-	 * @param context
-	 * @param adapterStore
-	 * @return
-	 */
-	@SuppressWarnings("unchecked")
-	public static List<ByteArrayId> getAdapterIds(
-			final JobContext context,
-			final AdapterStore adapterStore ) {
-		final DataAdapter<?>[] userAdapters = GeoWaveConfiguratorBase.getDataAdapters(
-				CLASS,
-				context);
-		List<ByteArrayId> retVal = null;
-		if ((userAdapters == null) || (userAdapters.length <= 0)) {
-			try (CloseableIterator<DataAdapter<?>> adapters = adapterStore.getAdapters()) {
-				final Iterator<?> transformed = IteratorUtils.transformedIterator(
-						adapters,
-						new Transformer() {
-
-							@Override
-							public Object transform(
-									final Object input ) {
-								if (input instanceof DataAdapter) {
-									return ((DataAdapter<?>) input).getAdapterId();
-								}
-								return input;
-							}
-						});
-				retVal = IteratorUtils.toList(transformed);
-			}
-			catch (final IOException e) {
-				LOGGER.warn("Unable to close iterator" + e);
-			}
-		}
-		else {
-			retVal = new ArrayList<ByteArrayId>(
-					userAdapters.length);
-			for (final DataAdapter<?> adapter : userAdapters) {
-				retVal.add(adapter.getAdapterId());
-			}
-		}
-		return retVal;
->>>>>>> 1a9b9183
-	}
-
 	@Override
 	public List<InputSplit> getSplits(
 			final JobContext context )
