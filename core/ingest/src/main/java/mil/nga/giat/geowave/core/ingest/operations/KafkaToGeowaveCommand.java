package mil.nga.giat.geowave.core.ingest.operations;

import java.io.File;
import java.util.ArrayList;
import java.util.List;
import java.util.Map;

import com.beust.jcommander.Parameter;
import com.beust.jcommander.ParameterException;
import com.beust.jcommander.Parameters;
import com.beust.jcommander.ParametersDelegate;

import mil.nga.giat.geowave.core.cli.annotations.GeowaveOperation;
import mil.nga.giat.geowave.core.cli.api.Command;
import mil.nga.giat.geowave.core.cli.api.OperationParams;
import mil.nga.giat.geowave.core.cli.operations.config.options.ConfigOptions;
import mil.nga.giat.geowave.core.ingest.avro.AvroFormatPlugin;
import mil.nga.giat.geowave.core.ingest.kafka.IngestFromKafkaDriver;
import mil.nga.giat.geowave.core.ingest.kafka.KafkaConsumerCommandLineOptions;
import mil.nga.giat.geowave.core.ingest.local.LocalInputCommandLineOptions;
import mil.nga.giat.geowave.core.ingest.operations.options.IngestFormatPluginOptions;
import mil.nga.giat.geowave.core.store.operations.remote.options.DataStorePluginOptions;
import mil.nga.giat.geowave.core.store.operations.remote.options.IndexLoader;
import mil.nga.giat.geowave.core.store.operations.remote.options.IndexPluginOptions;
import mil.nga.giat.geowave.core.store.operations.remote.options.VisibilityOptions;
import mil.nga.giat.geowave.core.store.operations.remote.options.StoreLoader;

@GeowaveOperation(name = "kafkaToGW", parentOperation = IngestSection.class)
@Parameters(commandDescription = "Subscribe to a Kafka topic and ingest into GeoWave")
public class KafkaToGeowaveCommand implements
		Command
{

	@Parameter(description = "<store name> <comma delimited index/group list>")
	private List<String> parameters = new ArrayList<String>();

	@ParametersDelegate
	private VisibilityOptions ingestOptions = new VisibilityOptions();

	@ParametersDelegate
	private KafkaConsumerCommandLineOptions kafkaOptions = new KafkaConsumerCommandLineOptions();

	@ParametersDelegate
	private LocalInputCommandLineOptions localInputOptions = new LocalInputCommandLineOptions();

	// This helper is used to load the list of format SPI plugins that will be
	// used
	@ParametersDelegate
	private IngestFormatPluginOptions pluginFormats = new IngestFormatPluginOptions();

	private DataStorePluginOptions inputStoreOptions = null;

	private List<IndexPluginOptions> inputIndexOptions = null;

<<<<<<< HEAD
=======
	protected IngestFromKafkaDriver driver = null;

>>>>>>> 1e5874df
	@Override
	public boolean prepare(
			OperationParams params ) {

		// TODO: localInputOptions has 'extensions' which doesn't mean
		// anything for Kafka to Geowave

		// Based on the selected formats, select the format plugins
		pluginFormats.selectPlugin(localInputOptions.getFormats());

		return true;
	}

	/**
	 * Prep the driver & run the operation.
	 */
	@Override
	public void execute(
			OperationParams params ) {

		// Ensure we have all the required arguments
		if (parameters.size() != 2) {
			throw new ParameterException(
					"Requires arguments: <store name> <comma delimited index/group list>");
		}

		String inputStoreName = parameters.get(0);
		String indexList = parameters.get(1);

		// Config file
		File configFile = (File) params.getContext().get(
				ConfigOptions.PROPERTIES_FILE_CONTEXT);

		// Attempt to load input store.
		if (inputStoreOptions == null) {
			StoreLoader inputStoreLoader = new StoreLoader(
					inputStoreName);
			if (!inputStoreLoader.loadFromConfig(configFile)) {
				throw new ParameterException(
						"Cannot find store name: " + inputStoreLoader.getStoreName());
			}
			inputStoreOptions = inputStoreLoader.getDataStorePlugin();
		}

		// Load the Indexes
		if (inputIndexOptions == null) {
			IndexLoader indexLoader = new IndexLoader(
					indexList);
			if (!indexLoader.loadFromConfig(configFile)) {
				throw new ParameterException(
						"Cannot find index(s) by name: " + indexList);
			}
			inputIndexOptions = indexLoader.getLoadedIndexes();
		}

		// Ingest Plugins
		Map<String, AvroFormatPlugin<?, ?>> ingestPlugins = pluginFormats.createAvroPlugins();

		// Driver
<<<<<<< HEAD
		IngestFromKafkaDriver driver = new IngestFromKafkaDriver(
=======
		driver = new IngestFromKafkaDriver(
>>>>>>> 1e5874df
				inputStoreOptions,
				inputIndexOptions,
				ingestPlugins,
				kafkaOptions,
				ingestOptions);

		// Execute
		if (!driver.runOperation()) {
			throw new RuntimeException(
					"Ingest failed to execute");
		}
	}

<<<<<<< HEAD
=======
	public IngestFromKafkaDriver getDriver() {
		return driver;
	}

>>>>>>> 1e5874df
	public List<String> getParameters() {
		return parameters;
	}

	public void setParameters(
			String storeName,
			String commaSeparatedIndexes ) {
		this.parameters = new ArrayList<String>();
		this.parameters.add(storeName);
		this.parameters.add(commaSeparatedIndexes);
	}

	public VisibilityOptions getIngestOptions() {
		return ingestOptions;
	}

	public void setIngestOptions(
			VisibilityOptions ingestOptions ) {
		this.ingestOptions = ingestOptions;
	}

	public KafkaConsumerCommandLineOptions getKafkaOptions() {
		return kafkaOptions;
	}

	public void setKafkaOptions(
			KafkaConsumerCommandLineOptions kafkaOptions ) {
		this.kafkaOptions = kafkaOptions;
	}

	public LocalInputCommandLineOptions getLocalInputOptions() {
		return localInputOptions;
	}

	public void setLocalInputOptions(
			LocalInputCommandLineOptions localInputOptions ) {
		this.localInputOptions = localInputOptions;
	}

	public IngestFormatPluginOptions getPluginFormats() {
		return pluginFormats;
	}

	public void setPluginFormats(
			IngestFormatPluginOptions pluginFormats ) {
		this.pluginFormats = pluginFormats;
	}

	public DataStorePluginOptions getInputStoreOptions() {
		return inputStoreOptions;
	}

	public void setInputStoreOptions(
			DataStorePluginOptions inputStoreOptions ) {
		this.inputStoreOptions = inputStoreOptions;
	}

	public List<IndexPluginOptions> getInputIndexOptions() {
		return inputIndexOptions;
	}

	public void setInputIndexOptions(
			List<IndexPluginOptions> inputIndexOptions ) {
		this.inputIndexOptions = inputIndexOptions;
	}
}<|MERGE_RESOLUTION|>--- conflicted
+++ resolved
@@ -52,11 +52,8 @@
 
 	private List<IndexPluginOptions> inputIndexOptions = null;
 
-<<<<<<< HEAD
-=======
 	protected IngestFromKafkaDriver driver = null;
 
->>>>>>> 1e5874df
 	@Override
 	public boolean prepare(
 			OperationParams params ) {
@@ -116,11 +113,7 @@
 		Map<String, AvroFormatPlugin<?, ?>> ingestPlugins = pluginFormats.createAvroPlugins();
 
 		// Driver
-<<<<<<< HEAD
-		IngestFromKafkaDriver driver = new IngestFromKafkaDriver(
-=======
 		driver = new IngestFromKafkaDriver(
->>>>>>> 1e5874df
 				inputStoreOptions,
 				inputIndexOptions,
 				ingestPlugins,
@@ -134,13 +127,10 @@
 		}
 	}
 
-<<<<<<< HEAD
-=======
 	public IngestFromKafkaDriver getDriver() {
 		return driver;
 	}
 
->>>>>>> 1e5874df
 	public List<String> getParameters() {
 		return parameters;
 	}
