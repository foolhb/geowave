--- conflicted
+++ resolved
@@ -20,13 +20,11 @@
  */
 public class StringUtils
 {
-<<<<<<< HEAD
+
 	public static final Charset GEOWAVE_CHAR_SET = Charset.forName("ISO-8859-1");
 	public static final Charset UTF8_CHAR_SET = Charset.forName("UTF-8");
-=======
+
 	private static final Logger LOGGER = LoggerFactory.getLogger(StringUtils.class);
-	public static final Charset UTF8_CHAR_SET = Charset.forName("ISO-8859-1");
->>>>>>> 1627a0e2
 
 	/**
 	 * Utility to convert a String to bytes
