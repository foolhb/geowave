package mil.nga.giat.geowave.core.index;

import java.nio.ByteBuffer;
import java.nio.charset.Charset;
import java.util.ArrayList;
import java.util.HashMap;
import java.util.List;
import java.util.Map;

import org.slf4j.Logger;
import org.slf4j.LoggerFactory;

/**
 * Convenience methods for converting to and from strings. The encoding and
 * decoding of strings uses UTF-8, and these methods should be used for
 * serializing and deserializing text-based data, not for converting binary data
 * to a String representation. Use ByteArrayUtils for converting data that is
 * binary in nature to a String for transport.
 * 
 */
public class StringUtils
{
<<<<<<< HEAD
	private static final Logger LOGGER = LoggerFactory.getLogger(StringUtils.class);
	public static final Charset UTF8_CHAR_SET = Charset.forName("ISO-8859-1");
=======
	public static final Charset GEOWAVE_CHAR_SET = Charset.forName("ISO-8859-1");
	public static final Charset UTF8_CHAR_SET = Charset.forName("UTF-8");
>>>>>>> f14b3e05

	/**
	 * Utility to convert a String to bytes
	 * 
	 * @param string
	 *            incoming String to convert
	 * @return a byte array
	 */
	public static byte[] stringToBinary(
			final String string ) {
		return string.getBytes(GEOWAVE_CHAR_SET);
	}

	/**
	 * Utility to convert a String to bytes
	 * 
	 * @param string
	 *            incoming String to convert
	 * @return a byte array
	 */
	public static byte[] stringsToBinary(
			final String strings[] ) {
		int len = 4;
		final List<byte[]> strsBytes = new ArrayList<byte[]>();
		for (final String str : strings) {
			final byte[] strByte = str.getBytes(GEOWAVE_CHAR_SET);
			strsBytes.add(strByte);
			len += (strByte.length + 4);

		}
		final ByteBuffer buf = ByteBuffer.allocate(len);
		buf.putInt(strings.length);
		for (final byte[] str : strsBytes) {
			buf.putInt(str.length);
			buf.put(str);
		}
		return buf.array();
	}

	/**
	 * Utility to convert bytes to a String
	 * 
	 * @param binary
	 *            a byte array to convert to a String
	 * @return a String representation of the byte array
	 */
	public static String stringFromBinary(
			final byte[] binary ) {
		return new String(
				binary,
				GEOWAVE_CHAR_SET);
	}

	/**
	 * Utility to convert bytes to a String
	 * 
	 * @param binary
	 *            a byte array to convert to a String
	 * @return a String representation of the byte array
	 */
	public static String[] stringsFromBinary(
			final byte[] binary ) {
		final ByteBuffer buf = ByteBuffer.wrap(binary);
		final int count = buf.getInt();
		final String[] result = new String[count];
		for (int i = 0; i < count; i++) {
			final int size = buf.getInt();
			final byte[] strBytes = new byte[size];
			buf.get(strBytes);
			result[i] = new String(
					strBytes,
					GEOWAVE_CHAR_SET);
		}
		return result;
	}

	/**
	 * Convert a number to a string. In this case we ensure that it is safe for
	 * Accumulo table names by replacing '-' with '_'
	 * 
	 * @param number
	 *            the number to convert
	 * @return the safe string representing that number
	 */
	public static String intToString(
			final int number ) {
		return org.apache.commons.lang3.StringUtils.replace(
				Integer.toString(number),
				"-",
				"_");
	}

	public static Map<String, String> parseParams(
			final String params )
			throws Exception {
		final Map<String, String> paramsMap = new HashMap<String, String>();
		final String[] paramsSplit = params.split(";");
		for (final String param : paramsSplit) {
			final String[] keyValue = param.split("=");
			if (keyValue.length != 2) {
				LOGGER.warn("Unable to parse param '" + param + "'");
				continue;
			}
			paramsMap.put(
					keyValue[0].trim(),
					keyValue[1].trim());
		}
		return paramsMap;
	}
}<|MERGE_RESOLUTION|>--- conflicted
+++ resolved
@@ -20,13 +20,10 @@
  */
 public class StringUtils
 {
-<<<<<<< HEAD
+
 	private static final Logger LOGGER = LoggerFactory.getLogger(StringUtils.class);
-	public static final Charset UTF8_CHAR_SET = Charset.forName("ISO-8859-1");
-=======
 	public static final Charset GEOWAVE_CHAR_SET = Charset.forName("ISO-8859-1");
 	public static final Charset UTF8_CHAR_SET = Charset.forName("UTF-8");
->>>>>>> f14b3e05
 
 	/**
 	 * Utility to convert a String to bytes
