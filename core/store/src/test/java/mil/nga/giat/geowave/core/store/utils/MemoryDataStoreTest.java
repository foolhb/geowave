package mil.nga.giat.geowave.core.store.utils;

import static org.junit.Assert.assertEquals;
import static org.junit.Assert.assertFalse;
import static org.junit.Assert.assertTrue;

import java.io.IOException;
import java.util.Arrays;
import java.util.Collections;
import java.util.Iterator;
import java.util.List;

import org.junit.Test;

import mil.nga.giat.geowave.core.index.ByteArrayId;
import mil.nga.giat.geowave.core.index.NumericIndexStrategy;
import mil.nga.giat.geowave.core.index.sfc.data.BasicNumericDataset;
import mil.nga.giat.geowave.core.index.sfc.data.MultiDimensionalNumericData;
import mil.nga.giat.geowave.core.index.sfc.data.NumericData;
import mil.nga.giat.geowave.core.index.sfc.data.NumericRange;
import mil.nga.giat.geowave.core.store.CloseableIterator;
import mil.nga.giat.geowave.core.store.DataStore;
import mil.nga.giat.geowave.core.store.IndexWriter;
import mil.nga.giat.geowave.core.store.StoreFactoryFamilySpi;
import mil.nga.giat.geowave.core.store.adapter.MockComponents;
import mil.nga.giat.geowave.core.store.adapter.MockComponents.IntegerRangeDataStatistics;
import mil.nga.giat.geowave.core.store.adapter.MockComponents.TestIndexModel;
import mil.nga.giat.geowave.core.store.adapter.WritableDataAdapter;
import mil.nga.giat.geowave.core.store.adapter.exceptions.MismatchedIndexToAdapterMapping;
import mil.nga.giat.geowave.core.store.adapter.statistics.CountDataStatistics;
import mil.nga.giat.geowave.core.store.adapter.statistics.DataStatistics;
import mil.nga.giat.geowave.core.store.adapter.statistics.DataStatisticsStore;
import mil.nga.giat.geowave.core.store.adapter.statistics.RowRangeDataStatistics;
import mil.nga.giat.geowave.core.store.adapter.statistics.RowRangeHistogramStatistics;
import mil.nga.giat.geowave.core.store.data.CommonIndexedPersistenceEncoding;
import mil.nga.giat.geowave.core.store.data.IndexedPersistenceEncoding;
import mil.nga.giat.geowave.core.store.data.VisibilityWriter;
import mil.nga.giat.geowave.core.store.data.field.FieldVisibilityHandler;
import mil.nga.giat.geowave.core.store.data.visibility.GlobalVisibilityHandler;
import mil.nga.giat.geowave.core.store.filter.QueryFilter;
import mil.nga.giat.geowave.core.store.index.CommonIndexModel;
import mil.nga.giat.geowave.core.store.index.Index;
import mil.nga.giat.geowave.core.store.index.PrimaryIndex;
import mil.nga.giat.geowave.core.store.memory.MemoryRequiredOptions;
import mil.nga.giat.geowave.core.store.memory.MemoryStoreFactoryFamily;
import mil.nga.giat.geowave.core.store.query.DataIdQuery;
import mil.nga.giat.geowave.core.store.query.Query;
import mil.nga.giat.geowave.core.store.query.QueryOptions;

public class MemoryDataStoreTest
{

	@Test
	public void test()
			throws IOException,
			MismatchedIndexToAdapterMapping {
		final PrimaryIndex index = new PrimaryIndex(
				new MockComponents.MockIndexStrategy(),
				new MockComponents.TestIndexModel());
		final String namespace = "test_" + getClass().getName();
		final StoreFactoryFamilySpi storeFamily = new MemoryStoreFactoryFamily();
		MemoryRequiredOptions reqOptions = new MemoryRequiredOptions();
		reqOptions.setGeowaveNamespace(namespace);
		final DataStore dataStore = storeFamily.getDataStoreFactory().createStore(
				reqOptions);
		final DataStatisticsStore statsStore = storeFamily.getDataStatisticsStoreFactory().createStore(
				reqOptions);
		final WritableDataAdapter<Integer> adapter = new MockComponents.MockAbstractDataAdapter();

		final VisibilityWriter<Integer> visWriter = new VisibilityWriter<Integer>() {
			@Override
			public FieldVisibilityHandler<Integer, Object> getFieldVisibilityHandler(
					ByteArrayId fieldId ) {
				return new GlobalVisibilityHandler(
						"aaa&bbb");
			}
		};

		try (final IndexWriter indexWriter = dataStore.createWriter(
				adapter,
				index)) {

			indexWriter.write(
					new Integer(
							25),
					visWriter);
			indexWriter.flush();

			indexWriter.write(
					new Integer(
							35),
					visWriter);
			indexWriter.flush();
		}

		// authorization check
		try (CloseableIterator<?> itemIt = dataStore.query(
				new QueryOptions(
						adapter,
						index,
						new String[] {
							"aaa"
						}),
				new TestQuery(
						23,
						26))) {
			assertFalse(itemIt.hasNext());
		}

		try (CloseableIterator<?> itemIt = dataStore.query(
				new QueryOptions(
						adapter,
						index,
						new String[] {
							"aaa",
							"bbb"
						}),
				new TestQuery(
						23,
						26))) {
			assertTrue(itemIt.hasNext());
			assertEquals(
					new Integer(
							25),
					itemIt.next());
			assertFalse(itemIt.hasNext());
		}
		try (CloseableIterator<?> itemIt = dataStore.query(
				new QueryOptions(
						adapter,
						index,
						new String[] {
							"aaa",
							"bbb"
						}),
				new TestQuery(
						23,
						36))) {
			assertTrue(itemIt.hasNext());
			assertEquals(
					new Integer(
							25),
					itemIt.next());
			assertTrue(itemIt.hasNext());
			assertEquals(
					new Integer(
							35),
					itemIt.next());
			assertFalse(itemIt.hasNext());
		}

		final Iterator<DataStatistics<?>> statsIt = statsStore.getAllDataStatistics();
		assertTrue(checkStats(
				statsIt,
				2,
				new NumericRange(
						25,
						35)));

		dataStore.delete(
				new QueryOptions(
						adapter,
						index,
						new String[] {
							"aaa",
							"bbb"
						}),
				new TestQuery(
						23,
						26));
		try (CloseableIterator<?> itemIt = dataStore.query(
				new QueryOptions(
						adapter,
						index,
						new String[] {
							"aaa",
							"bbb"
						}),
				new TestQuery(
						23,
						36))) {
			assertTrue(itemIt.hasNext());
			assertEquals(
					new Integer(
							35),
					itemIt.next());
			assertFalse(itemIt.hasNext());
		}
		try (CloseableIterator<?> itemIt = dataStore.query(
				new QueryOptions(
						adapter,
						index,
						new String[] {
							"aaa",
							"bbb"
						}),
				new TestQuery(
						23,
						26))) {
			assertFalse(itemIt.hasNext());
		}
		try (CloseableIterator<?> itemIt = dataStore.query(
				new QueryOptions(
						adapter,
						index,
						new String[] {
							"aaa",
							"bbb"
						}),
				new DataIdQuery(
						adapter.getAdapterId(),
						adapter.getDataId(new Integer(
								35))))) {
			assertTrue(itemIt.hasNext());
			assertEquals(
					new Integer(
							35),
					itemIt.next());
		}

	}

	@Test
	public void testMultipleIndices()
			throws IOException,
			MismatchedIndexToAdapterMapping {
		final PrimaryIndex index1 = new PrimaryIndex(
				new MockComponents.MockIndexStrategy(),
				new MockComponents.TestIndexModel(
						"tm1"));
		final PrimaryIndex index2 = new PrimaryIndex(
				new MockComponents.MockIndexStrategy(),
				new MockComponents.TestIndexModel(
						"tm2"));
		final String namespace = "test2_" + getClass().getName();
		final StoreFactoryFamilySpi storeFamily = new MemoryStoreFactoryFamily();
		MemoryRequiredOptions opts = new MemoryRequiredOptions();
		opts.setGeowaveNamespace(namespace);
		final DataStore dataStore = storeFamily.getDataStoreFactory().createStore(
				opts);
		final DataStatisticsStore statsStore = storeFamily.getDataStatisticsStoreFactory().createStore(
				opts);
		final WritableDataAdapter<Integer> adapter = new MockComponents.MockAbstractDataAdapter();

		final VisibilityWriter<Integer> visWriter = new VisibilityWriter<Integer>() {
			@Override
			public FieldVisibilityHandler<Integer, Object> getFieldVisibilityHandler(
					ByteArrayId fieldId ) {
				return new GlobalVisibilityHandler(
						"aaa&bbb");
			}
		};

		try (final IndexWriter indexWriter = dataStore.createWriter(
				adapter,
				index1,
				index2)) {

			indexWriter.write(
					new Integer(
							25),
					visWriter);
			indexWriter.flush();

			indexWriter.write(
					new Integer(
							35),
					visWriter);
			indexWriter.flush();
		}

		// authorization check
		try (CloseableIterator<?> itemIt = dataStore.query(
				new QueryOptions(
						adapter,
						index2,
						new String[] {
							"aaa"
						}),
				new TestQuery(
						23,
						26))) {
			assertFalse(itemIt.hasNext());
		}

		try (CloseableIterator<?> itemIt = dataStore.query(
				new QueryOptions(
						adapter,
						index1,
						new String[] {
							"aaa",
							"bbb"
						}),
				new TestQuery(
						23,
						26))) {
			assertTrue(itemIt.hasNext());
			assertEquals(
					new Integer(
							25),
					itemIt.next());
			assertFalse(itemIt.hasNext());
		}
		// pick an index
		try (CloseableIterator<?> itemIt = dataStore.query(
				new QueryOptions(
						adapter,
						new String[] {
							"aaa",
							"bbb"
						}),
				new TestQuery(
						23,
						36))) {
			assertTrue(itemIt.hasNext());
			assertEquals(
					new Integer(
							25),
					itemIt.next());
			assertTrue(itemIt.hasNext());
			assertEquals(
					new Integer(
							35),
					itemIt.next());
			assertFalse(itemIt.hasNext());
		}

		final Iterator<DataStatistics<?>> statsIt = statsStore.getAllDataStatistics();
		assertTrue(checkStats(
				statsIt,
				2,
				new NumericRange(
						25,
						35)));

		dataStore.delete(
				new QueryOptions(
						adapter,
						new String[] {
							"aaa",
							"bbb"
						}),
				new TestQuery(
						23,
						26));
		try (CloseableIterator<?> itemIt = dataStore.query(
				new QueryOptions(
						adapter,
						index1,
						new String[] {
							"aaa",
							"bbb"
						}),
				new TestQuery(
						23,
						36))) {
			assertTrue(itemIt.hasNext());
			assertEquals(
					new Integer(
							35),
					itemIt.next());
			assertFalse(itemIt.hasNext());
		}
		try (CloseableIterator<?> itemIt = dataStore.query(
				new QueryOptions(
						adapter,
						index2,
						new String[] {
							"aaa",
							"bbb"
						}),
				new TestQuery(
						23,
						36))) {
			assertTrue(itemIt.hasNext());
			assertEquals(
					new Integer(
							35),
					itemIt.next());
			assertFalse(itemIt.hasNext());
		}
		try (CloseableIterator<?> itemIt = dataStore.query(
				new QueryOptions(
						adapter,
						index1,
						new String[] {
							"aaa",
							"bbb"
						}),
				new TestQuery(
						23,
						26))) {
			assertFalse(itemIt.hasNext());
		}
		try (CloseableIterator<?> itemIt = dataStore.query(
				new QueryOptions(
						adapter,
						index2,
						new String[] {
							"aaa",
							"bbb"
						}),
				new TestQuery(
						23,
						26))) {
			assertFalse(itemIt.hasNext());
		}
		try (CloseableIterator<?> itemIt = dataStore.query(
				new QueryOptions(
						adapter,
						index1,
						new String[] {
							"aaa",
							"bbb"
						}),
				new DataIdQuery(
						adapter.getAdapterId(),
						adapter.getDataId(new Integer(
								35))))) {
			assertTrue(itemIt.hasNext());
			assertEquals(
					new Integer(
							35),
					itemIt.next());
		}
		try (CloseableIterator<?> itemIt = dataStore.query(
				new QueryOptions(
						adapter,
						index2,
						new String[] {
							"aaa",
							"bbb"
						}),
				new DataIdQuery(
						adapter.getAdapterId(),
						adapter.getDataId(new Integer(
								35))))) {
			assertTrue(itemIt.hasNext());
			assertEquals(
					new Integer(
							35),
					itemIt.next());
		}

	}

	private boolean checkStats(
			final Iterator<DataStatistics<?>> statIt,
			final int count,
			final NumericRange range ) {
<<<<<<< HEAD
		while (statIt.hasNext()) {
			DataStatistics<Integer> stat = (DataStatistics<Integer>) statIt.next();
			if (stat instanceof CountDataStatistics && ((CountDataStatistics) stat).getCount() != count)
				return false;
			else if (stat instanceof IntegerRangeDataStatistics && (((IntegerRangeDataStatistics) stat).getMin() != range.getMin() || ((IntegerRangeDataStatistics) stat).getMax() != range.getMax())) return false;
=======
		if (stat instanceof CountDataStatistics) {
			return ((CountDataStatistics) stat).getCount() == count;
		}
		else if (stat instanceof IntegerRangeDataStatistics) {
			return (((IntegerRangeDataStatistics) stat).getMin() == range.getMin())
					&& (((IntegerRangeDataStatistics) stat).getMax() == range.getMax());
		}
		else if (stat instanceof RowRangeDataStatistics) {
			return true;
		}
		else if (stat instanceof RowRangeHistogramStatistics) {
			return true;
>>>>>>> 2bcf690d
		}
		return true;
	}

	private class TestQueryFilter implements
			QueryFilter
	{
		final CommonIndexModel indexModel;
		final double min, max;

		public TestQueryFilter(
				final CommonIndexModel indexModel,
				final double min,
				final double max ) {
			super();
			this.indexModel = indexModel;
			this.min = min;
			this.max = max;
		}

		@Override
		public boolean accept(
				final CommonIndexModel indexModel,
				final IndexedPersistenceEncoding<?> persistenceEncoding ) {
			final double min = ((CommonIndexedPersistenceEncoding) persistenceEncoding).getNumericData(
					indexModel.getDimensions()).getDataPerDimension()[0].getMin();
			final double max = ((CommonIndexedPersistenceEncoding) persistenceEncoding).getNumericData(
					indexModel.getDimensions()).getDataPerDimension()[0].getMax();
			return !((this.max <= min) || (this.min > max));
		}

	}

	private class TestQuery implements
			Query
	{

		final double min, max;

		public TestQuery(
				final double min,
				final double max ) {
			super();
			this.min = min;
			this.max = max;
		}

		@Override
		public List<QueryFilter> createFilters(
				final CommonIndexModel indexModel ) {
			return Arrays.asList((QueryFilter) new TestQueryFilter(
					indexModel,
					min,
					max));
		}

		@Override
		public boolean isSupported(
				final Index<?, ?> index ) {
			return ((PrimaryIndex) index).getIndexModel() instanceof TestIndexModel;
		}

		@Override
		public List<MultiDimensionalNumericData> getIndexConstraints(
				final NumericIndexStrategy indexStrategy ) {
			return Collections.<MultiDimensionalNumericData> singletonList(new BasicNumericDataset(
					new NumericData[] {
						new NumericRange(
								min,
								max)
					}));
		}

	}
}<|MERGE_RESOLUTION|>--- conflicted
+++ resolved
@@ -448,26 +448,13 @@
 			final Iterator<DataStatistics<?>> statIt,
 			final int count,
 			final NumericRange range ) {
-<<<<<<< HEAD
 		while (statIt.hasNext()) {
 			DataStatistics<Integer> stat = (DataStatistics<Integer>) statIt.next();
 			if (stat instanceof CountDataStatistics && ((CountDataStatistics) stat).getCount() != count)
 				return false;
-			else if (stat instanceof IntegerRangeDataStatistics && (((IntegerRangeDataStatistics) stat).getMin() != range.getMin() || ((IntegerRangeDataStatistics) stat).getMax() != range.getMax())) return false;
-=======
-		if (stat instanceof CountDataStatistics) {
-			return ((CountDataStatistics) stat).getCount() == count;
-		}
-		else if (stat instanceof IntegerRangeDataStatistics) {
-			return (((IntegerRangeDataStatistics) stat).getMin() == range.getMin())
-					&& (((IntegerRangeDataStatistics) stat).getMax() == range.getMax());
-		}
-		else if (stat instanceof RowRangeDataStatistics) {
-			return true;
-		}
-		else if (stat instanceof RowRangeHistogramStatistics) {
-			return true;
->>>>>>> 2bcf690d
+			else if (stat instanceof IntegerRangeDataStatistics
+					&& (((IntegerRangeDataStatistics) stat).getMin() != range.getMin() || ((IntegerRangeDataStatistics) stat)
+							.getMax() != range.getMax())) return false;
 		}
 		return true;
 	}
