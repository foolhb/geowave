--- conflicted
+++ resolved
@@ -23,14 +23,10 @@
 import mil.nga.giat.geowave.core.store.adapter.statistics.histogram.MinimalBinDistanceHistogram.MinimalBinDistanceHistogramFactory;
 import mil.nga.giat.geowave.core.store.adapter.statistics.histogram.NumericHistogram;
 import mil.nga.giat.geowave.core.store.adapter.statistics.histogram.NumericHistogramFactory;
-<<<<<<< HEAD
 import mil.nga.giat.geowave.core.store.entities.GeoWaveRow;
-=======
-import mil.nga.giat.geowave.core.store.base.DataStoreEntryInfo;
 import net.sf.json.JSONArray;
 import net.sf.json.JSONException;
 import net.sf.json.JSONObject;
->>>>>>> c6386d90
 
 /**
  * Dynamic histogram provide very high accuracy for CDF and quantiles over the a
@@ -57,7 +53,6 @@
 				composeId(statisticsId));
 	}
 
-<<<<<<< HEAD
 	private static NumericHistogram createHistogram() {
 		return HistFactory.create(1024);
 	}
@@ -66,36 +61,8 @@
 			final ByteArrayId indexId ) {
 		return new ByteArrayId(
 				ArrayUtils.addAll(
-						STATS_ID.getBytes(),
+						STATS_TYPE.getBytes(),
 						indexId.getBytes()));
-=======
-	public RowRangeHistogramStatistics(
-			final ByteArrayId dataAdapterId,
-			final ByteArrayId indexId,
-			NumericHistogramFactory factory,
-			int bins ) {
-		super(
-				dataAdapterId,
-				composeId(indexId));
-		histogram = factory.create(bins);
-	}
-
-	public RowRangeHistogramStatistics(
-			final ByteArrayId dataAdapterId,
-			final ByteArrayId statisticsId,
-			int bins ) {
-		super(
-				dataAdapterId,
-				composeId(statisticsId));
-		histogram = HistFactory.create(bins);
-	}
-
-	public static ByteArrayId composeId(
-			ByteArrayId statisticsId ) {
-		return composeId(
-				STATS_TYPE.getString(),
-				statisticsId.getString());
->>>>>>> c6386d90
 	}
 
 	@Override
@@ -107,15 +74,10 @@
 
 	public static ByteArrayId decomposeFromId(
 			final ByteArrayId id ) {
-<<<<<<< HEAD
-		final int idLength = id.getBytes().length - STATS_ID.getBytes().length;
-		final byte[] idBytes = new byte[idLength];
-=======
 		// Need to account for length of type and of the separator
 		int lengthOfNonId = STATS_TYPE.getBytes().length + STATS_ID_SEPARATOR.length();
 		int idLength = id.getBytes().length - lengthOfNonId;
 		byte[] idBytes = new byte[idLength];
->>>>>>> c6386d90
 		System.arraycopy(
 				id.getBytes(),
 				lengthOfNonId,
