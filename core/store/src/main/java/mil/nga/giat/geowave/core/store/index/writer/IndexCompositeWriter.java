/*******************************************************************************
 * Copyright (c) 2013-2017 Contributors to the Eclipse Foundation
 * 
 * See the NOTICE file distributed with this work for additional
 * information regarding copyright ownership.
 * All rights reserved. This program and the accompanying materials
 * are made available under the terms of the Apache License,
 * Version 2.0 which accompanies this distribution and is available at
 * http://www.apache.org/licenses/LICENSE-2.0.txt
 ******************************************************************************/
package mil.nga.giat.geowave.core.store.index.writer;

import java.io.IOException;
import java.util.ArrayList;
import java.util.Arrays;
import java.util.List;

import mil.nga.giat.geowave.core.index.InsertionIds;
import mil.nga.giat.geowave.core.index.SinglePartitionInsertionIds;
import mil.nga.giat.geowave.core.store.IndexWriter;
import mil.nga.giat.geowave.core.store.data.VisibilityWriter;
import mil.nga.giat.geowave.core.store.index.PrimaryIndex;

public class IndexCompositeWriter<T> implements
		IndexWriter<T>
{
	final IndexWriter<T>[] writers;

	public IndexCompositeWriter(
			final IndexWriter<T>[] writers ) {
		super();
		this.writers = writers;
	}

	@Override
	public void close()
			throws IOException {
		for (final IndexWriter<T> indexWriter : writers) {
			indexWriter.close();
		}
	}

	@Override
<<<<<<< HEAD
	public InsertionIds write(
			final T entry ) {
		final List<SinglePartitionInsertionIds> ids = new ArrayList<SinglePartitionInsertionIds>();

		for (final IndexWriter<T> indexWriter : writers) {
			final InsertionIds i = indexWriter.write(entry);
			ids.addAll(i.getPartitionKeys());
=======
	public List<ByteArrayId> write(
			T entry )
			throws IOException {
		List<ByteArrayId> ids = new ArrayList<ByteArrayId>();
		for (IndexWriter<T> indexWriter : writers) {
			ids.addAll(indexWriter.write(entry));
>>>>>>> c6386d90
		}
		return new InsertionIds(
				ids);
	}

	@Override
<<<<<<< HEAD
	public InsertionIds write(
			final T entry,
			final VisibilityWriter<T> fieldVisibilityWriter ) {
		final List<SinglePartitionInsertionIds> ids = new ArrayList<SinglePartitionInsertionIds>();
		for (final IndexWriter<T> indexWriter : writers) {
			final InsertionIds i = indexWriter.write(
=======
	public List<ByteArrayId> write(
			T entry,
			VisibilityWriter<T> fieldVisibilityWriter )
			throws IOException {
		List<ByteArrayId> ids = new ArrayList<ByteArrayId>();
		for (IndexWriter<T> indexWriter : writers) {
			ids.addAll(indexWriter.write(
>>>>>>> c6386d90
					entry,
					fieldVisibilityWriter);
			ids.addAll(i.getPartitionKeys());
		}
		return new InsertionIds(
				ids);
	}

	@Override
	public PrimaryIndex[] getIndices() {
		final List<PrimaryIndex> ids = new ArrayList<PrimaryIndex>();
		for (final IndexWriter<T> indexWriter : writers) {
			ids.addAll(Arrays.asList(indexWriter.getIndices()));
		}
		return ids.toArray(new PrimaryIndex[ids.size()]);
	}

	@Override
	public void flush() {
		for (final IndexWriter<T> indexWriter : writers) {
			indexWriter.flush();
		}
	}

}<|MERGE_RESOLUTION|>--- conflicted
+++ resolved
@@ -41,7 +41,6 @@
 	}
 
 	@Override
-<<<<<<< HEAD
 	public InsertionIds write(
 			final T entry ) {
 		final List<SinglePartitionInsertionIds> ids = new ArrayList<SinglePartitionInsertionIds>();
@@ -49,36 +48,18 @@
 		for (final IndexWriter<T> indexWriter : writers) {
 			final InsertionIds i = indexWriter.write(entry);
 			ids.addAll(i.getPartitionKeys());
-=======
-	public List<ByteArrayId> write(
-			T entry )
-			throws IOException {
-		List<ByteArrayId> ids = new ArrayList<ByteArrayId>();
-		for (IndexWriter<T> indexWriter : writers) {
-			ids.addAll(indexWriter.write(entry));
->>>>>>> c6386d90
 		}
 		return new InsertionIds(
 				ids);
 	}
 
 	@Override
-<<<<<<< HEAD
 	public InsertionIds write(
 			final T entry,
 			final VisibilityWriter<T> fieldVisibilityWriter ) {
 		final List<SinglePartitionInsertionIds> ids = new ArrayList<SinglePartitionInsertionIds>();
 		for (final IndexWriter<T> indexWriter : writers) {
 			final InsertionIds i = indexWriter.write(
-=======
-	public List<ByteArrayId> write(
-			T entry,
-			VisibilityWriter<T> fieldVisibilityWriter )
-			throws IOException {
-		List<ByteArrayId> ids = new ArrayList<ByteArrayId>();
-		for (IndexWriter<T> indexWriter : writers) {
-			ids.addAll(indexWriter.write(
->>>>>>> c6386d90
 					entry,
 					fieldVisibilityWriter);
 			ids.addAll(i.getPartitionKeys());
