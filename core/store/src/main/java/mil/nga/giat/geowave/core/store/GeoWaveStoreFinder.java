package mil.nga.giat.geowave.core.store;

import java.util.ArrayList;
import java.util.Arrays;
import java.util.HashMap;
import java.util.HashSet;
import java.util.Iterator;
import java.util.List;
import java.util.Map;
import java.util.Map.Entry;
import java.util.ServiceLoader;
import java.util.Set;

import org.slf4j.Logger;
import org.slf4j.LoggerFactory;

import mil.nga.giat.geowave.core.store.adapter.AdapterIndexMappingStore;
import mil.nga.giat.geowave.core.store.adapter.AdapterStore;
import mil.nga.giat.geowave.core.store.adapter.statistics.DataStatisticsStore;
import mil.nga.giat.geowave.core.store.config.ConfigOption;
import mil.nga.giat.geowave.core.store.config.ConfigUtils;
import mil.nga.giat.geowave.core.store.index.IndexStore;
import mil.nga.giat.geowave.core.store.index.SecondaryIndexDataStore;

public class GeoWaveStoreFinder
{
	private static final Logger LOGGER = LoggerFactory.getLogger(GeoWaveStoreFinder.class);
	private static String STORE_HINT_KEY = "store_name";

	public static final ConfigOption STORE_HINT_OPTION = new ConfigOption(
			STORE_HINT_KEY,
			"Set the GeoWave store, by default it will try to discover based on matching config options. " + getStoreNames(),
			true,
			String.class);

	private static Map<String, StoreFactoryFamilySpi> registeredStoreFactoryFamilies = null;

	public static DataStatisticsStore createDataStatisticsStore(
			final Map<String, String> configOptions ) {
		final StoreFactoryFamilySpi factory = findStoreFamily(configOptions);
		if (factory == null) {
			return null;
		}
		return factory.getDataStatisticsStoreFactory().createStore(
				ConfigUtils.populateOptionsFromList(
						factory.getDataStatisticsStoreFactory().createOptionsInstance(),
						configOptions));
	}

	public static DataStore createDataStore(
			final Map<String, String> configOptions ) {
		final StoreFactoryFamilySpi factory = findStoreFamily(configOptions);
		if (factory == null) {
			return null;
		}
		return factory.getDataStoreFactory().createStore(
				ConfigUtils.populateOptionsFromList(
						factory.getDataStoreFactory().createOptionsInstance(),
						configOptions));
	}

	public static AdapterStore createAdapterStore(
			final Map<String, String> configOptions ) {
		final StoreFactoryFamilySpi factory = findStoreFamily(configOptions);
		if (factory == null) {
			return null;
		}
		return factory.getAdapterStoreFactory().createStore(
				ConfigUtils.populateOptionsFromList(
						factory.getAdapterStoreFactory().createOptionsInstance(),
						configOptions));
	}

	public static AdapterIndexMappingStore createAdapterIndexMappingStore(
			final Map<String, String> configOptions ) {
		final StoreFactoryFamilySpi factory = findStoreFamily(configOptions);
		if (factory == null) {
			return null;
		}
		return factory.getAdapterIndexMappingStoreFactory().createStore(
				ConfigUtils.populateOptionsFromList(
						factory.getAdapterIndexMappingStoreFactory().createOptionsInstance(),
						configOptions));
	}

	public static IndexStore createIndexStore(
			final Map<String, String> configOptions ) {
		final StoreFactoryFamilySpi factory = findStoreFamily(configOptions);
		if (factory == null) {
			return null;
		}
		return factory.getIndexStoreFactory().createStore(
				ConfigUtils.populateOptionsFromList(
						factory.getIndexStoreFactory().createOptionsInstance(),
						configOptions));
	}

	public static SecondaryIndexDataStore createSecondaryIndexDataStore(
			final Map<String, String> configOptions ) {
		final StoreFactoryFamilySpi factory = findStoreFamily(configOptions);
		if (factory == null) {
			return null;
		}
		return factory.getSecondaryIndexDataStore().createStore(
				ConfigUtils.populateOptionsFromList(
						factory.getSecondaryIndexDataStore().createOptionsInstance(),
						configOptions));
	}

	private static List<String> getMissingRequiredOptions(
			final StoreFactoryFamilySpi factory,
			final Map<String, String> configOptions ) {
		final ConfigOption[] options = ConfigUtils.createConfigOptionsFromJCommander(factory.getDataStoreFactory().createOptionsInstance());
		final List<String> missing = new ArrayList<String>();
		for (final ConfigOption option : options) {
			if (!option.isOptional() && !configOptions.containsKey(option.getName())) {
				missing.add(option.getName());
			}
		}
		return missing;
	}

	public static StoreFactoryFamilySpi findStoreFamily(
			final Map<String, String> configOptions ) {
		Map<String, StoreFactoryFamilySpi> factories = getRegisteredStoreFactoryFamilies();
		final Object storeHint = configOptions.get(STORE_HINT_KEY);
		Map<String, StoreFactoryFamilySpi> internalStoreFamilies = getRegisteredStoreFactoryFamilies();
		if (storeHint != null) {
<<<<<<< HEAD
			final StoreFactoryFamilySpi factory = factories.get(storeHint.toString());
=======
			final StoreFactoryFamilySpi factory = internalStoreFamilies.get(storeHint.toString());
>>>>>>> ac8c3b3e
			if (factory != null) {
				final List<String> missingOptions = getMissingRequiredOptions(
						factory,
						configOptions);
				if (missingOptions.isEmpty()) {
					return factory;
				}
				LOGGER.error("Unable to find config options for store '" + storeHint.toString() + "'." + ConfigUtils.getOptions(missingOptions));
				return null;
			}
			else {
				LOGGER.error("Unable to find store '" + storeHint.toString() + "'");
				return null;
			}
		}
		int matchingFactoryOptionCount = -1;
		StoreFactoryFamilySpi matchingFactory = null;
		boolean matchingFactoriesHaveSameOptionCount = false;
		// if the hint is not provided, the factory finder will attempt to find
		// a factory that does not have any missing options; if multiple
		// factories will match, the one with the most options will be used with
		// the assumption that it has the most specificity and closest match of
		// the arguments; if there are multiple factories that match and have
		// the same number of options, arbitrarily the last one will be chosen
		// and a warning message will be logged
<<<<<<< HEAD
		for (final Entry<String, StoreFactoryFamilySpi> entry : factories.entrySet()) {
=======
		for (final Entry<String, StoreFactoryFamilySpi> entry : internalStoreFamilies.entrySet()) {
>>>>>>> ac8c3b3e
			final StoreFactoryFamilySpi factory = entry.getValue();
			final List<String> missingOptions = getMissingRequiredOptions(
					factory,
					configOptions);
			ConfigOption[] factoryOptions = ConfigUtils.createConfigOptionsFromJCommander(factory.getDataStoreFactory().createOptionsInstance());
			if (missingOptions.isEmpty() && ((matchingFactory == null) || (factoryOptions.length >= matchingFactoryOptionCount))) {
				matchingFactory = factory;
				matchingFactoriesHaveSameOptionCount = (factoryOptions.length == matchingFactoryOptionCount);
				matchingFactoryOptionCount = factoryOptions.length;
			}
		}
		if (matchingFactory == null) {
			LOGGER.error("Unable to find any valid store");
		}
		else if (matchingFactoriesHaveSameOptionCount) {
			LOGGER.warn("Multiple valid stores found with equal specificity for store");
			LOGGER.warn(matchingFactory.getName() + " will be automatically chosen");
		}
		return matchingFactory;
	}

	private static String getStoreNames() {
		final Set<String> uniqueNames = new HashSet<String>();
		uniqueNames.addAll(getRegisteredStoreFactoryFamilies().keySet());
		return ConfigUtils.getOptions(
				uniqueNames).toString();
	}

	public static synchronized Map<String, StoreFactoryFamilySpi> getRegisteredStoreFactoryFamilies() {
		registeredStoreFactoryFamilies = getRegisteredFactories(
				StoreFactoryFamilySpi.class,
				registeredStoreFactoryFamilies);
		return registeredStoreFactoryFamilies;
	}

	public static synchronized ConfigOption[] getAllOptions(
			final StoreFactoryFamilySpi storeFactoryFamily ) {
		final List<ConfigOption> allOptions = new ArrayList<ConfigOption>();
		allOptions.addAll(Arrays.asList(ConfigUtils.createConfigOptionsFromJCommander(storeFactoryFamily.getDataStoreFactory().createOptionsInstance())));
		return allOptions.toArray(new ConfigOption[] {});
	}

	public static synchronized ConfigOption[] getAllOptions() {
		final List<ConfigOption> allOptions = new ArrayList<ConfigOption>();
		for (final StoreFactoryFamilySpi f : getRegisteredStoreFactoryFamilies().values()) {
			ConfigOption[] factoryOptions = ConfigUtils.createConfigOptionsFromJCommander(f.getDataStoreFactory().createOptionsInstance());
			allOptions.addAll(Arrays.asList(factoryOptions));
		}
		return allOptions.toArray(new ConfigOption[] {});
	}

	private static <T extends GenericFactory> Map<String, T> getRegisteredFactories(
			final Class<T> cls,
			Map<String, T> registeredFactories ) {
		if (registeredFactories == null) {
			registeredFactories = new HashMap<String, T>();
			final Iterator<T> storeFactories = ServiceLoader.load(
					cls).iterator();
			while (storeFactories.hasNext()) {
				final T storeFactory = storeFactories.next();
				if (storeFactory != null) {
					final String name = storeFactory.getName();
					registeredFactories.put(
							ConfigUtils.cleanOptionName(name),
							storeFactory);
				}
			}
		}
		return registeredFactories;
	}
}<|MERGE_RESOLUTION|>--- conflicted
+++ resolved
@@ -11,9 +11,6 @@
 import java.util.ServiceLoader;
 import java.util.Set;
 
-import org.slf4j.Logger;
-import org.slf4j.LoggerFactory;
-
 import mil.nga.giat.geowave.core.store.adapter.AdapterIndexMappingStore;
 import mil.nga.giat.geowave.core.store.adapter.AdapterStore;
 import mil.nga.giat.geowave.core.store.adapter.statistics.DataStatisticsStore;
@@ -22,6 +19,9 @@
 import mil.nga.giat.geowave.core.store.index.IndexStore;
 import mil.nga.giat.geowave.core.store.index.SecondaryIndexDataStore;
 
+import org.slf4j.Logger;
+import org.slf4j.LoggerFactory;
+
 public class GeoWaveStoreFinder
 {
 	private static final Logger LOGGER = LoggerFactory.getLogger(GeoWaveStoreFinder.class);
@@ -126,11 +126,7 @@
 		final Object storeHint = configOptions.get(STORE_HINT_KEY);
 		Map<String, StoreFactoryFamilySpi> internalStoreFamilies = getRegisteredStoreFactoryFamilies();
 		if (storeHint != null) {
-<<<<<<< HEAD
-			final StoreFactoryFamilySpi factory = factories.get(storeHint.toString());
-=======
 			final StoreFactoryFamilySpi factory = internalStoreFamilies.get(storeHint.toString());
->>>>>>> ac8c3b3e
 			if (factory != null) {
 				final List<String> missingOptions = getMissingRequiredOptions(
 						factory,
@@ -156,11 +152,7 @@
 		// the arguments; if there are multiple factories that match and have
 		// the same number of options, arbitrarily the last one will be chosen
 		// and a warning message will be logged
-<<<<<<< HEAD
-		for (final Entry<String, StoreFactoryFamilySpi> entry : factories.entrySet()) {
-=======
 		for (final Entry<String, StoreFactoryFamilySpi> entry : internalStoreFamilies.entrySet()) {
->>>>>>> ac8c3b3e
 			final StoreFactoryFamilySpi factory = entry.getValue();
 			final List<String> missingOptions = getMissingRequiredOptions(
 					factory,
