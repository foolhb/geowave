/*******************************************************************************
 * Copyright (c) 2013-2017 Contributors to the Eclipse Foundation
 * 
 * See the NOTICE file distributed with this work for additional
 * information regarding copyright ownership.
 * All rights reserved. This program and the accompanying materials
 * are made available under the terms of the Apache License,
 * Version 2.0 which accompanies this distribution and is available at
 * http://www.apache.org/licenses/LICENSE-2.0.txt
 ******************************************************************************/
package mil.nga.giat.geowave.core.store.index.writer;

import java.io.IOException;
import java.util.ArrayList;
import java.util.Iterator;
import java.util.List;

import mil.nga.giat.geowave.core.index.ByteArrayId;
import mil.nga.giat.geowave.core.index.InsertionIds;
import mil.nga.giat.geowave.core.index.SinglePartitionInsertionIds;
import mil.nga.giat.geowave.core.store.IndexWriter;
import mil.nga.giat.geowave.core.store.adapter.IndexDependentDataAdapter;
import mil.nga.giat.geowave.core.store.data.VisibilityWriter;
import mil.nga.giat.geowave.core.store.index.PrimaryIndex;

public class IndependentAdapterIndexWriter<T> implements
		IndexWriter<T>
{

	final IndexDependentDataAdapter<T> adapter;
	final PrimaryIndex index;
	final IndexWriter<T> writer;

	public IndependentAdapterIndexWriter(
			IndexDependentDataAdapter<T> adapter,
			PrimaryIndex index,
			IndexWriter<T> writer ) {
		super();
		this.writer = writer;
		this.index = index;
		this.adapter = adapter;
	}

	@Override
	public InsertionIds write(
			final T entry,
			final VisibilityWriter<T> feldVisibilityWriter )
			throws IOException {
		final Iterator<T> indexedEntries = adapter.convertToIndex(
				index,
				entry);
		final List<SinglePartitionInsertionIds> partitionInsertionIds = new ArrayList<SinglePartitionInsertionIds>();
		while (indexedEntries.hasNext()) {
			InsertionIds ids = writer.write(
					indexedEntries.next(),
					feldVisibilityWriter);
			partitionInsertionIds.addAll(ids.getPartitionKeys());
		}
		return new InsertionIds(
				partitionInsertionIds);

	}

	@Override
	public void close()
			throws IOException {
		writer.close();
	}

	@Override
<<<<<<< HEAD
	public InsertionIds write(
			T entry ) {
=======
	public List<ByteArrayId> write(
			T entry )
			throws IOException {
>>>>>>> c6386d90
		final Iterator<T> indexedEntries = adapter.convertToIndex(
				index,
				entry);
		final List<SinglePartitionInsertionIds> partitionInsertionIds = new ArrayList<SinglePartitionInsertionIds>();
		while (indexedEntries.hasNext()) {
			InsertionIds ids = writer.write(indexedEntries.next());
			partitionInsertionIds.addAll(ids.getPartitionKeys());
		}
		return new InsertionIds(
				partitionInsertionIds);
	}

	@Override
	public PrimaryIndex[] getIndices() {
		return writer.getIndices();
	}

	@Override
	public void flush() {
		writer.flush();
	}
}<|MERGE_RESOLUTION|>--- conflicted
+++ resolved
@@ -68,14 +68,9 @@
 	}
 
 	@Override
-<<<<<<< HEAD
 	public InsertionIds write(
-			T entry ) {
-=======
-	public List<ByteArrayId> write(
 			T entry )
 			throws IOException {
->>>>>>> c6386d90
 		final Iterator<T> indexedEntries = adapter.convertToIndex(
 				index,
 				entry);
