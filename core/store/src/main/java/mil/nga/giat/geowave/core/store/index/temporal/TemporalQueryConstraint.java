/*******************************************************************************
 * Copyright (c) 2013-2017 Contributors to the Eclipse Foundation
 * 
 * See the NOTICE file distributed with this work for additional
 * information regarding copyright ownership.
 * All rights reserved. This program and the accompanying materials
 * are made available under the terms of the Apache License,
 * Version 2.0 which accompanies this distribution and is available at
 * http://www.apache.org/licenses/LICENSE-2.0.txt
 ******************************************************************************/
package mil.nga.giat.geowave.core.store.index.temporal;

import java.util.Collections;
import java.util.Date;
import java.util.List;

import mil.nga.giat.geowave.core.index.ByteArrayId;
import mil.nga.giat.geowave.core.index.ByteArrayRange;
import mil.nga.giat.geowave.core.index.QueryRanges;
import mil.nga.giat.geowave.core.store.filter.DistributableQueryFilter;
import mil.nga.giat.geowave.core.store.index.FilterableConstraints;

/**
 * A class based on FilterableConstraints that uses temporal values and includes
 * a start date and end date
 * 
 */

public class TemporalQueryConstraint implements
		FilterableConstraints
{
	protected final ByteArrayId fieldId;
	protected final Date start;
	protected final Date end;
	protected boolean inclusiveLow;
	protected boolean inclusiveHigh;

	public TemporalQueryConstraint(
			final ByteArrayId fieldId,
			final Date start,
			final Date end ) {
		this(
				fieldId,
				start,
				end,
				false,
				false);
	}

	@Override
	public ByteArrayId getFieldId() {
		return fieldId;
	}

	public TemporalQueryConstraint(
			final ByteArrayId fieldId,
			final Date start,
			final Date end,
			final boolean inclusiveLow,
			final boolean inclusiveHigh ) {
		super();
		this.fieldId = fieldId;
		this.start = start;
		this.end = end;
		this.inclusiveHigh = inclusiveHigh;
		this.inclusiveLow = inclusiveLow;
	}

	@Override
	public int getDimensionCount() {
		return 1;
	}

	@Override
	public boolean isEmpty() {
		return false;
	}

	@Override
	public DistributableQueryFilter getFilter() {
		return new DateRangeFilter(
				fieldId,
				start,
				end,
				inclusiveLow,
				inclusiveHigh);
	}

<<<<<<< HEAD
	public QueryRanges getQueryRanges() {
		return new QueryRanges(
				new ByteArrayRange(
						new ByteArrayId(
								TemporalIndexStrategy.toIndexByte(start)),
						new ByteArrayId(
								TemporalIndexStrategy.toIndexByte(end))));
=======
	/**
	 * Creates a collection of range values based on start and end times for
	 * this constraint
	 * 
	 * @return
	 */

	public List<ByteArrayRange> getRange() {
		return Collections.singletonList(new ByteArrayRange(
				new ByteArrayId(
						TemporalIndexStrategy.toIndexByte(start)),
				new ByteArrayId(
						TemporalIndexStrategy.toIndexByte(end))));
>>>>>>> c6386d90
	}

	/**
	 * 
	 * Returns an FilterableConstraints object that is the intersection of the
	 * start and end times of this object and object passed in.
	 * <p>
	 * This method returns an object with the latest start and earliest end of
	 * the two objects
	 *
	 * @param otherConstraint
	 *            object whose constraints are 'intersected' with existing
	 *            constraints
	 * @return new {@link FilterableConstraints}
	 */

	@Override
	public FilterableConstraints intersect(
			final FilterableConstraints constraints ) {
		if (constraints instanceof TemporalQueryConstraint) {
			final TemporalQueryConstraint filterConstraints = (TemporalQueryConstraint) constraints;
			if (fieldId.equals(filterConstraints.fieldId)) {
				Date newStart = start.compareTo(filterConstraints.start) < 0 ? filterConstraints.start : start;
				Date newEnd = end.compareTo(filterConstraints.end) > 0 ? filterConstraints.end : end;
				final boolean lowEquals = start.equals(filterConstraints.start);
				final boolean upperEquals = end.equals(filterConstraints.end);
				final boolean replaceMin = start.compareTo(filterConstraints.start) < 0;
				final boolean replaceMax = end.compareTo(filterConstraints.end) > 0;

				boolean newInclusiveLow = lowEquals ? filterConstraints.inclusiveLow & inclusiveLow
						: (replaceMin ? filterConstraints.inclusiveLow : inclusiveLow);
				boolean newInclusiveHigh = upperEquals ? filterConstraints.inclusiveHigh & inclusiveHigh
						: (replaceMax ? filterConstraints.inclusiveHigh : inclusiveHigh);

				return new TemporalQueryConstraint(
						fieldId,
						newStart,
						newEnd,
						newInclusiveLow,
						newInclusiveHigh);
			}
		}
		return this;
	}

	/**
	 * 
	 * Returns an FilterableConstraints object that is the union of the start
	 * and end times of this object and object passed in.
	 * <p>
	 * This method returns an object with the earliest start and latest end time
	 * of the two objects
	 *
	 * @param otherConstraint
	 *            object whose constraints are 'unioned' with existing
	 *            constraints
	 * @return new {@link FilterableConstraints}
	 */

	@Override
	public FilterableConstraints union(
			final FilterableConstraints constraints ) {
		if (constraints instanceof TemporalQueryConstraint) {
			final TemporalQueryConstraint filterConstraints = (TemporalQueryConstraint) constraints;
			if (fieldId.equals(filterConstraints.fieldId)) {
				Date newStart = start.compareTo(filterConstraints.start) > 0 ? filterConstraints.start : start;
				Date newEnd = end.compareTo(filterConstraints.end) < 0 ? filterConstraints.end : end;
				final boolean lowEquals = start.equals(filterConstraints.start);
				final boolean upperEquals = end.equals(filterConstraints.end);
				final boolean replaceMin = start.compareTo(filterConstraints.start) > 0;
				final boolean replaceMax = end.compareTo(filterConstraints.end) < 0;

				boolean newInclusiveLow = lowEquals ? filterConstraints.inclusiveLow | inclusiveLow
						: (replaceMin ? filterConstraints.inclusiveLow : inclusiveLow);
				boolean newInclusiveHigh = upperEquals ? filterConstraints.inclusiveHigh | inclusiveHigh
						: (replaceMax ? filterConstraints.inclusiveHigh : inclusiveHigh);

				return new TemporalQueryConstraint(
						fieldId,
						newStart,
						newEnd,
						newInclusiveLow,
						newInclusiveHigh);
			}
		}
		return this;
	}
}<|MERGE_RESOLUTION|>--- conflicted
+++ resolved
@@ -86,7 +86,6 @@
 				inclusiveHigh);
 	}
 
-<<<<<<< HEAD
 	public QueryRanges getQueryRanges() {
 		return new QueryRanges(
 				new ByteArrayRange(
@@ -94,21 +93,6 @@
 								TemporalIndexStrategy.toIndexByte(start)),
 						new ByteArrayId(
 								TemporalIndexStrategy.toIndexByte(end))));
-=======
-	/**
-	 * Creates a collection of range values based on start and end times for
-	 * this constraint
-	 * 
-	 * @return
-	 */
-
-	public List<ByteArrayRange> getRange() {
-		return Collections.singletonList(new ByteArrayRange(
-				new ByteArrayId(
-						TemporalIndexStrategy.toIndexByte(start)),
-				new ByteArrayId(
-						TemporalIndexStrategy.toIndexByte(end))));
->>>>>>> c6386d90
 	}
 
 	/**
