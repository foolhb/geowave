--- conflicted
+++ resolved
@@ -11,14 +11,7 @@
 package mil.nga.giat.geowave.core.store;
 
 import java.io.Closeable;
-<<<<<<< HEAD
 import mil.nga.giat.geowave.core.index.InsertionIds;
-=======
-import java.io.IOException;
-import java.util.List;
-
-import mil.nga.giat.geowave.core.index.ByteArrayId;
->>>>>>> c6386d90
 import mil.nga.giat.geowave.core.store.data.VisibilityWriter;
 import mil.nga.giat.geowave.core.store.index.PrimaryIndex;
 
@@ -34,14 +27,9 @@
 	 * @return
 	 * @throws IOException
 	 */
-<<<<<<< HEAD
 	public InsertionIds write(
-			final T entry );
-=======
-	public List<ByteArrayId> write(
 			final T entry )
 			throws IOException;
->>>>>>> c6386d90
 
 	public InsertionIds write(
 			final T entry,
