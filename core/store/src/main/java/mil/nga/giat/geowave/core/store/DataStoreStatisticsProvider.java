--- conflicted
+++ resolved
@@ -53,36 +53,18 @@
 
 		final ByteArrayId[] newSet = Arrays.copyOf(
 				idsFromAdapter,
-<<<<<<< HEAD
 				idsFromAdapter.length + 4);
-		newSet[idsFromAdapter.length] = RowRangeHistogramStatistics.STATS_ID;
-		newSet[idsFromAdapter.length + 1] = IndexMetaDataSet.STATS_ID;
-		newSet[idsFromAdapter.length + 2] = DifferingFieldVisibilityEntryCount.STATS_ID;
-		newSet[idsFromAdapter.length + 3] = DuplicateEntryCount.STATS_ID;
-=======
-				idsFromAdapter.length + 5);
-		newSet[idsFromAdapter.length] = RowRangeDataStatistics.STATS_TYPE;
-		newSet[idsFromAdapter.length + 1] = RowRangeHistogramStatistics.STATS_TYPE;
-		newSet[idsFromAdapter.length + 2] = IndexMetaDataSet.STATS_TYPE;
-		newSet[idsFromAdapter.length + 3] = DifferingFieldVisibilityEntryCount.STATS_TYPE;
-		newSet[idsFromAdapter.length + 4] = DuplicateEntryCount.STATS_TYPE;
->>>>>>> c6386d90
+		newSet[idsFromAdapter.length] = RowRangeHistogramStatistics.STATS_TYPE;
+		newSet[idsFromAdapter.length + 1] = IndexMetaDataSet.STATS_TYPE;
+		newSet[idsFromAdapter.length + 2] = DifferingFieldVisibilityEntryCount.STATS_TYPE;
+		newSet[idsFromAdapter.length + 3] = DuplicateEntryCount.STATS_TYPE;
 		return newSet;
 	}
 
 	@Override
 	public DataStatistics<T> createDataStatistics(
-<<<<<<< HEAD
-			final ByteArrayId statisticsId ) {
-		if (statisticsId.equals(RowRangeHistogramStatistics.STATS_ID)) {
-=======
 			final ByteArrayId statisticsType ) {
-		if (statisticsType.equals(RowRangeDataStatistics.STATS_TYPE)) {
-			return new RowRangeDataStatistics(
-					index.getId());
-		}
 		if (statisticsType.equals(RowRangeHistogramStatistics.STATS_TYPE)) {
->>>>>>> c6386d90
 			return new RowRangeHistogramStatistics(
 					adapter.getAdapterId(),
 					index.getId());
