package mil.nga.giat.geowave.core.store;

import java.util.Arrays;

import mil.nga.giat.geowave.core.index.ByteArrayId;
import mil.nga.giat.geowave.core.store.adapter.DataAdapter;
import mil.nga.giat.geowave.core.store.adapter.statistics.DataStatistics;
import mil.nga.giat.geowave.core.store.adapter.statistics.EmptyStatisticVisibility;
import mil.nga.giat.geowave.core.store.adapter.statistics.RowRangeDataStatistics;
import mil.nga.giat.geowave.core.store.adapter.statistics.RowRangeHistogramStatistics;
import mil.nga.giat.geowave.core.store.adapter.statistics.StatisticsProvider;
import mil.nga.giat.geowave.core.store.index.IndexMetaDataSet;
import mil.nga.giat.geowave.core.store.index.PrimaryIndex;

public class DataStoreStatisticsProvider<T> implements
		StatisticsProvider<T>
{
	final DataAdapter<T> adapter;
	final boolean includeAdapterStats;
	final PrimaryIndex index;

	public DataStoreStatisticsProvider(
			final DataAdapter<T> adapter,
			final PrimaryIndex index,
			final boolean includeAdapterStats ) {
		super();
		this.adapter = adapter;
		this.index = index;
		this.includeAdapterStats = includeAdapterStats;
	}

	@Override
	public ByteArrayId[] getSupportedStatisticsIds() {
		final ByteArrayId[] idsFromAdapter = (adapter instanceof StatisticsProvider && includeAdapterStats) ? ((StatisticsProvider) adapter)
				.getSupportedStatisticsIds() : new ByteArrayId[0];
		final ByteArrayId[] newSet = Arrays.copyOf(
				idsFromAdapter,
				idsFromAdapter.length + 3);
		newSet[idsFromAdapter.length] = RowRangeDataStatistics.STATS_ID;
		newSet[idsFromAdapter.length + 1] = RowRangeHistogramStatistics.STATS_ID;
		newSet[idsFromAdapter.length + 2] = IndexMetaDataSet.STATS_ID;
		return newSet;
	}

	@Override
	public DataStatistics<T> createDataStatistics(
			final ByteArrayId statisticsId ) {
		if (statisticsId.equals(RowRangeDataStatistics.STATS_ID)) {
			return new RowRangeDataStatistics(
					index.getId());
		}
		if (statisticsId.equals(RowRangeHistogramStatistics.STATS_ID)) {
			return new RowRangeHistogramStatistics(
					adapter.getAdapterId(),
					index.getId(),
					1024);
		}
<<<<<<< HEAD
		if (statisticsId.equals(IndexMetaDataSet.STATS_ID)) {
			return new IndexMetaDataSet(
					adapter.getAdapterId(),
					index.getId(),
					index.getIndexStrategy().createMetaData());
		}
		return (adapter instanceof StatisticsProvider) ? ((StatisticsProvider) adapter).createDataStatistics(statisticsId) : null;
=======
		return (adapter instanceof StatisticsProvider) ? ((StatisticsProvider) adapter)
				.createDataStatistics(statisticsId) : null;
>>>>>>> 2bcf690d
	}

	@Override
	public EntryVisibilityHandler<T> getVisibilityHandler(
			final ByteArrayId statisticsId ) {
		return (adapter instanceof StatisticsProvider) ? ((StatisticsProvider) adapter)
				.getVisibilityHandler(statisticsId) : new EmptyStatisticVisibility<T>();
	}
}<|MERGE_RESOLUTION|>--- conflicted
+++ resolved
@@ -55,18 +55,14 @@
 					index.getId(),
 					1024);
 		}
-<<<<<<< HEAD
 		if (statisticsId.equals(IndexMetaDataSet.STATS_ID)) {
 			return new IndexMetaDataSet(
 					adapter.getAdapterId(),
 					index.getId(),
 					index.getIndexStrategy().createMetaData());
 		}
-		return (adapter instanceof StatisticsProvider) ? ((StatisticsProvider) adapter).createDataStatistics(statisticsId) : null;
-=======
 		return (adapter instanceof StatisticsProvider) ? ((StatisticsProvider) adapter)
 				.createDataStatistics(statisticsId) : null;
->>>>>>> 2bcf690d
 	}
 
 	@Override
