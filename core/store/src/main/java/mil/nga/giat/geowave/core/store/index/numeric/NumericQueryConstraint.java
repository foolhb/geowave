/*******************************************************************************
 * Copyright (c) 2013-2017 Contributors to the Eclipse Foundation
 * 
 * See the NOTICE file distributed with this work for additional
 * information regarding copyright ownership.
 * All rights reserved. This program and the accompanying materials
 * are made available under the terms of the Apache License,
 * Version 2.0 which accompanies this distribution and is available at
 * http://www.apache.org/licenses/LICENSE-2.0.txt
 ******************************************************************************/
package mil.nga.giat.geowave.core.store.index.numeric;

import mil.nga.giat.geowave.core.index.ByteArrayId;
import mil.nga.giat.geowave.core.index.ByteArrayRange;
import mil.nga.giat.geowave.core.index.QueryRanges;
import mil.nga.giat.geowave.core.store.filter.DistributableQueryFilter;
import mil.nga.giat.geowave.core.store.index.FilterableConstraints;

/**
 * A class based on FilterableConstraints that uses numeric values and includes
 * a lower and upper range
 * 
 */

public class NumericQueryConstraint implements
		FilterableConstraints
{
	protected final ByteArrayId fieldId;
	protected Number lowerValue;
	protected Number upperValue;
	protected boolean inclusiveLow;
	protected boolean inclusiveHigh;

	public NumericQueryConstraint(
			final ByteArrayId fieldId,
			final Number lowerValue,
			final Number upperValue,
			final boolean inclusiveLow,
			final boolean inclusiveHigh ) {
		super();
		this.fieldId = fieldId;
		this.lowerValue = lowerValue;
		this.upperValue = upperValue;
		this.inclusiveHigh = inclusiveHigh;
		this.inclusiveLow = inclusiveLow;
	}

	@Override
	public ByteArrayId getFieldId() {
		return fieldId;
	}

	@Override
	public int getDimensionCount() {
		return 1;
	}

	@Override
	public boolean isEmpty() {
		return false;
	}

	public double getMinValue() {
		return lowerValue.doubleValue();
	}

	public double getMaxValue() {
		return upperValue.doubleValue();
	}

	@Override
	public DistributableQueryFilter getFilter() {
		return new NumberRangeFilter(
				fieldId,
				lowerValue,
				upperValue,
				inclusiveLow,
				inclusiveHigh);
	}

<<<<<<< HEAD
	public QueryRanges getQueryRanges() {
		return new QueryRanges(
				new ByteArrayRange(
						new ByteArrayId(
								NumericFieldIndexStrategy.toIndexByte(lowerValue.doubleValue())),
						new ByteArrayId(
								NumericFieldIndexStrategy.toIndexByte(upperValue.doubleValue()))));
	}

	@Override
	public FilterableConstraints intersect(
			final FilterableConstraints other ) {
		if ((other instanceof NumericQueryConstraint) && ((NumericQueryConstraint) other).fieldId.equals(fieldId)) {
			final NumericQueryConstraint otherNumeric = ((NumericQueryConstraint) other);
=======
	/**
	 * Creates a collection of range values based on lower and upper bounds for
	 * this constraint
	 * 
	 * @return
	 */

	public List<ByteArrayRange> getRange() {
		return Collections.singletonList(new ByteArrayRange(
				new ByteArrayId(
						NumericIndexStrategy.toIndexByte(lowerValue.doubleValue())),
				new ByteArrayId(
						NumericIndexStrategy.toIndexByte(upperValue.doubleValue()))));
	}

	/**
	 * 
	 * Returns an FilterableConstraints object that is the intersection of the
	 * numeric bounds of this object and object passed in.
	 * <p>
	 * This method returns an object with the highest min and lowest max of the
	 * two objects
	 *
	 * @param otherConstraint
	 *            object whose constraints are 'intersected' with existing
	 *            constraints
	 * @return new {@link FilterableConstraints}
	 */

	public FilterableConstraints intersect(
			FilterableConstraints otherConstraint ) {
		if (otherConstraint instanceof NumericQueryConstraint
				&& ((NumericQueryConstraint) otherConstraint).fieldId.equals(this.fieldId)) {
			final NumericQueryConstraint otherNumeric = ((NumericQueryConstraint) otherConstraint);
>>>>>>> c6386d90

			final boolean lowEquals = lowerValue.equals(otherNumeric.lowerValue);
			final boolean upperEquals = upperValue.equals(otherNumeric.upperValue);
			final boolean replaceMin = (lowerValue.doubleValue() < otherNumeric.lowerValue.doubleValue());
			final boolean replaceMax = (upperValue.doubleValue() > otherNumeric.upperValue.doubleValue());
			double newMin = Math.max(
					this.lowerValue.doubleValue(),
					otherNumeric.lowerValue.doubleValue());
			double newMax = Math.min(
					this.upperValue.doubleValue(),
					otherNumeric.upperValue.doubleValue());
			boolean newIncLow = lowEquals ? (otherNumeric.inclusiveLow & inclusiveLow)
					: (replaceMin ? otherNumeric.inclusiveLow : inclusiveLow);
			boolean newIncHigh = upperEquals ? (otherNumeric.inclusiveHigh & inclusiveHigh)
					: (replaceMax ? otherNumeric.inclusiveHigh : inclusiveHigh);

			return new NumericQueryConstraint(
					fieldId,
<<<<<<< HEAD
					Math.max(
							lowerValue.doubleValue(),
							otherNumeric.lowerValue.doubleValue()),
					Math.min(
							upperValue.doubleValue(),
							otherNumeric.upperValue.doubleValue()),
					lowEquals ? otherNumeric.inclusiveLow & inclusiveLow : (replaceMin ? otherNumeric.inclusiveLow
							: inclusiveLow),
					upperEquals ? otherNumeric.inclusiveHigh & inclusiveHigh : (replaceMax ? otherNumeric.inclusiveHigh
							: inclusiveHigh));
=======
					newMin,
					newMax,
					newIncLow,
					newIncHigh);

>>>>>>> c6386d90
		}
		return this;
	}

<<<<<<< HEAD
	@Override
	public FilterableConstraints union(
			final FilterableConstraints other ) {
		if ((other instanceof NumericQueryConstraint) && ((NumericQueryConstraint) other).fieldId.equals(fieldId)) {
			final NumericQueryConstraint otherNumeric = ((NumericQueryConstraint) other);
=======
	/**
	 * 
	 * Returns an FilterableConstraints object that is the union of the numeric
	 * bounds of this object and object passed in.
	 * <p>
	 * This method returns an object with the lowest min and highest max of the
	 * two objects
	 *
	 * @param otherConstraint
	 *            object whose constraints are 'unioned' with existing
	 *            constraints
	 * @return new {@link FilterableConstraints}
	 */

	public FilterableConstraints union(
			FilterableConstraints otherConstraint ) {
		if (otherConstraint instanceof NumericQueryConstraint
				&& ((NumericQueryConstraint) otherConstraint).fieldId.equals(this.fieldId)) {
			final NumericQueryConstraint otherNumeric = ((NumericQueryConstraint) otherConstraint);
>>>>>>> c6386d90

			final boolean lowEquals = lowerValue.equals(otherNumeric.lowerValue);
			final boolean upperEquals = upperValue.equals(otherNumeric.upperValue);
			final boolean replaceMin = (lowerValue.doubleValue() > otherNumeric.lowerValue.doubleValue());
			final boolean replaceMax = (upperValue.doubleValue() < otherNumeric.upperValue.doubleValue());
			double newMin = Math.min(
					this.lowerValue.doubleValue(),
					otherNumeric.lowerValue.doubleValue());
			double newMax = Math.max(
					this.upperValue.doubleValue(),
					otherNumeric.upperValue.doubleValue());

			boolean newIncLow = lowEquals ? (otherNumeric.inclusiveLow | inclusiveLow)
					: (replaceMin ? otherNumeric.inclusiveLow : inclusiveLow);
			boolean newIncHigh = upperEquals ? (otherNumeric.inclusiveHigh | inclusiveHigh)
					: (replaceMax ? otherNumeric.inclusiveHigh : inclusiveHigh);

			return new NumericQueryConstraint(
					fieldId,
<<<<<<< HEAD
					Math.min(
							lowerValue.doubleValue(),
							otherNumeric.lowerValue.doubleValue()),
					Math.max(
							upperValue.doubleValue(),
							otherNumeric.upperValue.doubleValue()),
					lowEquals ? otherNumeric.inclusiveLow | inclusiveLow : (replaceMin ? otherNumeric.inclusiveLow
							: inclusiveLow),
					upperEquals ? otherNumeric.inclusiveHigh | inclusiveHigh : (replaceMax ? otherNumeric.inclusiveHigh
							: inclusiveHigh));
=======
					newMin,
					newMax,
					newIncLow,
					newIncHigh);
>>>>>>> c6386d90
		}
		return this;
	}
}<|MERGE_RESOLUTION|>--- conflicted
+++ resolved
@@ -78,7 +78,6 @@
 				inclusiveHigh);
 	}
 
-<<<<<<< HEAD
 	public QueryRanges getQueryRanges() {
 		return new QueryRanges(
 				new ByteArrayRange(
@@ -86,27 +85,6 @@
 								NumericFieldIndexStrategy.toIndexByte(lowerValue.doubleValue())),
 						new ByteArrayId(
 								NumericFieldIndexStrategy.toIndexByte(upperValue.doubleValue()))));
-	}
-
-	@Override
-	public FilterableConstraints intersect(
-			final FilterableConstraints other ) {
-		if ((other instanceof NumericQueryConstraint) && ((NumericQueryConstraint) other).fieldId.equals(fieldId)) {
-			final NumericQueryConstraint otherNumeric = ((NumericQueryConstraint) other);
-=======
-	/**
-	 * Creates a collection of range values based on lower and upper bounds for
-	 * this constraint
-	 * 
-	 * @return
-	 */
-
-	public List<ByteArrayRange> getRange() {
-		return Collections.singletonList(new ByteArrayRange(
-				new ByteArrayId(
-						NumericIndexStrategy.toIndexByte(lowerValue.doubleValue())),
-				new ByteArrayId(
-						NumericIndexStrategy.toIndexByte(upperValue.doubleValue()))));
 	}
 
 	/**
@@ -122,13 +100,12 @@
 	 *            constraints
 	 * @return new {@link FilterableConstraints}
 	 */
-
+	
+@Override
 	public FilterableConstraints intersect(
-			FilterableConstraints otherConstraint ) {
-		if (otherConstraint instanceof NumericQueryConstraint
-				&& ((NumericQueryConstraint) otherConstraint).fieldId.equals(this.fieldId)) {
-			final NumericQueryConstraint otherNumeric = ((NumericQueryConstraint) otherConstraint);
->>>>>>> c6386d90
+			final FilterableConstraints other ) {
+		if ((other instanceof NumericQueryConstraint) && ((NumericQueryConstraint) other).fieldId.equals(fieldId)) {
+			final NumericQueryConstraint otherNumeric = ((NumericQueryConstraint) other);
 
 			final boolean lowEquals = lowerValue.equals(otherNumeric.lowerValue);
 			final boolean upperEquals = upperValue.equals(otherNumeric.upperValue);
@@ -147,35 +124,15 @@
 
 			return new NumericQueryConstraint(
 					fieldId,
-<<<<<<< HEAD
-					Math.max(
-							lowerValue.doubleValue(),
-							otherNumeric.lowerValue.doubleValue()),
-					Math.min(
-							upperValue.doubleValue(),
-							otherNumeric.upperValue.doubleValue()),
-					lowEquals ? otherNumeric.inclusiveLow & inclusiveLow : (replaceMin ? otherNumeric.inclusiveLow
-							: inclusiveLow),
-					upperEquals ? otherNumeric.inclusiveHigh & inclusiveHigh : (replaceMax ? otherNumeric.inclusiveHigh
-							: inclusiveHigh));
-=======
 					newMin,
 					newMax,
 					newIncLow,
 					newIncHigh);
 
->>>>>>> c6386d90
 		}
 		return this;
 	}
 
-<<<<<<< HEAD
-	@Override
-	public FilterableConstraints union(
-			final FilterableConstraints other ) {
-		if ((other instanceof NumericQueryConstraint) && ((NumericQueryConstraint) other).fieldId.equals(fieldId)) {
-			final NumericQueryConstraint otherNumeric = ((NumericQueryConstraint) other);
-=======
 	/**
 	 * 
 	 * Returns an FilterableConstraints object that is the union of the numeric
@@ -189,13 +146,11 @@
 	 *            constraints
 	 * @return new {@link FilterableConstraints}
 	 */
-
+	@Override
 	public FilterableConstraints union(
-			FilterableConstraints otherConstraint ) {
-		if (otherConstraint instanceof NumericQueryConstraint
-				&& ((NumericQueryConstraint) otherConstraint).fieldId.equals(this.fieldId)) {
-			final NumericQueryConstraint otherNumeric = ((NumericQueryConstraint) otherConstraint);
->>>>>>> c6386d90
+			final FilterableConstraints other ) {
+		if ((other instanceof NumericQueryConstraint) && ((NumericQueryConstraint) other).fieldId.equals(fieldId)) {
+			final NumericQueryConstraint otherNumeric = ((NumericQueryConstraint) other);
 
 			final boolean lowEquals = lowerValue.equals(otherNumeric.lowerValue);
 			final boolean upperEquals = upperValue.equals(otherNumeric.upperValue);
@@ -215,23 +170,10 @@
 
 			return new NumericQueryConstraint(
 					fieldId,
-<<<<<<< HEAD
-					Math.min(
-							lowerValue.doubleValue(),
-							otherNumeric.lowerValue.doubleValue()),
-					Math.max(
-							upperValue.doubleValue(),
-							otherNumeric.upperValue.doubleValue()),
-					lowEquals ? otherNumeric.inclusiveLow | inclusiveLow : (replaceMin ? otherNumeric.inclusiveLow
-							: inclusiveLow),
-					upperEquals ? otherNumeric.inclusiveHigh | inclusiveHigh : (replaceMax ? otherNumeric.inclusiveHigh
-							: inclusiveHigh));
-=======
 					newMin,
 					newMax,
 					newIncLow,
 					newIncHigh);
->>>>>>> c6386d90
 		}
 		return this;
 	}
