--- conflicted
+++ resolved
@@ -30,17 +30,8 @@
 				DESCRIPTION,
 				new MemoryFactoryHelper());
 	}
-<<<<<<< HEAD
-=======
-
-	@Override
-	public GenericStoreFactory<AdapterIndexMappingStore> getAdapterIndexMappingStoreFactory() {
-		return new MemoryAdapterIndexMappingStoreFactory();
-	}
-
 	@Override
 	public GenericStoreFactory<DataStoreOperations> getDataStoreOperationsFactory() {
 		return new MemoryOperationsFactory();
 	}
->>>>>>> c6386d90
 }