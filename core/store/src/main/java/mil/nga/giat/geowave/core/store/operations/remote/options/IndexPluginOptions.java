--- conflicted
+++ resolved
@@ -120,12 +120,8 @@
 			// default to round robin partitioning (none is not valid if there
 			// are more than 1 partition)
 			if (partitionStrategy.equals(PartitionStrategy.NONE)) {
-<<<<<<< HEAD
-				LOGGER.warn("Partition strategy is necessary when using more than 1 partition, defaulting to 'round_robin' partitioning.");
-=======
 				LOGGER
 						.warn("Partition strategy is necessary when using more than 1 partition, defaulting to 'round_robin' partitioning.");
->>>>>>> 2bcf690d
 			}
 			retVal = new CustomIdIndex(
 					new CompoundIndexStrategy(
@@ -134,12 +130,8 @@
 							index.getIndexStrategy()),
 					index.getIndexModel(),
 					new ByteArrayId(
-<<<<<<< HEAD
-							index.getId().getString() + "_" + PartitionStrategy.ROUND_ROBIN.name() + "_" + numPartitions));
-=======
 							index.getId().getString() + "_" + PartitionStrategy.ROUND_ROBIN.name() + "_"
 									+ numPartitions));
->>>>>>> 2bcf690d
 		}
 		if ((getType() != null) && (getType().length() > 0)) {
 			retVal = new CustomIdIndex(
