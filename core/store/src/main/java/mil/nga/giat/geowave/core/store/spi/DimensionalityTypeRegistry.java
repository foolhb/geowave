--- conflicted
+++ resolved
@@ -29,13 +29,9 @@
 		while (dimensionalityTypesProviders.hasNext()) {
 			final DimensionalityTypeProviderSpi dimensionalityTypeProvider = dimensionalityTypesProviders.next();
 			if (registeredDimensionalityTypes.containsKey(dimensionalityTypeProvider.getDimensionalityTypeName())) {
-<<<<<<< HEAD
-				LOGGER.warn("Dimensionality type '" + dimensionalityTypeProvider.getDimensionalityTypeName() + "' already registered.  Unable to register type provided by " + dimensionalityTypeProvider.getClass().getName());
-=======
 				LOGGER.warn("Dimensionality type '" + dimensionalityTypeProvider.getDimensionalityTypeName()
 						+ "' already registered.  Unable to register type provided by "
 						+ dimensionalityTypeProvider.getClass().getName());
->>>>>>> 2bcf690d
 			}
 			else {
 				registeredDimensionalityTypes.put(
