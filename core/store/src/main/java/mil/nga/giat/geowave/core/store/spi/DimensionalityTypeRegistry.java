package mil.nga.giat.geowave.core.store.spi;

import java.util.Collections;
import java.util.HashMap;
import java.util.Iterator;
import java.util.Map;
import java.util.ServiceLoader;

import org.slf4j.Logger;
import org.slf4j.LoggerFactory;

/**
 * These are the plugin index types that can be registered and used within
 * Geowave.
 */
public class DimensionalityTypeRegistry
{

	private final static Logger LOGGER = LoggerFactory.getLogger(DimensionalityTypeRegistry.class);

	private static Map<String, DimensionalityTypeProviderSpi> registeredDimensionalityTypes = null;
	private static String defaultDimensionalityType;

	private static synchronized void initDimensionalityTypeRegistry() {
		registeredDimensionalityTypes = new HashMap<String, DimensionalityTypeProviderSpi>();
		final Iterator<DimensionalityTypeProviderSpi> dimensionalityTypesProviders = ServiceLoader.load(
				DimensionalityTypeProviderSpi.class).iterator();
		int currentDefaultPriority = Integer.MIN_VALUE;
		while (dimensionalityTypesProviders.hasNext()) {
			final DimensionalityTypeProviderSpi dimensionalityTypeProvider = dimensionalityTypesProviders.next();
			if (registeredDimensionalityTypes.containsKey(dimensionalityTypeProvider.getDimensionalityTypeName())) {
<<<<<<< HEAD
				LOGGER.warn("Dimensionality type '" + dimensionalityTypeProvider.getDimensionalityTypeName() + "' already registered.  Unable to register type provided by " + dimensionalityTypeProvider.getClass().getName());
=======
				LOGGER.warn("Dimensionality type '" + dimensionalityTypeProvider.getDimensionalityTypeName()
						+ "' already registered.  Unable to register type provided by "
						+ dimensionalityTypeProvider.getClass().getName());
>>>>>>> 701d5054
			}
			else {
				registeredDimensionalityTypes.put(
						dimensionalityTypeProvider.getDimensionalityTypeName(),
						dimensionalityTypeProvider);
				if (dimensionalityTypeProvider.getPriority() > currentDefaultPriority) {
					currentDefaultPriority = dimensionalityTypeProvider.getPriority();
					defaultDimensionalityType = dimensionalityTypeProvider.getDimensionalityTypeName();
				}
			}
		}
	}

	public static Map<String, DimensionalityTypeProviderSpi> getRegisteredDimensionalityTypes() {
		if (registeredDimensionalityTypes == null) {
			initDimensionalityTypeRegistry();
		}
		return Collections.unmodifiableMap(registeredDimensionalityTypes);
	}

	public static DimensionalityTypeProviderSpi getSelectedDimensionalityProvider(
			final String dimensionalityType ) {
		if (registeredDimensionalityTypes == null) {
			initDimensionalityTypeRegistry();

		}

		return registeredDimensionalityTypes.get(dimensionalityType);
	}

	public static String getDefaultDimensionalityType() {
		if (registeredDimensionalityTypes == null) {
			initDimensionalityTypeRegistry();
		}
		if (defaultDimensionalityType == null) {
			return "";
		}
		return defaultDimensionalityType;
	}
}<|MERGE_RESOLUTION|>--- conflicted
+++ resolved
@@ -29,13 +29,7 @@
 		while (dimensionalityTypesProviders.hasNext()) {
 			final DimensionalityTypeProviderSpi dimensionalityTypeProvider = dimensionalityTypesProviders.next();
 			if (registeredDimensionalityTypes.containsKey(dimensionalityTypeProvider.getDimensionalityTypeName())) {
-<<<<<<< HEAD
 				LOGGER.warn("Dimensionality type '" + dimensionalityTypeProvider.getDimensionalityTypeName() + "' already registered.  Unable to register type provided by " + dimensionalityTypeProvider.getClass().getName());
-=======
-				LOGGER.warn("Dimensionality type '" + dimensionalityTypeProvider.getDimensionalityTypeName()
-						+ "' already registered.  Unable to register type provided by "
-						+ dimensionalityTypeProvider.getClass().getName());
->>>>>>> 701d5054
 			}
 			else {
 				registeredDimensionalityTypes.put(
