--- conflicted
+++ resolved
@@ -45,11 +45,8 @@
 import mil.nga.giat.geowave.core.store.callback.IngestCallback;
 import mil.nga.giat.geowave.core.store.callback.IngestCallbackList;
 import mil.nga.giat.geowave.core.store.callback.ScanCallback;
-<<<<<<< HEAD
 import mil.nga.giat.geowave.core.store.data.visibility.DifferingFieldVisibilityEntryCount;
 import mil.nga.giat.geowave.core.store.entities.GeoWaveRow;
-=======
->>>>>>> c6386d90
 import mil.nga.giat.geowave.core.store.filter.DedupeFilter;
 import mil.nga.giat.geowave.core.store.index.IndexStore;
 import mil.nga.giat.geowave.core.store.index.PrimaryIndex;
@@ -199,12 +196,7 @@
 	 * core.store.query.QueryOptions,
 	 * mil.nga.giat.geowave.core.store.query.Query)
 	 */
-<<<<<<< HEAD
-	@Override
-	public <T> CloseableIterator<T> query(
-=======
 	protected <T> CloseableIterator<T> internalQuery(
->>>>>>> c6386d90
 			final QueryOptions queryOptions,
 			final Query query,
 			boolean delete ) {
@@ -222,9 +214,8 @@
 		try {
 			tempAdapterStore = new MemoryAdapterStore(
 					sanitizedQueryOptions.getAdaptersArray(adapterStore));
-			// keep a list of adapters that have been queried, to only low an
-			// adapter to be queried
-			// once
+			// keep a list of adapters that have been queried, to only load an
+			// adapter to be queried once
 			final Set<ByteArrayId> queriedAdapters = new HashSet<ByteArrayId>();
 			for (final Pair<PrimaryIndex, List<DataAdapter<Object>>> indexAdapterPair : sanitizedQueryOptions
 					.getAdaptersWithMinimalSetOfIndices(
@@ -233,9 +224,6 @@
 							indexStore)) {
 				final List<ByteArrayId> adapterIdsToQuery = new ArrayList<>();
 				for (final DataAdapter<Object> adapter : indexAdapterPair.getRight()) {
-<<<<<<< HEAD
-					if (sanitizedQuery instanceof InsertionIdQuery) {
-=======
 					if (delete) {
 						final DataStoreCallbackManager callbackCache = new DataStoreCallbackManager(
 								statisticsStore,
@@ -264,8 +252,7 @@
 							}
 						});
 					}
-					if (sanitizedQuery instanceof RowIdQuery) {
->>>>>>> c6386d90
+					if (sanitizedQuery instanceof InsertionIdQuery) {
 						sanitizedQueryOptions.setLimit(-1);
 						results.add(queryInsertionId(
 								adapter,
@@ -277,25 +264,6 @@
 								delete));
 						continue;
 					}
-<<<<<<< HEAD
-=======
-					else if (sanitizedQuery instanceof DataIdQuery) {
-						final DataIdQuery idQuery = (DataIdQuery) sanitizedQuery;
-						if (idQuery.getAdapterId().equals(
-								adapter.getAdapterId())) {
-							results.add(getEntries(
-									indexAdapterPair.getLeft(),
-									idQuery.getDataIds(),
-									(DataAdapter<Object>) adapterStore.getAdapter(idQuery.getAdapterId()),
-									filter,
-									(ScanCallback<Object>) sanitizedQueryOptions.getScanCallback(),
-									sanitizedQueryOptions.getAuthorizations(),
-									sanitizedQueryOptions.getMaxResolutionSubsamplingPerDimension(),
-									delete));
-						}
-						continue;
-					}
->>>>>>> c6386d90
 					else if (sanitizedQuery instanceof PrefixIdQuery) {
 						final PrefixIdQuery prefixIdQuery = (PrefixIdQuery) sanitizedQuery;
 						results.add(queryRowPrefix(
@@ -347,68 +315,7 @@
 						results.iterator())));
 	}
 
-<<<<<<< HEAD
 	@Override
-=======
-	@SuppressWarnings("unchecked")
-	protected CloseableIterator<Object> getEntries(
-			final PrimaryIndex index,
-			final List<ByteArrayId> dataIds,
-			final DataAdapter<Object> adapter,
-			final DedupeFilter dedupeFilter,
-			final ScanCallback<Object> callback,
-			final String[] authorizations,
-			final double[] maxResolutionSubsamplingPerDimension,
-			boolean delete )
-			throws IOException {
-		final String altIdxTableName = index.getId().getString() + ALT_INDEX_TABLE;
-
-		MemoryAdapterStore tempAdapterStore;
-
-		tempAdapterStore = new MemoryAdapterStore(
-				new DataAdapter[] {
-					adapter
-				});
-
-		if (baseOptions.isUseAltIndex() && baseOperations.tableExists(altIdxTableName)) {
-			final List<ByteArrayId> rowIds = getAltIndexRowIds(
-					altIdxTableName,
-					dataIds,
-					adapter.getAdapterId());
-
-			if (rowIds.size() > 0) {
-
-				final QueryOptions options = new QueryOptions();
-				options.setScanCallback(callback);
-				options.setAuthorizations(authorizations);
-				options.setMaxResolutionSubsamplingPerDimension(maxResolutionSubsamplingPerDimension);
-				options.setLimit(-1);
-
-				return queryRowIds(
-						adapter,
-						index,
-						rowIds,
-						dedupeFilter,
-						options,
-						tempAdapterStore,
-						delete);
-			}
-		}
-		else {
-			return getEntryRows(
-					index,
-					tempAdapterStore,
-					dataIds,
-					adapter,
-					callback,
-					dedupeFilter,
-					authorizations,
-					delete);
-		}
-		return new CloseableIterator.Empty();
-	}
-
->>>>>>> c6386d90
 	public boolean delete(
 			final QueryOptions queryOptions,
 			final Query query ) {
@@ -508,21 +415,6 @@
 								adapterStore,
 								true);
 					}
-<<<<<<< HEAD
-=======
-					else if (query instanceof DataIdQuery) {
-						final DataIdQuery idQuery = (DataIdQuery) query;
-						dataIt = getEntries(
-								index,
-								idQuery.getDataIds(),
-								adapter,
-								null,
-								callback,
-								queryOptions.getAuthorizations(),
-								null,
-								true);
-					}
->>>>>>> c6386d90
 					else if (query instanceof PrefixIdQuery) {
 						dataIt = queryRowPrefix(
 								index,
@@ -565,10 +457,8 @@
 			LOGGER.error(
 					"Failed delete operation " + query.toString(),
 					e);
-			e.printStackTrace();
 			return false;
 		}
-<<<<<<< HEAD
 		finally {
 			try {
 				if (idxDeleter != null) {
@@ -584,9 +474,6 @@
 						e);
 			}
 		}
-=======
-	}
->>>>>>> c6386d90
 
 	protected boolean deleteEverything() {
 		try {
@@ -660,8 +547,7 @@
 			final List<ByteArrayId> dataIds,
 			final DataAdapter<?> adapter,
 			final DedupeFilter dedupeFilter,
-<<<<<<< HEAD
-			final QueryOptions queryOptions ) {
+			final QueryOptions queryOptions) {
 		return queryConstraints(
 				Collections.singletonList(adapter.getAdapterId()),
 				index,
@@ -793,54 +679,6 @@
 	protected <T> void initOnIndexWriterCreate(
 			final DataAdapter<T> adapter,
 			final PrimaryIndex index ) {}
-=======
-			final String[] authorizations,
-			boolean delete );
-
-	protected abstract CloseableIterator<Object> queryConstraints(
-			List<ByteArrayId> adapterIdsToQuery,
-			PrimaryIndex index,
-			Query sanitizedQuery,
-			DedupeFilter filter,
-			QueryOptions sanitizedQueryOptions,
-			AdapterStore tempAdapterStore,
-			boolean delete );
-
-	protected abstract CloseableIterator<Object> queryRowPrefix(
-			PrimaryIndex index,
-			ByteArrayId rowPrefix,
-			QueryOptions sanitizedQueryOptions,
-			AdapterStore tempAdapterStore,
-			List<ByteArrayId> adapterIdsToQuery,
-			boolean delete );
-
-	protected abstract CloseableIterator<Object> queryRowIds(
-			DataAdapter<Object> adapter,
-			PrimaryIndex index,
-			List<ByteArrayId> rowIds,
-			DedupeFilter filter,
-			QueryOptions sanitizedQueryOptions,
-			AdapterStore tempAdapterStore,
-			boolean delete );
-
-	protected abstract <T> void addAltIndexCallback(
-			List<IngestCallback<T>> callbacks,
-			String indexName,
-			DataAdapter<T> adapter,
-			ByteArrayId primaryIndexId );
-
-	protected abstract IndexWriter createIndexWriter(
-			DataAdapter adapter,
-			PrimaryIndex index,
-			DataStoreOperations baseOperations,
-			DataStoreOptions baseOptions,
-			final IngestCallback callback,
-			final Closeable closable );
-
-	protected abstract void initOnIndexWriterCreate(
-			final DataAdapter adapter,
-			final PrimaryIndex index );
->>>>>>> c6386d90
 
 	protected <T> void addAltIndexCallback(
 			final List<IngestCallback<T>> callbacks,
