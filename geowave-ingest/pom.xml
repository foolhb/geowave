<?xml version="1.0" encoding="UTF-8"?>
<project xmlns="http://maven.apache.org/POM/4.0.0" xmlns:xsi="http://www.w3.org/2001/XMLSchema-instance"
	xsi:schemaLocation="http://maven.apache.org/POM/4.0.0 http://maven.apache.org/xsd/maven-4.0.0.xsd">
	<modelVersion>4.0.0</modelVersion>
	<parent>
		<artifactId>geowave-parent</artifactId>
		<groupId>mil.nga.giat</groupId>
		<relativePath>../</relativePath>
		<version>0.8.0-SNAPSHOT</version>
	</parent>
	<artifactId>geowave-ingest</artifactId>
	<name>geowave-ingest</name>
	<dependencies>
		<dependency>
			<groupId>mil.nga.giat</groupId>
			<artifactId>geowave-gt</artifactId>
			<version>${geowave.version}</version>
		</dependency>
		<dependency>
			<groupId>commons-cli</groupId>
			<artifactId>commons-cli</artifactId>
			<version>1.2</version>
		</dependency>
		<dependency>
			<groupId>org.geotools</groupId>
			<artifactId>gt-shapefile</artifactId>
			<version>${geotools.version}</version>
		</dependency>
	</dependencies>
	<profiles>
		<profile>
			<id>vector-ingest</id>
			<dependencyManagement>
				<dependencies />

			</dependencyManagement>
			<build>
				<plugins>
					<plugin>
						<groupId>org.apache.maven.plugins</groupId>
						<artifactId>maven-shade-plugin</artifactId>
						<version>2.2</version>
						<executions>
							<execution>
								<phase>package</phase>
								<goals>
									<goal>shade</goal>
								</goals>
								<configuration>
									<artifactSet>
										<excludes />

									</artifactSet>
									<filters>
										<filter>
											<artifact>*:*</artifact>
											<excludes>
												<exclude>META-INF/*.SF</exclude>
												<exclude>META-INF/*.DSA</exclude>
												<exclude>META-INF/*.RSA</exclude>
											</excludes>
										</filter>
									</filters>
									<transformers>
										<transformer
											implementation="org.apache.maven.plugins.shade.resource.ServicesResourceTransformer" />
<<<<<<< HEAD
										<transformer
=======
									</transformers>
									<transformer
>>>>>>> 3a4b3efa
										implementation="org.apache.maven.plugins.shade.resource.ManifestResourceTransformer">
										<manifestEntries>
											<Main-Class>mil.nga.giat.geowave.ingest.VectorFileIngest</Main-Class>
										</manifestEntries>
									</transformer>
<<<<<<< HEAD
									</transformers>
								
=======
>>>>>>> 3a4b3efa
									<createDependencyReducedPom>false</createDependencyReducedPom>
									<minimizeJar>false</minimizeJar>
									<finalName>${project.build.finalName}-geotools-datastore</finalName>
								</configuration>
							</execution>
						</executions>
					</plugin>
				</plugins>
			</build>
		</profile>
	</profiles>
</project><|MERGE_RESOLUTION|>--- conflicted
+++ resolved
@@ -64,22 +64,13 @@
 									<transformers>
 										<transformer
 											implementation="org.apache.maven.plugins.shade.resource.ServicesResourceTransformer" />
-<<<<<<< HEAD
 										<transformer
-=======
-									</transformers>
-									<transformer
->>>>>>> 3a4b3efa
 										implementation="org.apache.maven.plugins.shade.resource.ManifestResourceTransformer">
 										<manifestEntries>
 											<Main-Class>mil.nga.giat.geowave.ingest.VectorFileIngest</Main-Class>
 										</manifestEntries>
 									</transformer>
-<<<<<<< HEAD
 									</transformers>
-								
-=======
->>>>>>> 3a4b3efa
 									<createDependencyReducedPom>false</createDependencyReducedPom>
 									<minimizeJar>false</minimizeJar>
 									<finalName>${project.build.finalName}-geotools-datastore</finalName>
